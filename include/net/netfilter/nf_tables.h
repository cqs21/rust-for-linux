/* SPDX-License-Identifier: GPL-2.0 */
#ifndef _NET_NF_TABLES_H
#define _NET_NF_TABLES_H

#include <linux/list.h>
#include <linux/netfilter.h>
#include <linux/netfilter/nfnetlink.h>
#include <linux/netfilter/x_tables.h>
#include <linux/netfilter/nf_tables.h>
#include <linux/u64_stats_sync.h>
#include <linux/rhashtable.h>
#include <net/netfilter/nf_flow_table.h>
#include <net/netlink.h>

struct module;

#define NFT_JUMP_STACK_SIZE	16

struct nft_pktinfo {
	struct sk_buff			*skb;
	bool				tprot_set;
	u8				tprot;
	/* for x_tables compatibility */
	struct xt_action_param		xt;
};

static inline struct net *nft_net(const struct nft_pktinfo *pkt)
{
	return pkt->xt.state->net;
}

static inline unsigned int nft_hook(const struct nft_pktinfo *pkt)
{
	return pkt->xt.state->hook;
}

static inline u8 nft_pf(const struct nft_pktinfo *pkt)
{
	return pkt->xt.state->pf;
}

static inline const struct net_device *nft_in(const struct nft_pktinfo *pkt)
{
	return pkt->xt.state->in;
}

static inline const struct net_device *nft_out(const struct nft_pktinfo *pkt)
{
	return pkt->xt.state->out;
}

static inline void nft_set_pktinfo(struct nft_pktinfo *pkt,
				   struct sk_buff *skb,
				   const struct nf_hook_state *state)
{
	pkt->skb = skb;
	pkt->xt.state = state;
}

static inline void nft_set_pktinfo_unspec(struct nft_pktinfo *pkt,
					  struct sk_buff *skb)
{
	pkt->tprot_set = false;
	pkt->tprot = 0;
	pkt->xt.thoff = 0;
	pkt->xt.fragoff = 0;
}

/**
 * 	struct nft_verdict - nf_tables verdict
 *
 * 	@code: nf_tables/netfilter verdict code
 * 	@chain: destination chain for NFT_JUMP/NFT_GOTO
 */
struct nft_verdict {
	u32				code;
	struct nft_chain		*chain;
};

struct nft_data {
	union {
		u32			data[4];
		struct nft_verdict	verdict;
	};
} __attribute__((aligned(__alignof__(u64))));

/**
 *	struct nft_regs - nf_tables register set
 *
 *	@data: data registers
 *	@verdict: verdict register
 *
 *	The first four data registers alias to the verdict register.
 */
struct nft_regs {
	union {
		u32			data[20];
		struct nft_verdict	verdict;
	};
};

/* Store/load an u16 or u8 integer to/from the u32 data register.
 *
 * Note, when using concatenations, register allocation happens at 32-bit
 * level. So for store instruction, pad the rest part with zero to avoid
 * garbage values.
 */

static inline void nft_reg_store16(u32 *dreg, u16 val)
{
	*dreg = 0;
	*(u16 *)dreg = val;
}

static inline void nft_reg_store8(u32 *dreg, u8 val)
{
	*dreg = 0;
	*(u8 *)dreg = val;
}

static inline u16 nft_reg_load16(u32 *sreg)
{
	return *(u16 *)sreg;
}

static inline u8 nft_reg_load8(u32 *sreg)
{
	return *(u8 *)sreg;
}

static inline void nft_data_copy(u32 *dst, const struct nft_data *src,
				 unsigned int len)
{
	memcpy(dst, src, len);
}

static inline void nft_data_debug(const struct nft_data *data)
{
	pr_debug("data[0]=%x data[1]=%x data[2]=%x data[3]=%x\n",
		 data->data[0], data->data[1],
		 data->data[2], data->data[3]);
}

/**
 *	struct nft_ctx - nf_tables rule/set context
 *
 *	@net: net namespace
 * 	@table: the table the chain is contained in
 * 	@chain: the chain the rule is contained in
 *	@nla: netlink attributes
 *	@portid: netlink portID of the original message
 *	@seq: netlink sequence number
 *	@family: protocol family
 *	@level: depth of the chains
 *	@report: notify via unicast netlink message
 */
struct nft_ctx {
	struct net			*net;
	struct nft_table		*table;
	struct nft_chain		*chain;
	const struct nlattr * const 	*nla;
	u32				portid;
	u32				seq;
	u8				family;
	u8				level;
	bool				report;
};

struct nft_data_desc {
	enum nft_data_types		type;
	unsigned int			len;
};

int nft_data_init(const struct nft_ctx *ctx,
		  struct nft_data *data, unsigned int size,
		  struct nft_data_desc *desc, const struct nlattr *nla);
void nft_data_hold(const struct nft_data *data, enum nft_data_types type);
void nft_data_release(const struct nft_data *data, enum nft_data_types type);
int nft_data_dump(struct sk_buff *skb, int attr, const struct nft_data *data,
		  enum nft_data_types type, unsigned int len);

static inline enum nft_data_types nft_dreg_to_type(enum nft_registers reg)
{
	return reg == NFT_REG_VERDICT ? NFT_DATA_VERDICT : NFT_DATA_VALUE;
}

static inline enum nft_registers nft_type_to_reg(enum nft_data_types type)
{
	return type == NFT_DATA_VERDICT ? NFT_REG_VERDICT : NFT_REG_1 * NFT_REG_SIZE / NFT_REG32_SIZE;
}

int nft_parse_u32_check(const struct nlattr *attr, int max, u32 *dest);
unsigned int nft_parse_register(const struct nlattr *attr);
int nft_dump_register(struct sk_buff *skb, unsigned int attr, unsigned int reg);

int nft_validate_register_load(enum nft_registers reg, unsigned int len);
int nft_validate_register_store(const struct nft_ctx *ctx,
				enum nft_registers reg,
				const struct nft_data *data,
				enum nft_data_types type, unsigned int len);

/**
 *	struct nft_userdata - user defined data associated with an object
 *
 *	@len: length of the data
 *	@data: content
 *
 *	The presence of user data is indicated in an object specific fashion,
 *	so a length of zero can't occur and the value "len" indicates data
 *	of length len + 1.
 */
struct nft_userdata {
	u8			len;
	unsigned char		data[0];
};

/**
 *	struct nft_set_elem - generic representation of set elements
 *
 *	@key: element key
 *	@priv: element private data and extensions
 */
struct nft_set_elem {
	union {
		u32		buf[NFT_DATA_VALUE_MAXLEN / sizeof(u32)];
		struct nft_data	val;
	} key;
	void			*priv;
};

struct nft_set;
struct nft_set_iter {
	u8		genmask;
	unsigned int	count;
	unsigned int	skip;
	int		err;
	int		(*fn)(const struct nft_ctx *ctx,
			      struct nft_set *set,
			      const struct nft_set_iter *iter,
			      struct nft_set_elem *elem);
};

/**
 *	struct nft_set_desc - description of set elements
 *
 *	@klen: key length
 *	@dlen: data length
 *	@size: number of set elements
 */
struct nft_set_desc {
	unsigned int		klen;
	unsigned int		dlen;
	unsigned int		size;
};

/**
 *	enum nft_set_class - performance class
 *
 *	@NFT_LOOKUP_O_1: constant, O(1)
 *	@NFT_LOOKUP_O_LOG_N: logarithmic, O(log N)
 *	@NFT_LOOKUP_O_N: linear, O(N)
 */
enum nft_set_class {
	NFT_SET_CLASS_O_1,
	NFT_SET_CLASS_O_LOG_N,
	NFT_SET_CLASS_O_N,
};

/**
 *	struct nft_set_estimate - estimation of memory and performance
 *				  characteristics
 *
 *	@size: required memory
 *	@lookup: lookup performance class
 *	@space: memory class
 */
struct nft_set_estimate {
	u64			size;
	enum nft_set_class	lookup;
	enum nft_set_class	space;
};

struct nft_set_ext;
struct nft_expr;

/**
 *	struct nft_set_ops - nf_tables set operations
 *
 *	@lookup: look up an element within the set
 *	@insert: insert new element into set
 *	@activate: activate new element in the next generation
 *	@deactivate: lookup for element and deactivate it in the next generation
 *	@flush: deactivate element in the next generation
 *	@remove: remove element from set
 *	@walk: iterate over all set elemeennts
 *	@get: get set elements
 *	@privsize: function to return size of set private data
 *	@init: initialize private data of new set instance
 *	@destroy: destroy private data of set instance
 *	@elemsize: element private size
 */
struct nft_set_ops {
	bool				(*lookup)(const struct net *net,
						  const struct nft_set *set,
						  const u32 *key,
						  const struct nft_set_ext **ext);
	bool				(*update)(struct nft_set *set,
						  const u32 *key,
						  void *(*new)(struct nft_set *,
							       const struct nft_expr *,
							       struct nft_regs *),
						  const struct nft_expr *expr,
						  struct nft_regs *regs,
						  const struct nft_set_ext **ext);

	int				(*insert)(const struct net *net,
						  const struct nft_set *set,
						  const struct nft_set_elem *elem,
						  struct nft_set_ext **ext);
	void				(*activate)(const struct net *net,
						    const struct nft_set *set,
						    const struct nft_set_elem *elem);
	void *				(*deactivate)(const struct net *net,
						      const struct nft_set *set,
						      const struct nft_set_elem *elem);
	bool				(*flush)(const struct net *net,
						 const struct nft_set *set,
						 void *priv);
	void				(*remove)(const struct net *net,
						  const struct nft_set *set,
						  const struct nft_set_elem *elem);
	void				(*walk)(const struct nft_ctx *ctx,
						struct nft_set *set,
						struct nft_set_iter *iter);
	void *				(*get)(const struct net *net,
					       const struct nft_set *set,
					       const struct nft_set_elem *elem,
					       unsigned int flags);

	u64				(*privsize)(const struct nlattr * const nla[],
						    const struct nft_set_desc *desc);
	bool				(*estimate)(const struct nft_set_desc *desc,
						    u32 features,
						    struct nft_set_estimate *est);
	int				(*init)(const struct nft_set *set,
						const struct nft_set_desc *desc,
						const struct nlattr * const nla[]);
	void				(*destroy)(const struct nft_set *set);
	void				(*gc_init)(const struct nft_set *set);

	unsigned int			elemsize;
};

/**
 *      struct nft_set_type - nf_tables set type
 *
 *      @ops: set ops for this type
 *      @list: used internally
 *      @owner: module reference
 *      @features: features supported by the implementation
 */
struct nft_set_type {
	const struct nft_set_ops	ops;
	struct list_head		list;
	struct module			*owner;
	u32				features;
};
#define to_set_type(o) container_of(o, struct nft_set_type, ops)

int nft_register_set(struct nft_set_type *type);
void nft_unregister_set(struct nft_set_type *type);

/**
 * 	struct nft_set - nf_tables set instance
 *
 *	@list: table set list node
 *	@bindings: list of set bindings
 *	@table: table this set belongs to
 *	@net: netnamespace this set belongs to
 * 	@name: name of the set
 *	@handle: unique handle of the set
 * 	@ktype: key type (numeric type defined by userspace, not used in the kernel)
 * 	@dtype: data type (verdict or numeric type defined by userspace)
 * 	@objtype: object type (see NFT_OBJECT_* definitions)
 * 	@size: maximum set size
 *	@use: number of rules references to this set
 * 	@nelems: number of elements
 * 	@ndeact: number of deactivated elements queued for removal
 *	@timeout: default timeout value in jiffies
 * 	@gc_int: garbage collection interval in msecs
 *	@policy: set parameterization (see enum nft_set_policies)
 *	@udlen: user data length
 *	@udata: user data
 * 	@ops: set ops
 * 	@flags: set flags
 *	@genmask: generation mask
 * 	@klen: key length
 * 	@dlen: data length
 * 	@data: private set data
 */
struct nft_set {
	struct list_head		list;
	struct list_head		bindings;
	struct nft_table		*table;
	possible_net_t			net;
	char				*name;
	u64				handle;
	u32				ktype;
	u32				dtype;
	u32				objtype;
	u32				size;
	u32				use;
	atomic_t			nelems;
	u32				ndeact;
	u64				timeout;
	u32				gc_int;
	u16				policy;
	u16				udlen;
	unsigned char			*udata;
	/* runtime data below here */
	const struct nft_set_ops	*ops ____cacheline_aligned;
	u16				flags:13,
					bound:1,
					genmask:2;
	u8				klen;
	u8				dlen;
	unsigned char			data[]
		__attribute__((aligned(__alignof__(u64))));
};

static inline bool nft_set_is_anonymous(const struct nft_set *set)
{
	return set->flags & NFT_SET_ANONYMOUS;
}

static inline void *nft_set_priv(const struct nft_set *set)
{
	return (void *)set->data;
}

static inline struct nft_set *nft_set_container_of(const void *priv)
{
	return (void *)priv - offsetof(struct nft_set, data);
}

struct nft_set *nft_set_lookup_global(const struct net *net,
				      const struct nft_table *table,
				      const struct nlattr *nla_set_name,
				      const struct nlattr *nla_set_id,
				      u8 genmask);

static inline unsigned long nft_set_gc_interval(const struct nft_set *set)
{
	return set->gc_int ? msecs_to_jiffies(set->gc_int) : HZ;
}

/**
 *	struct nft_set_binding - nf_tables set binding
 *
 *	@list: set bindings list node
 *	@chain: chain containing the rule bound to the set
 *	@flags: set action flags
 *
 *	A set binding contains all information necessary for validation
 *	of new elements added to a bound set.
 */
struct nft_set_binding {
	struct list_head		list;
	const struct nft_chain		*chain;
	u32				flags;
};

enum nft_trans_phase;
void nf_tables_deactivate_set(const struct nft_ctx *ctx, struct nft_set *set,
			      struct nft_set_binding *binding,
			      enum nft_trans_phase phase);
int nf_tables_bind_set(const struct nft_ctx *ctx, struct nft_set *set,
		       struct nft_set_binding *binding);
<<<<<<< HEAD
void nf_tables_unbind_set(const struct nft_ctx *ctx, struct nft_set *set,
			  struct nft_set_binding *binding, bool commit);
=======
>>>>>>> 0ecfebd2
void nf_tables_destroy_set(const struct nft_ctx *ctx, struct nft_set *set);

/**
 *	enum nft_set_extensions - set extension type IDs
 *
 *	@NFT_SET_EXT_KEY: element key
 *	@NFT_SET_EXT_DATA: mapping data
 *	@NFT_SET_EXT_FLAGS: element flags
 *	@NFT_SET_EXT_TIMEOUT: element timeout
 *	@NFT_SET_EXT_EXPIRATION: element expiration time
 *	@NFT_SET_EXT_USERDATA: user data associated with the element
 *	@NFT_SET_EXT_EXPR: expression assiociated with the element
 *	@NFT_SET_EXT_OBJREF: stateful object reference associated with element
 *	@NFT_SET_EXT_NUM: number of extension types
 */
enum nft_set_extensions {
	NFT_SET_EXT_KEY,
	NFT_SET_EXT_DATA,
	NFT_SET_EXT_FLAGS,
	NFT_SET_EXT_TIMEOUT,
	NFT_SET_EXT_EXPIRATION,
	NFT_SET_EXT_USERDATA,
	NFT_SET_EXT_EXPR,
	NFT_SET_EXT_OBJREF,
	NFT_SET_EXT_NUM
};

/**
 *	struct nft_set_ext_type - set extension type
 *
 * 	@len: fixed part length of the extension
 * 	@align: alignment requirements of the extension
 */
struct nft_set_ext_type {
	u8	len;
	u8	align;
};

extern const struct nft_set_ext_type nft_set_ext_types[];

/**
 *	struct nft_set_ext_tmpl - set extension template
 *
 *	@len: length of extension area
 *	@offset: offsets of individual extension types
 */
struct nft_set_ext_tmpl {
	u16	len;
	u8	offset[NFT_SET_EXT_NUM];
};

/**
 *	struct nft_set_ext - set extensions
 *
 *	@genmask: generation mask
 *	@offset: offsets of individual extension types
 *	@data: beginning of extension data
 */
struct nft_set_ext {
	u8	genmask;
	u8	offset[NFT_SET_EXT_NUM];
	char	data[0];
};

static inline void nft_set_ext_prepare(struct nft_set_ext_tmpl *tmpl)
{
	memset(tmpl, 0, sizeof(*tmpl));
	tmpl->len = sizeof(struct nft_set_ext);
}

static inline void nft_set_ext_add_length(struct nft_set_ext_tmpl *tmpl, u8 id,
					  unsigned int len)
{
	tmpl->len	 = ALIGN(tmpl->len, nft_set_ext_types[id].align);
	BUG_ON(tmpl->len > U8_MAX);
	tmpl->offset[id] = tmpl->len;
	tmpl->len	+= nft_set_ext_types[id].len + len;
}

static inline void nft_set_ext_add(struct nft_set_ext_tmpl *tmpl, u8 id)
{
	nft_set_ext_add_length(tmpl, id, 0);
}

static inline void nft_set_ext_init(struct nft_set_ext *ext,
				    const struct nft_set_ext_tmpl *tmpl)
{
	memcpy(ext->offset, tmpl->offset, sizeof(ext->offset));
}

static inline bool __nft_set_ext_exists(const struct nft_set_ext *ext, u8 id)
{
	return !!ext->offset[id];
}

static inline bool nft_set_ext_exists(const struct nft_set_ext *ext, u8 id)
{
	return ext && __nft_set_ext_exists(ext, id);
}

static inline void *nft_set_ext(const struct nft_set_ext *ext, u8 id)
{
	return (void *)ext + ext->offset[id];
}

static inline struct nft_data *nft_set_ext_key(const struct nft_set_ext *ext)
{
	return nft_set_ext(ext, NFT_SET_EXT_KEY);
}

static inline struct nft_data *nft_set_ext_data(const struct nft_set_ext *ext)
{
	return nft_set_ext(ext, NFT_SET_EXT_DATA);
}

static inline u8 *nft_set_ext_flags(const struct nft_set_ext *ext)
{
	return nft_set_ext(ext, NFT_SET_EXT_FLAGS);
}

static inline u64 *nft_set_ext_timeout(const struct nft_set_ext *ext)
{
	return nft_set_ext(ext, NFT_SET_EXT_TIMEOUT);
}

static inline u64 *nft_set_ext_expiration(const struct nft_set_ext *ext)
{
	return nft_set_ext(ext, NFT_SET_EXT_EXPIRATION);
}

static inline struct nft_userdata *nft_set_ext_userdata(const struct nft_set_ext *ext)
{
	return nft_set_ext(ext, NFT_SET_EXT_USERDATA);
}

static inline struct nft_expr *nft_set_ext_expr(const struct nft_set_ext *ext)
{
	return nft_set_ext(ext, NFT_SET_EXT_EXPR);
}

static inline bool nft_set_elem_expired(const struct nft_set_ext *ext)
{
	return nft_set_ext_exists(ext, NFT_SET_EXT_EXPIRATION) &&
	       time_is_before_eq_jiffies64(*nft_set_ext_expiration(ext));
}

static inline struct nft_set_ext *nft_set_elem_ext(const struct nft_set *set,
						   void *elem)
{
	return elem + set->ops->elemsize;
}

static inline struct nft_object **nft_set_ext_obj(const struct nft_set_ext *ext)
{
	return nft_set_ext(ext, NFT_SET_EXT_OBJREF);
}

void *nft_set_elem_init(const struct nft_set *set,
			const struct nft_set_ext_tmpl *tmpl,
			const u32 *key, const u32 *data,
			u64 timeout, gfp_t gfp);
void nft_set_elem_destroy(const struct nft_set *set, void *elem,
			  bool destroy_expr);

/**
 *	struct nft_set_gc_batch_head - nf_tables set garbage collection batch
 *
 *	@rcu: rcu head
 *	@set: set the elements belong to
 *	@cnt: count of elements
 */
struct nft_set_gc_batch_head {
	struct rcu_head			rcu;
	const struct nft_set		*set;
	unsigned int			cnt;
};

#define NFT_SET_GC_BATCH_SIZE	((PAGE_SIZE -				  \
				  sizeof(struct nft_set_gc_batch_head)) / \
				 sizeof(void *))

/**
 *	struct nft_set_gc_batch - nf_tables set garbage collection batch
 *
 * 	@head: GC batch head
 * 	@elems: garbage collection elements
 */
struct nft_set_gc_batch {
	struct nft_set_gc_batch_head	head;
	void				*elems[NFT_SET_GC_BATCH_SIZE];
};

struct nft_set_gc_batch *nft_set_gc_batch_alloc(const struct nft_set *set,
						gfp_t gfp);
void nft_set_gc_batch_release(struct rcu_head *rcu);

static inline void nft_set_gc_batch_complete(struct nft_set_gc_batch *gcb)
{
	if (gcb != NULL)
		call_rcu(&gcb->head.rcu, nft_set_gc_batch_release);
}

static inline struct nft_set_gc_batch *
nft_set_gc_batch_check(const struct nft_set *set, struct nft_set_gc_batch *gcb,
		       gfp_t gfp)
{
	if (gcb != NULL) {
		if (gcb->head.cnt + 1 < ARRAY_SIZE(gcb->elems))
			return gcb;
		nft_set_gc_batch_complete(gcb);
	}
	return nft_set_gc_batch_alloc(set, gfp);
}

static inline void nft_set_gc_batch_add(struct nft_set_gc_batch *gcb,
					void *elem)
{
	gcb->elems[gcb->head.cnt++] = elem;
}

struct nft_expr_ops;
/**
 *	struct nft_expr_type - nf_tables expression type
 *
 *	@select_ops: function to select nft_expr_ops
 *	@release_ops: release nft_expr_ops
 *	@ops: default ops, used when no select_ops functions is present
 *	@list: used internally
 *	@name: Identifier
 *	@owner: module reference
 *	@policy: netlink attribute policy
 *	@maxattr: highest netlink attribute number
 *	@family: address family for AF-specific types
 *	@flags: expression type flags
 */
struct nft_expr_type {
	const struct nft_expr_ops	*(*select_ops)(const struct nft_ctx *,
						       const struct nlattr * const tb[]);
	void				(*release_ops)(const struct nft_expr_ops *ops);
	const struct nft_expr_ops	*ops;
	struct list_head		list;
	const char			*name;
	struct module			*owner;
	const struct nla_policy		*policy;
	unsigned int			maxattr;
	u8				family;
	u8				flags;
};

#define NFT_EXPR_STATEFUL		0x1
#define NFT_EXPR_GC			0x2

enum nft_trans_phase {
	NFT_TRANS_PREPARE,
	NFT_TRANS_ABORT,
	NFT_TRANS_COMMIT,
	NFT_TRANS_RELEASE
};

/**
 *	struct nft_expr_ops - nf_tables expression operations
 *
 *	@eval: Expression evaluation function
 *	@size: full expression size, including private data size
 *	@init: initialization function
 *	@activate: activate expression in the next generation
 *	@deactivate: deactivate expression in next generation
 *	@destroy: destruction function, called after synchronize_rcu
 *	@dump: function to dump parameters
 *	@type: expression type
 *	@validate: validate expression, called during loop detection
 *	@data: extra data to attach to this expression operation
 */
struct nft_expr;
struct nft_expr_ops {
	void				(*eval)(const struct nft_expr *expr,
						struct nft_regs *regs,
						const struct nft_pktinfo *pkt);
	int				(*clone)(struct nft_expr *dst,
						 const struct nft_expr *src);
	unsigned int			size;

	int				(*init)(const struct nft_ctx *ctx,
						const struct nft_expr *expr,
						const struct nlattr * const tb[]);
	void				(*activate)(const struct nft_ctx *ctx,
						    const struct nft_expr *expr);
	void				(*deactivate)(const struct nft_ctx *ctx,
						      const struct nft_expr *expr,
						      enum nft_trans_phase phase);
	void				(*destroy)(const struct nft_ctx *ctx,
						   const struct nft_expr *expr);
	void				(*destroy_clone)(const struct nft_ctx *ctx,
							 const struct nft_expr *expr);
	int				(*dump)(struct sk_buff *skb,
						const struct nft_expr *expr);
	int				(*validate)(const struct nft_ctx *ctx,
						    const struct nft_expr *expr,
						    const struct nft_data **data);
	bool				(*gc)(struct net *net,
					      const struct nft_expr *expr);
	const struct nft_expr_type	*type;
	void				*data;
};

#define NFT_EXPR_MAXATTR		16
#define NFT_EXPR_SIZE(size)		(sizeof(struct nft_expr) + \
					 ALIGN(size, __alignof__(struct nft_expr)))

/**
 *	struct nft_expr - nf_tables expression
 *
 *	@ops: expression ops
 *	@data: expression private data
 */
struct nft_expr {
	const struct nft_expr_ops	*ops;
	unsigned char			data[];
};

static inline void *nft_expr_priv(const struct nft_expr *expr)
{
	return (void *)expr->data;
}

struct nft_expr *nft_expr_init(const struct nft_ctx *ctx,
			       const struct nlattr *nla);
void nft_expr_destroy(const struct nft_ctx *ctx, struct nft_expr *expr);
int nft_expr_dump(struct sk_buff *skb, unsigned int attr,
		  const struct nft_expr *expr);

/**
 *	struct nft_rule - nf_tables rule
 *
 *	@list: used internally
 *	@handle: rule handle
 *	@genmask: generation mask
 *	@dlen: length of expression data
 *	@udata: user data is appended to the rule
 *	@data: expression data
 */
struct nft_rule {
	struct list_head		list;
	u64				handle:42,
					genmask:2,
					dlen:12,
					udata:1;
	unsigned char			data[]
		__attribute__((aligned(__alignof__(struct nft_expr))));
};

static inline struct nft_expr *nft_expr_first(const struct nft_rule *rule)
{
	return (struct nft_expr *)&rule->data[0];
}

static inline struct nft_expr *nft_expr_next(const struct nft_expr *expr)
{
	return ((void *)expr) + expr->ops->size;
}

static inline struct nft_expr *nft_expr_last(const struct nft_rule *rule)
{
	return (struct nft_expr *)&rule->data[rule->dlen];
}

static inline struct nft_userdata *nft_userdata(const struct nft_rule *rule)
{
	return (void *)&rule->data[rule->dlen];
}

/*
 * The last pointer isn't really necessary, but the compiler isn't able to
 * determine that the result of nft_expr_last() is always the same since it
 * can't assume that the dlen value wasn't changed within calls in the loop.
 */
#define nft_rule_for_each_expr(expr, last, rule) \
	for ((expr) = nft_expr_first(rule), (last) = nft_expr_last(rule); \
	     (expr) != (last); \
	     (expr) = nft_expr_next(expr))

enum nft_chain_flags {
	NFT_BASE_CHAIN			= 0x1,
};

/**
 *	struct nft_chain - nf_tables chain
 *
 *	@rules: list of rules in the chain
 *	@list: used internally
 *	@rhlhead: used internally
 *	@table: table that this chain belongs to
 *	@handle: chain handle
 *	@use: number of jump references to this chain
 *	@flags: bitmask of enum nft_chain_flags
 *	@name: name of the chain
 */
struct nft_chain {
	struct nft_rule			*__rcu *rules_gen_0;
	struct nft_rule			*__rcu *rules_gen_1;
	struct list_head		rules;
	struct list_head		list;
	struct rhlist_head		rhlhead;
	struct nft_table		*table;
	u64				handle;
	u32				use;
	u8				flags:6,
					genmask:2;
	char				*name;

	/* Only used during control plane commit phase: */
	struct nft_rule			**rules_next;
};

int nft_chain_validate(const struct nft_ctx *ctx, const struct nft_chain *chain);

enum nft_chain_types {
	NFT_CHAIN_T_DEFAULT = 0,
	NFT_CHAIN_T_ROUTE,
	NFT_CHAIN_T_NAT,
	NFT_CHAIN_T_MAX
};

/**
 * 	struct nft_chain_type - nf_tables chain type info
 *
 * 	@name: name of the type
 * 	@type: numeric identifier
 * 	@family: address family
 * 	@owner: module owner
 * 	@hook_mask: mask of valid hooks
 * 	@hooks: array of hook functions
 *	@ops_register: base chain register function
 *	@ops_unregister: base chain unregister function
 */
struct nft_chain_type {
	const char			*name;
	enum nft_chain_types		type;
	int				family;
	struct module			*owner;
	unsigned int			hook_mask;
	nf_hookfn			*hooks[NF_MAX_HOOKS];
	int				(*ops_register)(struct net *net, const struct nf_hook_ops *ops);
	void				(*ops_unregister)(struct net *net, const struct nf_hook_ops *ops);
};

int nft_chain_validate_dependency(const struct nft_chain *chain,
				  enum nft_chain_types type);
int nft_chain_validate_hooks(const struct nft_chain *chain,
                             unsigned int hook_flags);

struct nft_stats {
	u64			bytes;
	u64			pkts;
	struct u64_stats_sync	syncp;
};

/**
 *	struct nft_base_chain - nf_tables base chain
 *
 *	@ops: netfilter hook ops
 *	@type: chain type
 *	@policy: default policy
 *	@stats: per-cpu chain stats
 *	@chain: the chain
 *	@dev_name: device name that this base chain is attached to (if any)
 */
struct nft_base_chain {
	struct nf_hook_ops		ops;
	const struct nft_chain_type	*type;
	u8				policy;
	u8				flags;
	struct nft_stats __percpu	*stats;
	struct nft_chain		chain;
	char 				dev_name[IFNAMSIZ];
};

static inline struct nft_base_chain *nft_base_chain(const struct nft_chain *chain)
{
	return container_of(chain, struct nft_base_chain, chain);
}

static inline bool nft_is_base_chain(const struct nft_chain *chain)
{
	return chain->flags & NFT_BASE_CHAIN;
}

int __nft_release_basechain(struct nft_ctx *ctx);

unsigned int nft_do_chain(struct nft_pktinfo *pkt, void *priv);

/**
 *	struct nft_table - nf_tables table
 *
 *	@list: used internally
 *	@chains_ht: chains in the table
 *	@chains: same, for stable walks
 *	@sets: sets in the table
 *	@objects: stateful objects in the table
 *	@flowtables: flow tables in the table
 *	@hgenerator: handle generator state
 *	@handle: table handle
 *	@use: number of chain references to this table
 *	@flags: table flag (see enum nft_table_flags)
 *	@genmask: generation mask
 *	@afinfo: address family info
 *	@name: name of the table
 */
struct nft_table {
	struct list_head		list;
	struct rhltable			chains_ht;
	struct list_head		chains;
	struct list_head		sets;
	struct list_head		objects;
	struct list_head		flowtables;
	u64				hgenerator;
	u64				handle;
	u32				use;
	u16				family:6,
					flags:8,
					genmask:2;
	char				*name;
};

void nft_register_chain_type(const struct nft_chain_type *);
void nft_unregister_chain_type(const struct nft_chain_type *);

int nft_register_expr(struct nft_expr_type *);
void nft_unregister_expr(struct nft_expr_type *);

int nft_verdict_dump(struct sk_buff *skb, int type,
		     const struct nft_verdict *v);

/**
 *	struct nft_object_hash_key - key to lookup nft_object
 *
 *	@name: name of the stateful object to look up
 *	@table: table the object belongs to
 */
struct nft_object_hash_key {
	const char                      *name;
	const struct nft_table          *table;
};

/**
 *	struct nft_object - nf_tables stateful object
 *
 *	@list: table stateful object list node
 *	@key:  keys that identify this object
 *	@rhlhead: nft_objname_ht node
 *	@genmask: generation mask
 *	@use: number of references to this stateful object
 *	@handle: unique object handle
 *	@ops: object operations
 *	@data: object data, layout depends on type
 */
struct nft_object {
	struct list_head		list;
	struct rhlist_head		rhlhead;
	struct nft_object_hash_key	key;
	u32				genmask:2,
					use:30;
	u64				handle;
	/* runtime data below here */
	const struct nft_object_ops	*ops ____cacheline_aligned;
	unsigned char			data[]
		__attribute__((aligned(__alignof__(u64))));
};

static inline void *nft_obj_data(const struct nft_object *obj)
{
	return (void *)obj->data;
}

#define nft_expr_obj(expr)	*((struct nft_object **)nft_expr_priv(expr))

struct nft_object *nft_obj_lookup(const struct net *net,
				  const struct nft_table *table,
				  const struct nlattr *nla, u32 objtype,
				  u8 genmask);

void nft_obj_notify(struct net *net, const struct nft_table *table,
		    struct nft_object *obj, u32 portid, u32 seq,
		    int event, int family, int report, gfp_t gfp);

/**
 *	struct nft_object_type - stateful object type
 *
 *	@select_ops: function to select nft_object_ops
 *	@ops: default ops, used when no select_ops functions is present
 *	@list: list node in list of object types
 *	@type: stateful object numeric type
 *	@owner: module owner
 *	@maxattr: maximum netlink attribute
 *	@policy: netlink attribute policy
 */
struct nft_object_type {
	const struct nft_object_ops	*(*select_ops)(const struct nft_ctx *,
						       const struct nlattr * const tb[]);
	const struct nft_object_ops	*ops;
	struct list_head		list;
	u32				type;
	unsigned int                    maxattr;
	struct module			*owner;
	const struct nla_policy		*policy;
};

/**
 *	struct nft_object_ops - stateful object operations
 *
 *	@eval: stateful object evaluation function
 *	@size: stateful object size
 *	@init: initialize object from netlink attributes
 *	@destroy: release existing stateful object
 *	@dump: netlink dump stateful object
 */
struct nft_object_ops {
	void				(*eval)(struct nft_object *obj,
						struct nft_regs *regs,
						const struct nft_pktinfo *pkt);
	unsigned int			size;
	int				(*init)(const struct nft_ctx *ctx,
						const struct nlattr *const tb[],
						struct nft_object *obj);
	void				(*destroy)(const struct nft_ctx *ctx,
						   struct nft_object *obj);
	int				(*dump)(struct sk_buff *skb,
						struct nft_object *obj,
						bool reset);
	const struct nft_object_type	*type;
};

int nft_register_obj(struct nft_object_type *obj_type);
void nft_unregister_obj(struct nft_object_type *obj_type);

#define NFT_FLOWTABLE_DEVICE_MAX	8

/**
 *	struct nft_flowtable - nf_tables flow table
 *
 *	@list: flow table list node in table list
 * 	@table: the table the flow table is contained in
 *	@name: name of this flow table
 *	@hooknum: hook number
 *	@priority: hook priority
 *	@ops_len: number of hooks in array
 *	@genmask: generation mask
 *	@use: number of references to this flow table
 * 	@handle: unique object handle
 *	@dev_name: array of device names
 *	@data: rhashtable and garbage collector
 * 	@ops: array of hooks
 */
struct nft_flowtable {
	struct list_head		list;
	struct nft_table		*table;
	char				*name;
	int				hooknum;
	int				priority;
	int				ops_len;
	u32				genmask:2,
					use:30;
	u64				handle;
	/* runtime data below here */
	struct nf_hook_ops		*ops ____cacheline_aligned;
	struct nf_flowtable		data;
};

struct nft_flowtable *nft_flowtable_lookup(const struct nft_table *table,
					   const struct nlattr *nla,
					   u8 genmask);

void nft_register_flowtable_type(struct nf_flowtable_type *type);
void nft_unregister_flowtable_type(struct nf_flowtable_type *type);

/**
 *	struct nft_traceinfo - nft tracing information and state
 *
 *	@pkt: pktinfo currently processed
 *	@basechain: base chain currently processed
 *	@chain: chain currently processed
 *	@rule:  rule that was evaluated
 *	@verdict: verdict given by rule
 *	@type: event type (enum nft_trace_types)
 *	@packet_dumped: packet headers sent in a previous traceinfo message
 *	@trace: other struct members are initialised
 */
struct nft_traceinfo {
	const struct nft_pktinfo	*pkt;
	const struct nft_base_chain	*basechain;
	const struct nft_chain		*chain;
	const struct nft_rule		*rule;
	const struct nft_verdict	*verdict;
	enum nft_trace_types		type;
	bool				packet_dumped;
	bool				trace;
};

void nft_trace_init(struct nft_traceinfo *info, const struct nft_pktinfo *pkt,
		    const struct nft_verdict *verdict,
		    const struct nft_chain *basechain);

void nft_trace_notify(struct nft_traceinfo *info);

#define MODULE_ALIAS_NFT_CHAIN(family, name) \
	MODULE_ALIAS("nft-chain-" __stringify(family) "-" name)

#define MODULE_ALIAS_NFT_AF_EXPR(family, name) \
	MODULE_ALIAS("nft-expr-" __stringify(family) "-" name)

#define MODULE_ALIAS_NFT_EXPR(name) \
	MODULE_ALIAS("nft-expr-" name)

#define MODULE_ALIAS_NFT_SET() \
	MODULE_ALIAS("nft-set")

#define MODULE_ALIAS_NFT_OBJ(type) \
	MODULE_ALIAS("nft-obj-" __stringify(type))

/*
 * The gencursor defines two generations, the currently active and the
 * next one. Objects contain a bitmask of 2 bits specifying the generations
 * they're active in. A set bit means they're inactive in the generation
 * represented by that bit.
 *
 * New objects start out as inactive in the current and active in the
 * next generation. When committing the ruleset the bitmask is cleared,
 * meaning they're active in all generations. When removing an object,
 * it is set inactive in the next generation. After committing the ruleset,
 * the objects are removed.
 */
static inline unsigned int nft_gencursor_next(const struct net *net)
{
	return net->nft.gencursor + 1 == 1 ? 1 : 0;
}

static inline u8 nft_genmask_next(const struct net *net)
{
	return 1 << nft_gencursor_next(net);
}

static inline u8 nft_genmask_cur(const struct net *net)
{
	/* Use READ_ONCE() to prevent refetching the value for atomicity */
	return 1 << READ_ONCE(net->nft.gencursor);
}

#define NFT_GENMASK_ANY		((1 << 0) | (1 << 1))

/*
 * Generic transaction helpers
 */

/* Check if this object is currently active. */
#define nft_is_active(__net, __obj)				\
	(((__obj)->genmask & nft_genmask_cur(__net)) == 0)

/* Check if this object is active in the next generation. */
#define nft_is_active_next(__net, __obj)			\
	(((__obj)->genmask & nft_genmask_next(__net)) == 0)

/* This object becomes active in the next generation. */
#define nft_activate_next(__net, __obj)				\
	(__obj)->genmask = nft_genmask_cur(__net)

/* This object becomes inactive in the next generation. */
#define nft_deactivate_next(__net, __obj)			\
        (__obj)->genmask = nft_genmask_next(__net)

/* After committing the ruleset, clear the stale generation bit. */
#define nft_clear(__net, __obj)					\
	(__obj)->genmask &= ~nft_genmask_next(__net)
#define nft_active_genmask(__obj, __genmask)			\
	!((__obj)->genmask & __genmask)

/*
 * Set element transaction helpers
 */

static inline bool nft_set_elem_active(const struct nft_set_ext *ext,
				       u8 genmask)
{
	return !(ext->genmask & genmask);
}

static inline void nft_set_elem_change_active(const struct net *net,
					      const struct nft_set *set,
					      struct nft_set_ext *ext)
{
	ext->genmask ^= nft_genmask_next(net);
}

/*
 * We use a free bit in the genmask field to indicate the element
 * is busy, meaning it is currently being processed either by
 * the netlink API or GC.
 *
 * Even though the genmask is only a single byte wide, this works
 * because the extension structure if fully constant once initialized,
 * so there are no non-atomic write accesses unless it is already
 * marked busy.
 */
#define NFT_SET_ELEM_BUSY_MASK	(1 << 2)

#if defined(__LITTLE_ENDIAN_BITFIELD)
#define NFT_SET_ELEM_BUSY_BIT	2
#elif defined(__BIG_ENDIAN_BITFIELD)
#define NFT_SET_ELEM_BUSY_BIT	(BITS_PER_LONG - BITS_PER_BYTE + 2)
#else
#error
#endif

static inline int nft_set_elem_mark_busy(struct nft_set_ext *ext)
{
	unsigned long *word = (unsigned long *)ext;

	BUILD_BUG_ON(offsetof(struct nft_set_ext, genmask) != 0);
	return test_and_set_bit(NFT_SET_ELEM_BUSY_BIT, word);
}

static inline void nft_set_elem_clear_busy(struct nft_set_ext *ext)
{
	unsigned long *word = (unsigned long *)ext;

	clear_bit(NFT_SET_ELEM_BUSY_BIT, word);
}

/**
 *	struct nft_trans - nf_tables object update in transaction
 *
 *	@list: used internally
 *	@msg_type: message type
 *	@put_net: ctx->net needs to be put
 *	@ctx: transaction context
 *	@data: internal information related to the transaction
 */
struct nft_trans {
	struct list_head		list;
	int				msg_type;
	bool				put_net;
	struct nft_ctx			ctx;
	char				data[0];
};

struct nft_trans_rule {
	struct nft_rule			*rule;
	u32				rule_id;
};

#define nft_trans_rule(trans)	\
	(((struct nft_trans_rule *)trans->data)->rule)
#define nft_trans_rule_id(trans)	\
	(((struct nft_trans_rule *)trans->data)->rule_id)

struct nft_trans_set {
	struct nft_set			*set;
	u32				set_id;
};

#define nft_trans_set(trans)	\
	(((struct nft_trans_set *)trans->data)->set)
#define nft_trans_set_id(trans)	\
	(((struct nft_trans_set *)trans->data)->set_id)

struct nft_trans_chain {
	bool				update;
	char				*name;
	struct nft_stats __percpu	*stats;
	u8				policy;
};

#define nft_trans_chain_update(trans)	\
	(((struct nft_trans_chain *)trans->data)->update)
#define nft_trans_chain_name(trans)	\
	(((struct nft_trans_chain *)trans->data)->name)
#define nft_trans_chain_stats(trans)	\
	(((struct nft_trans_chain *)trans->data)->stats)
#define nft_trans_chain_policy(trans)	\
	(((struct nft_trans_chain *)trans->data)->policy)

struct nft_trans_table {
	bool				update;
	bool				enable;
};

#define nft_trans_table_update(trans)	\
	(((struct nft_trans_table *)trans->data)->update)
#define nft_trans_table_enable(trans)	\
	(((struct nft_trans_table *)trans->data)->enable)

struct nft_trans_elem {
	struct nft_set			*set;
	struct nft_set_elem		elem;
};

#define nft_trans_elem_set(trans)	\
	(((struct nft_trans_elem *)trans->data)->set)
#define nft_trans_elem(trans)	\
	(((struct nft_trans_elem *)trans->data)->elem)

struct nft_trans_obj {
	struct nft_object		*obj;
};

#define nft_trans_obj(trans)	\
	(((struct nft_trans_obj *)trans->data)->obj)

struct nft_trans_flowtable {
	struct nft_flowtable		*flowtable;
};

#define nft_trans_flowtable(trans)	\
	(((struct nft_trans_flowtable *)trans->data)->flowtable)

int __init nft_chain_filter_init(void);
void nft_chain_filter_fini(void);

void __init nft_chain_route_init(void);
void nft_chain_route_fini(void);
#endif /* _NET_NF_TABLES_H */<|MERGE_RESOLUTION|>--- conflicted
+++ resolved
@@ -476,11 +476,6 @@
 			      enum nft_trans_phase phase);
 int nf_tables_bind_set(const struct nft_ctx *ctx, struct nft_set *set,
 		       struct nft_set_binding *binding);
-<<<<<<< HEAD
-void nf_tables_unbind_set(const struct nft_ctx *ctx, struct nft_set *set,
-			  struct nft_set_binding *binding, bool commit);
-=======
->>>>>>> 0ecfebd2
 void nf_tables_destroy_set(const struct nft_ctx *ctx, struct nft_set *set);
 
 /**
