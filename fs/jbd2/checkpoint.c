--- conflicted
+++ resolved
@@ -337,8 +337,6 @@
 
 /* Checkpoint list management */
 
-enum shrink_type {SHRINK_DESTROY, SHRINK_BUSY_STOP, SHRINK_BUSY_SKIP};
-
 /*
  * journal_shrink_one_cp_list
  *
@@ -350,11 +348,7 @@
  * Called with j_list_lock held.
  */
 static unsigned long journal_shrink_one_cp_list(struct journal_head *jh,
-<<<<<<< HEAD
-						enum shrink_type type,
-=======
 						enum jbd2_shrink_type type,
->>>>>>> 0c383648
 						bool *released)
 {
 	struct journal_head *last_jh;
@@ -371,20 +365,12 @@
 		jh = next_jh;
 		next_jh = jh->b_cpnext;
 
-<<<<<<< HEAD
-		if (type == SHRINK_DESTROY) {
-=======
 		if (type == JBD2_SHRINK_DESTROY) {
->>>>>>> 0c383648
 			ret = __jbd2_journal_remove_checkpoint(jh);
 		} else {
 			ret = jbd2_journal_try_remove_checkpoint(jh);
 			if (ret < 0) {
-<<<<<<< HEAD
-				if (type == SHRINK_BUSY_SKIP)
-=======
 				if (type == JBD2_SHRINK_BUSY_SKIP)
->>>>>>> 0c383648
 					continue;
 				break;
 			}
@@ -451,11 +437,7 @@
 		tid = transaction->t_tid;
 
 		freed = journal_shrink_one_cp_list(transaction->t_checkpoint_list,
-<<<<<<< HEAD
-						   SHRINK_BUSY_SKIP, &released);
-=======
 						   JBD2_SHRINK_BUSY_SKIP, &released);
->>>>>>> 0c383648
 		nr_freed += freed;
 		(*nr_to_scan) -= min(*nr_to_scan, freed);
 		if (*nr_to_scan == 0)
@@ -499,7 +481,6 @@
 					  enum jbd2_shrink_type type)
 {
 	transaction_t *transaction, *last_transaction, *next_transaction;
-	enum shrink_type type;
 	bool released;
 
 	WARN_ON_ONCE(type == JBD2_SHRINK_BUSY_SKIP);
@@ -508,7 +489,6 @@
 	if (!transaction)
 		return;
 
-	type = destroy ? SHRINK_DESTROY : SHRINK_BUSY_STOP;
 	last_transaction = transaction->t_cpprev;
 	next_transaction = transaction;
 	do {
