// SPDX-License-Identifier: GPL-2.0

#include <linux/bitops.h>
#include <linux/slab.h>
#include <linux/bio.h>
#include <linux/mm.h>
#include <linux/pagemap.h>
#include <linux/page-flags.h>
#include <linux/sched/mm.h>
#include <linux/spinlock.h>
#include <linux/blkdev.h>
#include <linux/swap.h>
#include <linux/writeback.h>
#include <linux/pagevec.h>
#include <linux/prefetch.h>
#include <linux/fsverity.h>
#include "misc.h"
#include "extent_io.h"
#include "extent-io-tree.h"
#include "extent_map.h"
#include "ctree.h"
#include "btrfs_inode.h"
#include "volumes.h"
#include "check-integrity.h"
#include "locking.h"
#include "rcu-string.h"
#include "backref.h"
#include "disk-io.h"
#include "subpage.h"
#include "zoned.h"
#include "block-group.h"
#include "compression.h"

static struct kmem_cache *extent_state_cache;
static struct kmem_cache *extent_buffer_cache;
static struct bio_set btrfs_bioset;

static inline bool extent_state_in_tree(const struct extent_state *state)
{
	return !RB_EMPTY_NODE(&state->rb_node);
}

#ifdef CONFIG_BTRFS_DEBUG
static LIST_HEAD(states);
static DEFINE_SPINLOCK(leak_lock);

static inline void btrfs_leak_debug_add(spinlock_t *lock,
					struct list_head *new,
					struct list_head *head)
{
	unsigned long flags;

	spin_lock_irqsave(lock, flags);
	list_add(new, head);
	spin_unlock_irqrestore(lock, flags);
}

static inline void btrfs_leak_debug_del(spinlock_t *lock,
					struct list_head *entry)
{
	unsigned long flags;

	spin_lock_irqsave(lock, flags);
	list_del(entry);
	spin_unlock_irqrestore(lock, flags);
}

void btrfs_extent_buffer_leak_debug_check(struct btrfs_fs_info *fs_info)
{
	struct extent_buffer *eb;
	unsigned long flags;

	/*
	 * If we didn't get into open_ctree our allocated_ebs will not be
	 * initialized, so just skip this.
	 */
	if (!fs_info->allocated_ebs.next)
		return;

	WARN_ON(!list_empty(&fs_info->allocated_ebs));
	spin_lock_irqsave(&fs_info->eb_leak_lock, flags);
	while (!list_empty(&fs_info->allocated_ebs)) {
		eb = list_first_entry(&fs_info->allocated_ebs,
				      struct extent_buffer, leak_list);
		pr_err(
	"BTRFS: buffer leak start %llu len %lu refs %d bflags %lu owner %llu\n",
		       eb->start, eb->len, atomic_read(&eb->refs), eb->bflags,
		       btrfs_header_owner(eb));
		list_del(&eb->leak_list);
		kmem_cache_free(extent_buffer_cache, eb);
	}
	spin_unlock_irqrestore(&fs_info->eb_leak_lock, flags);
}

static inline void btrfs_extent_state_leak_debug_check(void)
{
	struct extent_state *state;

	while (!list_empty(&states)) {
		state = list_entry(states.next, struct extent_state, leak_list);
		pr_err("BTRFS: state leak: start %llu end %llu state %u in tree %d refs %d\n",
		       state->start, state->end, state->state,
		       extent_state_in_tree(state),
		       refcount_read(&state->refs));
		list_del(&state->leak_list);
		kmem_cache_free(extent_state_cache, state);
	}
}

#define btrfs_debug_check_extent_io_range(tree, start, end)		\
	__btrfs_debug_check_extent_io_range(__func__, (tree), (start), (end))
static inline void __btrfs_debug_check_extent_io_range(const char *caller,
		struct extent_io_tree *tree, u64 start, u64 end)
{
	struct inode *inode = tree->private_data;
	u64 isize;

	if (!inode || !is_data_inode(inode))
		return;

	isize = i_size_read(inode);
	if (end >= PAGE_SIZE && (end % 2) == 0 && end != isize - 1) {
		btrfs_debug_rl(BTRFS_I(inode)->root->fs_info,
		    "%s: ino %llu isize %llu odd range [%llu,%llu]",
			caller, btrfs_ino(BTRFS_I(inode)), isize, start, end);
	}
}
#else
#define btrfs_leak_debug_add(lock, new, head)	do {} while (0)
#define btrfs_leak_debug_del(lock, entry)	do {} while (0)
#define btrfs_extent_state_leak_debug_check()	do {} while (0)
#define btrfs_debug_check_extent_io_range(c, s, e)	do {} while (0)
#endif

struct tree_entry {
	u64 start;
	u64 end;
	struct rb_node rb_node;
};

/*
 * Structure to record info about the bio being assembled, and other info like
 * how many bytes are there before stripe/ordered extent boundary.
 */
struct btrfs_bio_ctrl {
	struct bio *bio;
	int mirror_num;
	enum btrfs_compression_type compress_type;
	u32 len_to_stripe_boundary;
	u32 len_to_oe_boundary;
};

struct extent_page_data {
	struct btrfs_bio_ctrl bio_ctrl;
	/* tells writepage not to lock the state bits for this range
	 * it still does the unlocking
	 */
	unsigned int extent_locked:1;

	/* tells the submit_bio code to use REQ_SYNC */
	unsigned int sync_io:1;
};

static int add_extent_changeset(struct extent_state *state, u32 bits,
				 struct extent_changeset *changeset,
				 int set)
{
	int ret;

	if (!changeset)
		return 0;
	if (set && (state->state & bits) == bits)
		return 0;
	if (!set && (state->state & bits) == 0)
		return 0;
	changeset->bytes_changed += state->end - state->start + 1;
	ret = ulist_add(&changeset->range_changed, state->start, state->end,
			GFP_ATOMIC);
	return ret;
}

static void submit_one_bio(struct btrfs_bio_ctrl *bio_ctrl)
{
	struct bio *bio;
	struct bio_vec *bv;
	struct inode *inode;
	int mirror_num;

	if (!bio_ctrl->bio)
		return;

	bio = bio_ctrl->bio;
	bv = bio_first_bvec_all(bio);
	inode = bv->bv_page->mapping->host;
	mirror_num = bio_ctrl->mirror_num;

	/* Caller should ensure the bio has at least some range added */
	ASSERT(bio->bi_iter.bi_size);

	btrfs_bio(bio)->file_offset = page_offset(bv->bv_page) + bv->bv_offset;

	if (!is_data_inode(inode))
		btrfs_submit_metadata_bio(inode, bio, mirror_num);
	else if (btrfs_op(bio) == BTRFS_MAP_WRITE)
		btrfs_submit_data_write_bio(inode, bio, mirror_num);
	else
		btrfs_submit_data_read_bio(inode, bio, mirror_num,
					   bio_ctrl->compress_type);

	/* The bio is owned by the bi_end_io handler now */
	bio_ctrl->bio = NULL;
}

/*
 * Submit or fail the current bio in an extent_page_data structure.
 */
static void submit_write_bio(struct extent_page_data *epd, int ret)
{
	struct bio *bio = epd->bio_ctrl.bio;

	if (!bio)
		return;

	if (ret) {
		ASSERT(ret < 0);
		bio->bi_status = errno_to_blk_status(ret);
		bio_endio(bio);
		/* The bio is owned by the bi_end_io handler now */
		epd->bio_ctrl.bio = NULL;
	} else {
		submit_one_bio(&epd->bio_ctrl);
	}
}

int __init extent_state_cache_init(void)
{
	extent_state_cache = kmem_cache_create("btrfs_extent_state",
			sizeof(struct extent_state), 0,
			SLAB_MEM_SPREAD, NULL);
	if (!extent_state_cache)
		return -ENOMEM;
	return 0;
}

int __init extent_io_init(void)
{
	extent_buffer_cache = kmem_cache_create("btrfs_extent_buffer",
			sizeof(struct extent_buffer), 0,
			SLAB_MEM_SPREAD, NULL);
	if (!extent_buffer_cache)
		return -ENOMEM;

	if (bioset_init(&btrfs_bioset, BIO_POOL_SIZE,
			offsetof(struct btrfs_bio, bio),
			BIOSET_NEED_BVECS))
		goto free_buffer_cache;

	if (bioset_integrity_create(&btrfs_bioset, BIO_POOL_SIZE))
		goto free_bioset;

	return 0;

free_bioset:
	bioset_exit(&btrfs_bioset);

free_buffer_cache:
	kmem_cache_destroy(extent_buffer_cache);
	extent_buffer_cache = NULL;
	return -ENOMEM;
}

void __cold extent_state_cache_exit(void)
{
	btrfs_extent_state_leak_debug_check();
	kmem_cache_destroy(extent_state_cache);
}

void __cold extent_io_exit(void)
{
	/*
	 * Make sure all delayed rcu free are flushed before we
	 * destroy caches.
	 */
	rcu_barrier();
	kmem_cache_destroy(extent_buffer_cache);
	bioset_exit(&btrfs_bioset);
}

/*
 * For the file_extent_tree, we want to hold the inode lock when we lookup and
 * update the disk_i_size, but lockdep will complain because our io_tree we hold
 * the tree lock and get the inode lock when setting delalloc.  These two things
 * are unrelated, so make a class for the file_extent_tree so we don't get the
 * two locking patterns mixed up.
 */
static struct lock_class_key file_extent_tree_class;

void extent_io_tree_init(struct btrfs_fs_info *fs_info,
			 struct extent_io_tree *tree, unsigned int owner,
			 void *private_data)
{
	tree->fs_info = fs_info;
	tree->state = RB_ROOT;
	tree->dirty_bytes = 0;
	spin_lock_init(&tree->lock);
	tree->private_data = private_data;
	tree->owner = owner;
	if (owner == IO_TREE_INODE_FILE_EXTENT)
		lockdep_set_class(&tree->lock, &file_extent_tree_class);
}

void extent_io_tree_release(struct extent_io_tree *tree)
{
	spin_lock(&tree->lock);
	/*
	 * Do a single barrier for the waitqueue_active check here, the state
	 * of the waitqueue should not change once extent_io_tree_release is
	 * called.
	 */
	smp_mb();
	while (!RB_EMPTY_ROOT(&tree->state)) {
		struct rb_node *node;
		struct extent_state *state;

		node = rb_first(&tree->state);
		state = rb_entry(node, struct extent_state, rb_node);
		rb_erase(&state->rb_node, &tree->state);
		RB_CLEAR_NODE(&state->rb_node);
		/*
		 * btree io trees aren't supposed to have tasks waiting for
		 * changes in the flags of extent states ever.
		 */
		ASSERT(!waitqueue_active(&state->wq));
		free_extent_state(state);

		cond_resched_lock(&tree->lock);
	}
	spin_unlock(&tree->lock);
}

static struct extent_state *alloc_extent_state(gfp_t mask)
{
	struct extent_state *state;

	/*
	 * The given mask might be not appropriate for the slab allocator,
	 * drop the unsupported bits
	 */
	mask &= ~(__GFP_DMA32|__GFP_HIGHMEM);
	state = kmem_cache_alloc(extent_state_cache, mask);
	if (!state)
		return state;
	state->state = 0;
	state->failrec = NULL;
	RB_CLEAR_NODE(&state->rb_node);
	btrfs_leak_debug_add(&leak_lock, &state->leak_list, &states);
	refcount_set(&state->refs, 1);
	init_waitqueue_head(&state->wq);
	trace_alloc_extent_state(state, mask, _RET_IP_);
	return state;
}

void free_extent_state(struct extent_state *state)
{
	if (!state)
		return;
	if (refcount_dec_and_test(&state->refs)) {
		WARN_ON(extent_state_in_tree(state));
		btrfs_leak_debug_del(&leak_lock, &state->leak_list);
		trace_free_extent_state(state, _RET_IP_);
		kmem_cache_free(extent_state_cache, state);
	}
}

/**
 * Search @tree for an entry that contains @offset. Such entry would have
 * entry->start <= offset && entry->end >= offset.
 *
 * @tree:       the tree to search
 * @offset:     offset that should fall within an entry in @tree
 * @node_ret:   pointer where new node should be anchored (used when inserting an
 *	        entry in the tree)
 * @parent_ret: points to entry which would have been the parent of the entry,
 *               containing @offset
 *
 * Return a pointer to the entry that contains @offset byte address and don't change
 * @node_ret and @parent_ret.
 *
 * If no such entry exists, return pointer to entry that ends before @offset
 * and fill parameters @node_ret and @parent_ret, ie. does not return NULL.
 */
static inline struct rb_node *tree_search_for_insert(struct extent_io_tree *tree,
					             u64 offset,
						     struct rb_node ***node_ret,
						     struct rb_node **parent_ret)
{
	struct rb_root *root = &tree->state;
	struct rb_node **node = &root->rb_node;
	struct rb_node *prev = NULL;
	struct tree_entry *entry;

	while (*node) {
		prev = *node;
		entry = rb_entry(prev, struct tree_entry, rb_node);

		if (offset < entry->start)
			node = &(*node)->rb_left;
		else if (offset > entry->end)
			node = &(*node)->rb_right;
		else
			return *node;
	}

	if (node_ret)
		*node_ret = node;
	if (parent_ret)
		*parent_ret = prev;

	/* Search neighbors until we find the first one past the end */
	while (prev && offset > entry->end) {
		prev = rb_next(prev);
		entry = rb_entry(prev, struct tree_entry, rb_node);
	}

	return prev;
}

/*
 * Inexact rb-tree search, return the next entry if @offset is not found
 */
static inline struct rb_node *tree_search(struct extent_io_tree *tree, u64 offset)
{
	return tree_search_for_insert(tree, offset, NULL, NULL);
}

/**
 * Search offset in the tree or fill neighbor rbtree node pointers.
 *
 * @tree:      the tree to search
 * @offset:    offset that should fall within an entry in @tree
 * @next_ret:  pointer to the first entry whose range ends after @offset
 * @prev_ret:  pointer to the first entry whose range begins before @offset
 *
 * Return a pointer to the entry that contains @offset byte address. If no
 * such entry exists, then return NULL and fill @prev_ret and @next_ret.
 * Otherwise return the found entry and other pointers are left untouched.
 */
static struct rb_node *tree_search_prev_next(struct extent_io_tree *tree,
					     u64 offset,
					     struct rb_node **prev_ret,
					     struct rb_node **next_ret)
{
	struct rb_root *root = &tree->state;
	struct rb_node **node = &root->rb_node;
	struct rb_node *prev = NULL;
	struct rb_node *orig_prev = NULL;
	struct tree_entry *entry;

	ASSERT(prev_ret);
	ASSERT(next_ret);

	while (*node) {
		prev = *node;
		entry = rb_entry(prev, struct tree_entry, rb_node);

		if (offset < entry->start)
			node = &(*node)->rb_left;
		else if (offset > entry->end)
			node = &(*node)->rb_right;
		else
			return *node;
	}

	orig_prev = prev;
	while (prev && offset > entry->end) {
		prev = rb_next(prev);
		entry = rb_entry(prev, struct tree_entry, rb_node);
	}
	*next_ret = prev;
	prev = orig_prev;

	entry = rb_entry(prev, struct tree_entry, rb_node);
	while (prev && offset < entry->start) {
		prev = rb_prev(prev);
		entry = rb_entry(prev, struct tree_entry, rb_node);
	}
	*prev_ret = prev;

	return NULL;
}

/*
 * utility function to look for merge candidates inside a given range.
 * Any extents with matching state are merged together into a single
 * extent in the tree.  Extents with EXTENT_IO in their state field
 * are not merged because the end_io handlers need to be able to do
 * operations on them without sleeping (or doing allocations/splits).
 *
 * This should be called with the tree lock held.
 */
static void merge_state(struct extent_io_tree *tree,
		        struct extent_state *state)
{
	struct extent_state *other;
	struct rb_node *other_node;

	if (state->state & (EXTENT_LOCKED | EXTENT_BOUNDARY))
		return;

	other_node = rb_prev(&state->rb_node);
	if (other_node) {
		other = rb_entry(other_node, struct extent_state, rb_node);
		if (other->end == state->start - 1 &&
		    other->state == state->state) {
			if (tree->private_data &&
			    is_data_inode(tree->private_data))
				btrfs_merge_delalloc_extent(tree->private_data,
							    state, other);
			state->start = other->start;
			rb_erase(&other->rb_node, &tree->state);
			RB_CLEAR_NODE(&other->rb_node);
			free_extent_state(other);
		}
	}
	other_node = rb_next(&state->rb_node);
	if (other_node) {
		other = rb_entry(other_node, struct extent_state, rb_node);
		if (other->start == state->end + 1 &&
		    other->state == state->state) {
			if (tree->private_data &&
			    is_data_inode(tree->private_data))
				btrfs_merge_delalloc_extent(tree->private_data,
							    state, other);
			state->end = other->end;
			rb_erase(&other->rb_node, &tree->state);
			RB_CLEAR_NODE(&other->rb_node);
			free_extent_state(other);
		}
	}
}

static void set_state_bits(struct extent_io_tree *tree,
			   struct extent_state *state, u32 bits,
			   struct extent_changeset *changeset);

/*
 * insert an extent_state struct into the tree.  'bits' are set on the
 * struct before it is inserted.
 *
 * This may return -EEXIST if the extent is already there, in which case the
 * state struct is freed.
 *
 * The tree lock is not taken internally.  This is a utility function and
 * probably isn't what you want to call (see set/clear_extent_bit).
 */
static int insert_state(struct extent_io_tree *tree,
			struct extent_state *state,
			u32 bits, struct extent_changeset *changeset)
{
	struct rb_node **node;
	struct rb_node *parent;
	const u64 end = state->end;

	set_state_bits(tree, state, bits, changeset);

	node = &tree->state.rb_node;
	while (*node) {
		struct tree_entry *entry;

		parent = *node;
		entry = rb_entry(parent, struct tree_entry, rb_node);

		if (end < entry->start) {
			node = &(*node)->rb_left;
		} else if (end > entry->end) {
			node = &(*node)->rb_right;
		} else {
			btrfs_err(tree->fs_info,
			       "found node %llu %llu on insert of %llu %llu",
			       entry->start, entry->end, state->start, end);
			return -EEXIST;
		}
	}

	rb_link_node(&state->rb_node, parent, node);
	rb_insert_color(&state->rb_node, &tree->state);

	merge_state(tree, state);
	return 0;
}

/*
 * Insert state to @tree to the location given by @node and @parent.
 */
static void insert_state_fast(struct extent_io_tree *tree,
			      struct extent_state *state, struct rb_node **node,
			      struct rb_node *parent, unsigned bits,
			      struct extent_changeset *changeset)
{
	set_state_bits(tree, state, bits, changeset);
	rb_link_node(&state->rb_node, parent, node);
	rb_insert_color(&state->rb_node, &tree->state);
	merge_state(tree, state);
}

/*
 * split a given extent state struct in two, inserting the preallocated
 * struct 'prealloc' as the newly created second half.  'split' indicates an
 * offset inside 'orig' where it should be split.
 *
 * Before calling,
 * the tree has 'orig' at [orig->start, orig->end].  After calling, there
 * are two extent state structs in the tree:
 * prealloc: [orig->start, split - 1]
 * orig: [ split, orig->end ]
 *
 * The tree locks are not taken by this function. They need to be held
 * by the caller.
 */
static int split_state(struct extent_io_tree *tree, struct extent_state *orig,
		       struct extent_state *prealloc, u64 split)
{
	struct rb_node *parent = NULL;
	struct rb_node **node;

	if (tree->private_data && is_data_inode(tree->private_data))
		btrfs_split_delalloc_extent(tree->private_data, orig, split);

	prealloc->start = orig->start;
	prealloc->end = split - 1;
	prealloc->state = orig->state;
	orig->start = split;

	parent = &orig->rb_node;
	node = &parent;
	while (*node) {
		struct tree_entry *entry;

		parent = *node;
		entry = rb_entry(parent, struct tree_entry, rb_node);

		if (prealloc->end < entry->start) {
			node = &(*node)->rb_left;
		} else if (prealloc->end > entry->end) {
			node = &(*node)->rb_right;
		} else {
			free_extent_state(prealloc);
			return -EEXIST;
		}
	}

	rb_link_node(&prealloc->rb_node, parent, node);
	rb_insert_color(&prealloc->rb_node, &tree->state);

	return 0;
}

static struct extent_state *next_state(struct extent_state *state)
{
	struct rb_node *next = rb_next(&state->rb_node);
	if (next)
		return rb_entry(next, struct extent_state, rb_node);
	else
		return NULL;
}

/*
 * utility function to clear some bits in an extent state struct.
 * it will optionally wake up anyone waiting on this state (wake == 1).
 *
 * If no bits are set on the state struct after clearing things, the
 * struct is freed and removed from the tree
 */
static struct extent_state *clear_state_bit(struct extent_io_tree *tree,
					    struct extent_state *state,
					    u32 bits, int wake,
					    struct extent_changeset *changeset)
{
	struct extent_state *next;
	u32 bits_to_clear = bits & ~EXTENT_CTLBITS;
	int ret;

	if ((bits_to_clear & EXTENT_DIRTY) && (state->state & EXTENT_DIRTY)) {
		u64 range = state->end - state->start + 1;
		WARN_ON(range > tree->dirty_bytes);
		tree->dirty_bytes -= range;
	}

	if (tree->private_data && is_data_inode(tree->private_data))
		btrfs_clear_delalloc_extent(tree->private_data, state, bits);

	ret = add_extent_changeset(state, bits_to_clear, changeset, 0);
	BUG_ON(ret < 0);
	state->state &= ~bits_to_clear;
	if (wake)
		wake_up(&state->wq);
	if (state->state == 0) {
		next = next_state(state);
		if (extent_state_in_tree(state)) {
			rb_erase(&state->rb_node, &tree->state);
			RB_CLEAR_NODE(&state->rb_node);
			free_extent_state(state);
		} else {
			WARN_ON(1);
		}
	} else {
		merge_state(tree, state);
		next = next_state(state);
	}
	return next;
}

static struct extent_state *
alloc_extent_state_atomic(struct extent_state *prealloc)
{
	if (!prealloc)
		prealloc = alloc_extent_state(GFP_ATOMIC);

	return prealloc;
}

static void extent_io_tree_panic(struct extent_io_tree *tree, int err)
{
	btrfs_panic(tree->fs_info, err,
	"locking error: extent tree was modified by another thread while locked");
}

/*
 * clear some bits on a range in the tree.  This may require splitting
 * or inserting elements in the tree, so the gfp mask is used to
 * indicate which allocations or sleeping are allowed.
 *
 * pass 'wake' == 1 to kick any sleepers, and 'delete' == 1 to remove
 * the given range from the tree regardless of state (ie for truncate).
 *
 * the range [start, end] is inclusive.
 *
 * This takes the tree lock, and returns 0 on success and < 0 on error.
 */
int __clear_extent_bit(struct extent_io_tree *tree, u64 start, u64 end,
		       u32 bits, int wake, int delete,
		       struct extent_state **cached_state,
		       gfp_t mask, struct extent_changeset *changeset)
{
	struct extent_state *state;
	struct extent_state *cached;
	struct extent_state *prealloc = NULL;
	struct rb_node *node;
	u64 last_end;
	int err;
	int clear = 0;

	btrfs_debug_check_extent_io_range(tree, start, end);
	trace_btrfs_clear_extent_bit(tree, start, end - start + 1, bits);

	if (bits & EXTENT_DELALLOC)
		bits |= EXTENT_NORESERVE;

	if (delete)
		bits |= ~EXTENT_CTLBITS;

	if (bits & (EXTENT_LOCKED | EXTENT_BOUNDARY))
		clear = 1;
again:
	if (!prealloc && gfpflags_allow_blocking(mask)) {
		/*
		 * Don't care for allocation failure here because we might end
		 * up not needing the pre-allocated extent state at all, which
		 * is the case if we only have in the tree extent states that
		 * cover our input range and don't cover too any other range.
		 * If we end up needing a new extent state we allocate it later.
		 */
		prealloc = alloc_extent_state(mask);
	}

	spin_lock(&tree->lock);
	if (cached_state) {
		cached = *cached_state;

		if (clear) {
			*cached_state = NULL;
			cached_state = NULL;
		}

		if (cached && extent_state_in_tree(cached) &&
		    cached->start <= start && cached->end > start) {
			if (clear)
				refcount_dec(&cached->refs);
			state = cached;
			goto hit_next;
		}
		if (clear)
			free_extent_state(cached);
	}
	/*
	 * this search will find the extents that end after
	 * our range starts
	 */
	node = tree_search(tree, start);
	if (!node)
		goto out;
	state = rb_entry(node, struct extent_state, rb_node);
hit_next:
	if (state->start > end)
		goto out;
	WARN_ON(state->end < start);
	last_end = state->end;

	/* the state doesn't have the wanted bits, go ahead */
	if (!(state->state & bits)) {
		state = next_state(state);
		goto next;
	}

	/*
	 *     | ---- desired range ---- |
	 *  | state | or
	 *  | ------------- state -------------- |
	 *
	 * We need to split the extent we found, and may flip
	 * bits on second half.
	 *
	 * If the extent we found extends past our range, we
	 * just split and search again.  It'll get split again
	 * the next time though.
	 *
	 * If the extent we found is inside our range, we clear
	 * the desired bit on it.
	 */

	if (state->start < start) {
		prealloc = alloc_extent_state_atomic(prealloc);
		BUG_ON(!prealloc);
		err = split_state(tree, state, prealloc, start);
		if (err)
			extent_io_tree_panic(tree, err);

		prealloc = NULL;
		if (err)
			goto out;
		if (state->end <= end) {
			state = clear_state_bit(tree, state, bits, wake, changeset);
			goto next;
		}
		goto search_again;
	}
	/*
	 * | ---- desired range ---- |
	 *                        | state |
	 * We need to split the extent, and clear the bit
	 * on the first half
	 */
	if (state->start <= end && state->end > end) {
		prealloc = alloc_extent_state_atomic(prealloc);
		BUG_ON(!prealloc);
		err = split_state(tree, state, prealloc, end + 1);
		if (err)
			extent_io_tree_panic(tree, err);

		if (wake)
			wake_up(&state->wq);

		clear_state_bit(tree, prealloc, bits, wake, changeset);

		prealloc = NULL;
		goto out;
	}

	state = clear_state_bit(tree, state, bits, wake, changeset);
next:
	if (last_end == (u64)-1)
		goto out;
	start = last_end + 1;
	if (start <= end && state && !need_resched())
		goto hit_next;

search_again:
	if (start > end)
		goto out;
	spin_unlock(&tree->lock);
	if (gfpflags_allow_blocking(mask))
		cond_resched();
	goto again;

out:
	spin_unlock(&tree->lock);
	if (prealloc)
		free_extent_state(prealloc);

	return 0;

}

static void wait_on_state(struct extent_io_tree *tree,
			  struct extent_state *state)
		__releases(tree->lock)
		__acquires(tree->lock)
{
	DEFINE_WAIT(wait);
	prepare_to_wait(&state->wq, &wait, TASK_UNINTERRUPTIBLE);
	spin_unlock(&tree->lock);
	schedule();
	spin_lock(&tree->lock);
	finish_wait(&state->wq, &wait);
}

/*
 * waits for one or more bits to clear on a range in the state tree.
 * The range [start, end] is inclusive.
 * The tree lock is taken by this function
 */
static void wait_extent_bit(struct extent_io_tree *tree, u64 start, u64 end,
			    u32 bits)
{
	struct extent_state *state;
	struct rb_node *node;

	btrfs_debug_check_extent_io_range(tree, start, end);

	spin_lock(&tree->lock);
again:
	while (1) {
		/*
		 * this search will find all the extents that end after
		 * our range starts
		 */
		node = tree_search(tree, start);
process_node:
		if (!node)
			break;

		state = rb_entry(node, struct extent_state, rb_node);

		if (state->start > end)
			goto out;

		if (state->state & bits) {
			start = state->start;
			refcount_inc(&state->refs);
			wait_on_state(tree, state);
			free_extent_state(state);
			goto again;
		}
		start = state->end + 1;

		if (start > end)
			break;

		if (!cond_resched_lock(&tree->lock)) {
			node = rb_next(node);
			goto process_node;
		}
	}
out:
	spin_unlock(&tree->lock);
}

static void set_state_bits(struct extent_io_tree *tree,
			   struct extent_state *state,
			   u32 bits, struct extent_changeset *changeset)
{
	u32 bits_to_set = bits & ~EXTENT_CTLBITS;
	int ret;

	if (tree->private_data && is_data_inode(tree->private_data))
		btrfs_set_delalloc_extent(tree->private_data, state, bits);

	if ((bits_to_set & EXTENT_DIRTY) && !(state->state & EXTENT_DIRTY)) {
		u64 range = state->end - state->start + 1;
		tree->dirty_bytes += range;
	}
	ret = add_extent_changeset(state, bits_to_set, changeset, 1);
	BUG_ON(ret < 0);
	state->state |= bits_to_set;
}

static void cache_state_if_flags(struct extent_state *state,
				 struct extent_state **cached_ptr,
				 unsigned flags)
{
	if (cached_ptr && !(*cached_ptr)) {
		if (!flags || (state->state & flags)) {
			*cached_ptr = state;
			refcount_inc(&state->refs);
		}
	}
}

static void cache_state(struct extent_state *state,
			struct extent_state **cached_ptr)
{
	return cache_state_if_flags(state, cached_ptr,
				    EXTENT_LOCKED | EXTENT_BOUNDARY);
}

/*
 * set some bits on a range in the tree.  This may require allocations or
 * sleeping, so the gfp mask is used to indicate what is allowed.
 *
 * If any of the exclusive bits are set, this will fail with -EEXIST if some
 * part of the range already has the desired bits set.  The start of the
 * existing range is returned in failed_start in this case.
 *
 * [start, end] is inclusive This takes the tree lock.
 */
int set_extent_bit(struct extent_io_tree *tree, u64 start, u64 end, u32 bits,
		   u32 exclusive_bits, u64 *failed_start,
		   struct extent_state **cached_state, gfp_t mask,
		   struct extent_changeset *changeset)
{
	struct extent_state *state;
	struct extent_state *prealloc = NULL;
	struct rb_node *node;
	struct rb_node **p;
	struct rb_node *parent;
	int err = 0;
	u64 last_start;
	u64 last_end;

	btrfs_debug_check_extent_io_range(tree, start, end);
	trace_btrfs_set_extent_bit(tree, start, end - start + 1, bits);

	if (exclusive_bits)
		ASSERT(failed_start);
	else
		ASSERT(failed_start == NULL);
again:
	if (!prealloc && gfpflags_allow_blocking(mask)) {
		/*
		 * Don't care for allocation failure here because we might end
		 * up not needing the pre-allocated extent state at all, which
		 * is the case if we only have in the tree extent states that
		 * cover our input range and don't cover too any other range.
		 * If we end up needing a new extent state we allocate it later.
		 */
		prealloc = alloc_extent_state(mask);
	}

	spin_lock(&tree->lock);
	if (cached_state && *cached_state) {
		state = *cached_state;
		if (state->start <= start && state->end > start &&
		    extent_state_in_tree(state)) {
			node = &state->rb_node;
			goto hit_next;
		}
	}
	/*
	 * this search will find all the extents that end after
	 * our range starts.
	 */
	node = tree_search_for_insert(tree, start, &p, &parent);
	if (!node) {
		prealloc = alloc_extent_state_atomic(prealloc);
		BUG_ON(!prealloc);
		prealloc->start = start;
		prealloc->end = end;
		insert_state_fast(tree, prealloc, p, parent, bits, changeset);
		cache_state(prealloc, cached_state);
		prealloc = NULL;
		goto out;
	}
	state = rb_entry(node, struct extent_state, rb_node);
hit_next:
	last_start = state->start;
	last_end = state->end;

	/*
	 * | ---- desired range ---- |
	 * | state |
	 *
	 * Just lock what we found and keep going
	 */
	if (state->start == start && state->end <= end) {
		if (state->state & exclusive_bits) {
			*failed_start = state->start;
			err = -EEXIST;
			goto out;
		}

		set_state_bits(tree, state, bits, changeset);
		cache_state(state, cached_state);
		merge_state(tree, state);
		if (last_end == (u64)-1)
			goto out;
		start = last_end + 1;
		state = next_state(state);
		if (start < end && state && state->start == start &&
		    !need_resched())
			goto hit_next;
		goto search_again;
	}

	/*
	 *     | ---- desired range ---- |
	 * | state |
	 *   or
	 * | ------------- state -------------- |
	 *
	 * We need to split the extent we found, and may flip bits on
	 * second half.
	 *
	 * If the extent we found extends past our
	 * range, we just split and search again.  It'll get split
	 * again the next time though.
	 *
	 * If the extent we found is inside our range, we set the
	 * desired bit on it.
	 */
	if (state->start < start) {
		if (state->state & exclusive_bits) {
			*failed_start = start;
			err = -EEXIST;
			goto out;
		}

		/*
		 * If this extent already has all the bits we want set, then
		 * skip it, not necessary to split it or do anything with it.
		 */
		if ((state->state & bits) == bits) {
			start = state->end + 1;
			cache_state(state, cached_state);
			goto search_again;
		}

		prealloc = alloc_extent_state_atomic(prealloc);
		BUG_ON(!prealloc);
		err = split_state(tree, state, prealloc, start);
		if (err)
			extent_io_tree_panic(tree, err);

		prealloc = NULL;
		if (err)
			goto out;
		if (state->end <= end) {
			set_state_bits(tree, state, bits, changeset);
			cache_state(state, cached_state);
			merge_state(tree, state);
			if (last_end == (u64)-1)
				goto out;
			start = last_end + 1;
			state = next_state(state);
			if (start < end && state && state->start == start &&
			    !need_resched())
				goto hit_next;
		}
		goto search_again;
	}
	/*
	 * | ---- desired range ---- |
	 *     | state | or               | state |
	 *
	 * There's a hole, we need to insert something in it and
	 * ignore the extent we found.
	 */
	if (state->start > start) {
		u64 this_end;
		if (end < last_start)
			this_end = end;
		else
			this_end = last_start - 1;

		prealloc = alloc_extent_state_atomic(prealloc);
		BUG_ON(!prealloc);

		/*
		 * Avoid to free 'prealloc' if it can be merged with
		 * the later extent.
		 */
		prealloc->start = start;
		prealloc->end = this_end;
		err = insert_state(tree, prealloc, bits, changeset);
		if (err)
			extent_io_tree_panic(tree, err);

		cache_state(prealloc, cached_state);
		prealloc = NULL;
		start = this_end + 1;
		goto search_again;
	}
	/*
	 * | ---- desired range ---- |
	 *                        | state |
	 * We need to split the extent, and set the bit
	 * on the first half
	 */
	if (state->start <= end && state->end > end) {
		if (state->state & exclusive_bits) {
			*failed_start = start;
			err = -EEXIST;
			goto out;
		}

		prealloc = alloc_extent_state_atomic(prealloc);
		BUG_ON(!prealloc);
		err = split_state(tree, state, prealloc, end + 1);
		if (err)
			extent_io_tree_panic(tree, err);

		set_state_bits(tree, prealloc, bits, changeset);
		cache_state(prealloc, cached_state);
		merge_state(tree, prealloc);
		prealloc = NULL;
		goto out;
	}

search_again:
	if (start > end)
		goto out;
	spin_unlock(&tree->lock);
	if (gfpflags_allow_blocking(mask))
		cond_resched();
	goto again;

out:
	spin_unlock(&tree->lock);
	if (prealloc)
		free_extent_state(prealloc);

	return err;

}

/**
 * convert_extent_bit - convert all bits in a given range from one bit to
 * 			another
 * @tree:	the io tree to search
 * @start:	the start offset in bytes
 * @end:	the end offset in bytes (inclusive)
 * @bits:	the bits to set in this range
 * @clear_bits:	the bits to clear in this range
 * @cached_state:	state that we're going to cache
 *
 * This will go through and set bits for the given range.  If any states exist
 * already in this range they are set with the given bit and cleared of the
 * clear_bits.  This is only meant to be used by things that are mergeable, ie
 * converting from say DELALLOC to DIRTY.  This is not meant to be used with
 * boundary bits like LOCK.
 *
 * All allocations are done with GFP_NOFS.
 */
int convert_extent_bit(struct extent_io_tree *tree, u64 start, u64 end,
		       u32 bits, u32 clear_bits,
		       struct extent_state **cached_state)
{
	struct extent_state *state;
	struct extent_state *prealloc = NULL;
	struct rb_node *node;
	struct rb_node **p;
	struct rb_node *parent;
	int err = 0;
	u64 last_start;
	u64 last_end;
	bool first_iteration = true;

	btrfs_debug_check_extent_io_range(tree, start, end);
	trace_btrfs_convert_extent_bit(tree, start, end - start + 1, bits,
				       clear_bits);

again:
	if (!prealloc) {
		/*
		 * Best effort, don't worry if extent state allocation fails
		 * here for the first iteration. We might have a cached state
		 * that matches exactly the target range, in which case no
		 * extent state allocations are needed. We'll only know this
		 * after locking the tree.
		 */
		prealloc = alloc_extent_state(GFP_NOFS);
		if (!prealloc && !first_iteration)
			return -ENOMEM;
	}

	spin_lock(&tree->lock);
	if (cached_state && *cached_state) {
		state = *cached_state;
		if (state->start <= start && state->end > start &&
		    extent_state_in_tree(state)) {
			node = &state->rb_node;
			goto hit_next;
		}
	}

	/*
	 * this search will find all the extents that end after
	 * our range starts.
	 */
	node = tree_search_for_insert(tree, start, &p, &parent);
	if (!node) {
		prealloc = alloc_extent_state_atomic(prealloc);
		if (!prealloc) {
			err = -ENOMEM;
			goto out;
		}
		prealloc->start = start;
		prealloc->end = end;
		insert_state_fast(tree, prealloc, p, parent, bits, NULL);
		cache_state(prealloc, cached_state);
		prealloc = NULL;
		goto out;
	}
	state = rb_entry(node, struct extent_state, rb_node);
hit_next:
	last_start = state->start;
	last_end = state->end;

	/*
	 * | ---- desired range ---- |
	 * | state |
	 *
	 * Just lock what we found and keep going
	 */
	if (state->start == start && state->end <= end) {
		set_state_bits(tree, state, bits, NULL);
		cache_state(state, cached_state);
		state = clear_state_bit(tree, state, clear_bits, 0, NULL);
		if (last_end == (u64)-1)
			goto out;
		start = last_end + 1;
		if (start < end && state && state->start == start &&
		    !need_resched())
			goto hit_next;
		goto search_again;
	}

	/*
	 *     | ---- desired range ---- |
	 * | state |
	 *   or
	 * | ------------- state -------------- |
	 *
	 * We need to split the extent we found, and may flip bits on
	 * second half.
	 *
	 * If the extent we found extends past our
	 * range, we just split and search again.  It'll get split
	 * again the next time though.
	 *
	 * If the extent we found is inside our range, we set the
	 * desired bit on it.
	 */
	if (state->start < start) {
		prealloc = alloc_extent_state_atomic(prealloc);
		if (!prealloc) {
			err = -ENOMEM;
			goto out;
		}
		err = split_state(tree, state, prealloc, start);
		if (err)
			extent_io_tree_panic(tree, err);
		prealloc = NULL;
		if (err)
			goto out;
		if (state->end <= end) {
			set_state_bits(tree, state, bits, NULL);
			cache_state(state, cached_state);
			state = clear_state_bit(tree, state, clear_bits, 0, NULL);
			if (last_end == (u64)-1)
				goto out;
			start = last_end + 1;
			if (start < end && state && state->start == start &&
			    !need_resched())
				goto hit_next;
		}
		goto search_again;
	}
	/*
	 * | ---- desired range ---- |
	 *     | state | or               | state |
	 *
	 * There's a hole, we need to insert something in it and
	 * ignore the extent we found.
	 */
	if (state->start > start) {
		u64 this_end;
		if (end < last_start)
			this_end = end;
		else
			this_end = last_start - 1;

		prealloc = alloc_extent_state_atomic(prealloc);
		if (!prealloc) {
			err = -ENOMEM;
			goto out;
		}

		/*
		 * Avoid to free 'prealloc' if it can be merged with
		 * the later extent.
		 */
		prealloc->start = start;
		prealloc->end = this_end;
		err = insert_state(tree, prealloc, bits, NULL);
		if (err)
			extent_io_tree_panic(tree, err);
		cache_state(prealloc, cached_state);
		prealloc = NULL;
		start = this_end + 1;
		goto search_again;
	}
	/*
	 * | ---- desired range ---- |
	 *                        | state |
	 * We need to split the extent, and set the bit
	 * on the first half
	 */
	if (state->start <= end && state->end > end) {
		prealloc = alloc_extent_state_atomic(prealloc);
		if (!prealloc) {
			err = -ENOMEM;
			goto out;
		}

		err = split_state(tree, state, prealloc, end + 1);
		if (err)
			extent_io_tree_panic(tree, err);

		set_state_bits(tree, prealloc, bits, NULL);
		cache_state(prealloc, cached_state);
		clear_state_bit(tree, prealloc, clear_bits, 0, NULL);
		prealloc = NULL;
		goto out;
	}

search_again:
	if (start > end)
		goto out;
	spin_unlock(&tree->lock);
	cond_resched();
	first_iteration = false;
	goto again;

out:
	spin_unlock(&tree->lock);
	if (prealloc)
		free_extent_state(prealloc);

	return err;
}

/* wrappers around set/clear extent bit */
int set_record_extent_bits(struct extent_io_tree *tree, u64 start, u64 end,
			   u32 bits, struct extent_changeset *changeset)
{
	/*
	 * We don't support EXTENT_LOCKED yet, as current changeset will
	 * record any bits changed, so for EXTENT_LOCKED case, it will
	 * either fail with -EEXIST or changeset will record the whole
	 * range.
	 */
	BUG_ON(bits & EXTENT_LOCKED);

	return set_extent_bit(tree, start, end, bits, 0, NULL, NULL, GFP_NOFS,
			      changeset);
}

int set_extent_bits_nowait(struct extent_io_tree *tree, u64 start, u64 end,
			   u32 bits)
{
	return set_extent_bit(tree, start, end, bits, 0, NULL, NULL,
			      GFP_NOWAIT, NULL);
}

int clear_extent_bit(struct extent_io_tree *tree, u64 start, u64 end,
		     u32 bits, int wake, int delete,
		     struct extent_state **cached)
{
	return __clear_extent_bit(tree, start, end, bits, wake, delete,
				  cached, GFP_NOFS, NULL);
}

int clear_record_extent_bits(struct extent_io_tree *tree, u64 start, u64 end,
		u32 bits, struct extent_changeset *changeset)
{
	/*
	 * Don't support EXTENT_LOCKED case, same reason as
	 * set_record_extent_bits().
	 */
	BUG_ON(bits & EXTENT_LOCKED);

	return __clear_extent_bit(tree, start, end, bits, 0, 0, NULL, GFP_NOFS,
				  changeset);
}

/*
 * either insert or lock state struct between start and end use mask to tell
 * us if waiting is desired.
 */
int lock_extent_bits(struct extent_io_tree *tree, u64 start, u64 end,
		     struct extent_state **cached_state)
{
	int err;
	u64 failed_start;

	while (1) {
		err = set_extent_bit(tree, start, end, EXTENT_LOCKED,
				     EXTENT_LOCKED, &failed_start,
				     cached_state, GFP_NOFS, NULL);
		if (err == -EEXIST) {
			wait_extent_bit(tree, failed_start, end, EXTENT_LOCKED);
			start = failed_start;
		} else
			break;
		WARN_ON(start > end);
	}
	return err;
}

int try_lock_extent(struct extent_io_tree *tree, u64 start, u64 end)
{
	int err;
	u64 failed_start;

	err = set_extent_bit(tree, start, end, EXTENT_LOCKED, EXTENT_LOCKED,
			     &failed_start, NULL, GFP_NOFS, NULL);
	if (err == -EEXIST) {
		if (failed_start > start)
			clear_extent_bit(tree, start, failed_start - 1,
					 EXTENT_LOCKED, 1, 0, NULL);
		return 0;
	}
	return 1;
}

void extent_range_clear_dirty_for_io(struct inode *inode, u64 start, u64 end)
{
	unsigned long index = start >> PAGE_SHIFT;
	unsigned long end_index = end >> PAGE_SHIFT;
	struct page *page;

	while (index <= end_index) {
		page = find_get_page(inode->i_mapping, index);
		BUG_ON(!page); /* Pages should be in the extent_io_tree */
		clear_page_dirty_for_io(page);
		put_page(page);
		index++;
	}
}

void extent_range_redirty_for_io(struct inode *inode, u64 start, u64 end)
{
	struct address_space *mapping = inode->i_mapping;
	unsigned long index = start >> PAGE_SHIFT;
	unsigned long end_index = end >> PAGE_SHIFT;
	struct folio *folio;

	while (index <= end_index) {
		folio = filemap_get_folio(mapping, index);
		filemap_dirty_folio(mapping, folio);
		folio_account_redirty(folio);
		index += folio_nr_pages(folio);
		folio_put(folio);
	}
}

/* find the first state struct with 'bits' set after 'start', and
 * return it.  tree->lock must be held.  NULL will returned if
 * nothing was found after 'start'
 */
static struct extent_state *
find_first_extent_bit_state(struct extent_io_tree *tree, u64 start, u32 bits)
{
	struct rb_node *node;
	struct extent_state *state;

	/*
	 * this search will find all the extents that end after
	 * our range starts.
	 */
	node = tree_search(tree, start);
	if (!node)
		goto out;

	while (1) {
		state = rb_entry(node, struct extent_state, rb_node);
		if (state->end >= start && (state->state & bits))
			return state;

		node = rb_next(node);
		if (!node)
			break;
	}
out:
	return NULL;
}

/*
 * Find the first offset in the io tree with one or more @bits set.
 *
 * Note: If there are multiple bits set in @bits, any of them will match.
 *
 * Return 0 if we find something, and update @start_ret and @end_ret.
 * Return 1 if we found nothing.
 */
int find_first_extent_bit(struct extent_io_tree *tree, u64 start,
			  u64 *start_ret, u64 *end_ret, u32 bits,
			  struct extent_state **cached_state)
{
	struct extent_state *state;
	int ret = 1;

	spin_lock(&tree->lock);
	if (cached_state && *cached_state) {
		state = *cached_state;
		if (state->end == start - 1 && extent_state_in_tree(state)) {
			while ((state = next_state(state)) != NULL) {
				if (state->state & bits)
					goto got_it;
			}
			free_extent_state(*cached_state);
			*cached_state = NULL;
			goto out;
		}
		free_extent_state(*cached_state);
		*cached_state = NULL;
	}

	state = find_first_extent_bit_state(tree, start, bits);
got_it:
	if (state) {
		cache_state_if_flags(state, cached_state, 0);
		*start_ret = state->start;
		*end_ret = state->end;
		ret = 0;
	}
out:
	spin_unlock(&tree->lock);
	return ret;
}

/**
 * Find a contiguous area of bits
 *
 * @tree:      io tree to check
 * @start:     offset to start the search from
 * @start_ret: the first offset we found with the bits set
 * @end_ret:   the final contiguous range of the bits that were set
 * @bits:      bits to look for
 *
 * set_extent_bit and clear_extent_bit can temporarily split contiguous ranges
 * to set bits appropriately, and then merge them again.  During this time it
 * will drop the tree->lock, so use this helper if you want to find the actual
 * contiguous area for given bits.  We will search to the first bit we find, and
 * then walk down the tree until we find a non-contiguous area.  The area
 * returned will be the full contiguous area with the bits set.
 */
int find_contiguous_extent_bit(struct extent_io_tree *tree, u64 start,
			       u64 *start_ret, u64 *end_ret, u32 bits)
{
	struct extent_state *state;
	int ret = 1;

	spin_lock(&tree->lock);
	state = find_first_extent_bit_state(tree, start, bits);
	if (state) {
		*start_ret = state->start;
		*end_ret = state->end;
		while ((state = next_state(state)) != NULL) {
			if (state->start > (*end_ret + 1))
				break;
			*end_ret = state->end;
		}
		ret = 0;
	}
	spin_unlock(&tree->lock);
	return ret;
}

/**
 * Find the first range that has @bits not set. This range could start before
 * @start.
 *
 * @tree:      the tree to search
 * @start:     offset at/after which the found extent should start
 * @start_ret: records the beginning of the range
 * @end_ret:   records the end of the range (inclusive)
 * @bits:      the set of bits which must be unset
 *
 * Since unallocated range is also considered one which doesn't have the bits
 * set it's possible that @end_ret contains -1, this happens in case the range
 * spans (last_range_end, end of device]. In this case it's up to the caller to
 * trim @end_ret to the appropriate size.
 */
void find_first_clear_extent_bit(struct extent_io_tree *tree, u64 start,
				 u64 *start_ret, u64 *end_ret, u32 bits)
{
	struct extent_state *state;
	struct rb_node *node, *prev = NULL, *next;

	spin_lock(&tree->lock);

	/* Find first extent with bits cleared */
	while (1) {
		node = tree_search_prev_next(tree, start, &prev, &next);
		if (!node && !next && !prev) {
			/*
			 * Tree is completely empty, send full range and let
			 * caller deal with it
			 */
			*start_ret = 0;
			*end_ret = -1;
			goto out;
		} else if (!node && !next) {
			/*
			 * We are past the last allocated chunk, set start at
			 * the end of the last extent.
			 */
			state = rb_entry(prev, struct extent_state, rb_node);
			*start_ret = state->end + 1;
			*end_ret = -1;
			goto out;
		} else if (!node) {
			node = next;
		}
		/*
		 * At this point 'node' either contains 'start' or start is
		 * before 'node'
		 */
		state = rb_entry(node, struct extent_state, rb_node);

		if (in_range(start, state->start, state->end - state->start + 1)) {
			if (state->state & bits) {
				/*
				 * |--range with bits sets--|
				 *    |
				 *    start
				 */
				start = state->end + 1;
			} else {
				/*
				 * 'start' falls within a range that doesn't
				 * have the bits set, so take its start as
				 * the beginning of the desired range
				 *
				 * |--range with bits cleared----|
				 *      |
				 *      start
				 */
				*start_ret = state->start;
				break;
			}
		} else {
			/*
			 * |---prev range---|---hole/unset---|---node range---|
			 *                          |
			 *                        start
			 *
			 *                        or
			 *
			 * |---hole/unset--||--first node--|
			 * 0   |
			 *    start
			 */
			if (prev) {
				state = rb_entry(prev, struct extent_state,
						 rb_node);
				*start_ret = state->end + 1;
			} else {
				*start_ret = 0;
			}
			break;
		}
	}

	/*
	 * Find the longest stretch from start until an entry which has the
	 * bits set
	 */
	while (1) {
		state = rb_entry(node, struct extent_state, rb_node);
		if (state->end >= start && !(state->state & bits)) {
			*end_ret = state->end;
		} else {
			*end_ret = state->start - 1;
			break;
		}

		node = rb_next(node);
		if (!node)
			break;
	}
out:
	spin_unlock(&tree->lock);
}

/*
 * find a contiguous range of bytes in the file marked as delalloc, not
 * more than 'max_bytes'.  start and end are used to return the range,
 *
 * true is returned if we find something, false if nothing was in the tree
 */
bool btrfs_find_delalloc_range(struct extent_io_tree *tree, u64 *start,
			       u64 *end, u64 max_bytes,
			       struct extent_state **cached_state)
{
	struct rb_node *node;
	struct extent_state *state;
	u64 cur_start = *start;
	bool found = false;
	u64 total_bytes = 0;

	spin_lock(&tree->lock);

	/*
	 * this search will find all the extents that end after
	 * our range starts.
	 */
	node = tree_search(tree, cur_start);
	if (!node) {
		*end = (u64)-1;
		goto out;
	}

	while (1) {
		state = rb_entry(node, struct extent_state, rb_node);
		if (found && (state->start != cur_start ||
			      (state->state & EXTENT_BOUNDARY))) {
			goto out;
		}
		if (!(state->state & EXTENT_DELALLOC)) {
			if (!found)
				*end = state->end;
			goto out;
		}
		if (!found) {
			*start = state->start;
			*cached_state = state;
			refcount_inc(&state->refs);
		}
		found = true;
		*end = state->end;
		cur_start = state->end + 1;
		node = rb_next(node);
		total_bytes += state->end - state->start + 1;
		if (total_bytes >= max_bytes)
			break;
		if (!node)
			break;
	}
out:
	spin_unlock(&tree->lock);
	return found;
}

/*
 * Process one page for __process_pages_contig().
 *
 * Return >0 if we hit @page == @locked_page.
 * Return 0 if we updated the page status.
 * Return -EGAIN if the we need to try again.
 * (For PAGE_LOCK case but got dirty page or page not belong to mapping)
 */
static int process_one_page(struct btrfs_fs_info *fs_info,
			    struct address_space *mapping,
			    struct page *page, struct page *locked_page,
			    unsigned long page_ops, u64 start, u64 end)
{
	u32 len;

	ASSERT(end + 1 - start != 0 && end + 1 - start < U32_MAX);
	len = end + 1 - start;

	if (page_ops & PAGE_SET_ORDERED)
		btrfs_page_clamp_set_ordered(fs_info, page, start, len);
	if (page_ops & PAGE_SET_ERROR)
		btrfs_page_clamp_set_error(fs_info, page, start, len);
	if (page_ops & PAGE_START_WRITEBACK) {
		btrfs_page_clamp_clear_dirty(fs_info, page, start, len);
		btrfs_page_clamp_set_writeback(fs_info, page, start, len);
	}
	if (page_ops & PAGE_END_WRITEBACK)
		btrfs_page_clamp_clear_writeback(fs_info, page, start, len);

	if (page == locked_page)
		return 1;

	if (page_ops & PAGE_LOCK) {
		int ret;

		ret = btrfs_page_start_writer_lock(fs_info, page, start, len);
		if (ret)
			return ret;
		if (!PageDirty(page) || page->mapping != mapping) {
			btrfs_page_end_writer_lock(fs_info, page, start, len);
			return -EAGAIN;
		}
	}
	if (page_ops & PAGE_UNLOCK)
		btrfs_page_end_writer_lock(fs_info, page, start, len);
	return 0;
}

static int __process_pages_contig(struct address_space *mapping,
				  struct page *locked_page,
				  u64 start, u64 end, unsigned long page_ops,
				  u64 *processed_end)
{
	struct btrfs_fs_info *fs_info = btrfs_sb(mapping->host->i_sb);
	pgoff_t start_index = start >> PAGE_SHIFT;
	pgoff_t end_index = end >> PAGE_SHIFT;
	pgoff_t index = start_index;
	unsigned long nr_pages = end_index - start_index + 1;
	unsigned long pages_processed = 0;
	struct page *pages[16];
	int err = 0;
	int i;

	if (page_ops & PAGE_LOCK) {
		ASSERT(page_ops == PAGE_LOCK);
		ASSERT(processed_end && *processed_end == start);
	}

	if ((page_ops & PAGE_SET_ERROR) && nr_pages > 0)
		mapping_set_error(mapping, -EIO);

	while (nr_pages > 0) {
		int found_pages;

		found_pages = find_get_pages_contig(mapping, index,
				     min_t(unsigned long,
				     nr_pages, ARRAY_SIZE(pages)), pages);
		if (found_pages == 0) {
			/*
			 * Only if we're going to lock these pages, we can find
			 * nothing at @index.
			 */
			ASSERT(page_ops & PAGE_LOCK);
			err = -EAGAIN;
			goto out;
		}

		for (i = 0; i < found_pages; i++) {
			int process_ret;

			process_ret = process_one_page(fs_info, mapping,
					pages[i], locked_page, page_ops,
					start, end);
			if (process_ret < 0) {
				for (; i < found_pages; i++)
					put_page(pages[i]);
				err = -EAGAIN;
				goto out;
			}
			put_page(pages[i]);
			pages_processed++;
		}
		nr_pages -= found_pages;
		index += found_pages;
		cond_resched();
	}
out:
	if (err && processed_end) {
		/*
		 * Update @processed_end. I know this is awful since it has
		 * two different return value patterns (inclusive vs exclusive).
		 *
		 * But the exclusive pattern is necessary if @start is 0, or we
		 * underflow and check against processed_end won't work as
		 * expected.
		 */
		if (pages_processed)
			*processed_end = min(end,
			((u64)(start_index + pages_processed) << PAGE_SHIFT) - 1);
		else
			*processed_end = start;
	}
	return err;
}

static noinline void __unlock_for_delalloc(struct inode *inode,
					   struct page *locked_page,
					   u64 start, u64 end)
{
	unsigned long index = start >> PAGE_SHIFT;
	unsigned long end_index = end >> PAGE_SHIFT;

	ASSERT(locked_page);
	if (index == locked_page->index && end_index == index)
		return;

	__process_pages_contig(inode->i_mapping, locked_page, start, end,
			       PAGE_UNLOCK, NULL);
}

static noinline int lock_delalloc_pages(struct inode *inode,
					struct page *locked_page,
					u64 delalloc_start,
					u64 delalloc_end)
{
	unsigned long index = delalloc_start >> PAGE_SHIFT;
	unsigned long end_index = delalloc_end >> PAGE_SHIFT;
	u64 processed_end = delalloc_start;
	int ret;

	ASSERT(locked_page);
	if (index == locked_page->index && index == end_index)
		return 0;

	ret = __process_pages_contig(inode->i_mapping, locked_page, delalloc_start,
				     delalloc_end, PAGE_LOCK, &processed_end);
	if (ret == -EAGAIN && processed_end > delalloc_start)
		__unlock_for_delalloc(inode, locked_page, delalloc_start,
				      processed_end);
	return ret;
}

/*
 * Find and lock a contiguous range of bytes in the file marked as delalloc, no
 * more than @max_bytes.
 *
 * @start:	The original start bytenr to search.
 *		Will store the extent range start bytenr.
 * @end:	The original end bytenr of the search range
 *		Will store the extent range end bytenr.
 *
 * Return true if we find a delalloc range which starts inside the original
 * range, and @start/@end will store the delalloc range start/end.
 *
 * Return false if we can't find any delalloc range which starts inside the
 * original range, and @start/@end will be the non-delalloc range start/end.
 */
EXPORT_FOR_TESTS
noinline_for_stack bool find_lock_delalloc_range(struct inode *inode,
				    struct page *locked_page, u64 *start,
				    u64 *end)
{
	struct btrfs_fs_info *fs_info = btrfs_sb(inode->i_sb);
	struct extent_io_tree *tree = &BTRFS_I(inode)->io_tree;
	const u64 orig_start = *start;
	const u64 orig_end = *end;
	/* The sanity tests may not set a valid fs_info. */
	u64 max_bytes = fs_info ? fs_info->max_extent_size : BTRFS_MAX_EXTENT_SIZE;
	u64 delalloc_start;
	u64 delalloc_end;
	bool found;
	struct extent_state *cached_state = NULL;
	int ret;
	int loops = 0;

	/* Caller should pass a valid @end to indicate the search range end */
	ASSERT(orig_end > orig_start);

	/* The range should at least cover part of the page */
	ASSERT(!(orig_start >= page_offset(locked_page) + PAGE_SIZE ||
		 orig_end <= page_offset(locked_page)));
again:
	/* step one, find a bunch of delalloc bytes starting at start */
	delalloc_start = *start;
	delalloc_end = 0;
	found = btrfs_find_delalloc_range(tree, &delalloc_start, &delalloc_end,
					  max_bytes, &cached_state);
	if (!found || delalloc_end <= *start || delalloc_start > orig_end) {
		*start = delalloc_start;

		/* @delalloc_end can be -1, never go beyond @orig_end */
		*end = min(delalloc_end, orig_end);
		free_extent_state(cached_state);
		return false;
	}

	/*
	 * start comes from the offset of locked_page.  We have to lock
	 * pages in order, so we can't process delalloc bytes before
	 * locked_page
	 */
	if (delalloc_start < *start)
		delalloc_start = *start;

	/*
	 * make sure to limit the number of pages we try to lock down
	 */
	if (delalloc_end + 1 - delalloc_start > max_bytes)
		delalloc_end = delalloc_start + max_bytes - 1;

	/* step two, lock all the pages after the page that has start */
	ret = lock_delalloc_pages(inode, locked_page,
				  delalloc_start, delalloc_end);
	ASSERT(!ret || ret == -EAGAIN);
	if (ret == -EAGAIN) {
		/* some of the pages are gone, lets avoid looping by
		 * shortening the size of the delalloc range we're searching
		 */
		free_extent_state(cached_state);
		cached_state = NULL;
		if (!loops) {
			max_bytes = PAGE_SIZE;
			loops = 1;
			goto again;
		} else {
			found = false;
			goto out_failed;
		}
	}

	/* step three, lock the state bits for the whole range */
	lock_extent_bits(tree, delalloc_start, delalloc_end, &cached_state);

	/* then test to make sure it is all still delalloc */
	ret = test_range_bit(tree, delalloc_start, delalloc_end,
			     EXTENT_DELALLOC, 1, cached_state);
	if (!ret) {
		unlock_extent_cached(tree, delalloc_start, delalloc_end,
				     &cached_state);
		__unlock_for_delalloc(inode, locked_page,
			      delalloc_start, delalloc_end);
		cond_resched();
		goto again;
	}
	free_extent_state(cached_state);
	*start = delalloc_start;
	*end = delalloc_end;
out_failed:
	return found;
}

void extent_clear_unlock_delalloc(struct btrfs_inode *inode, u64 start, u64 end,
				  struct page *locked_page,
				  u32 clear_bits, unsigned long page_ops)
{
	clear_extent_bit(&inode->io_tree, start, end, clear_bits, 1, 0, NULL);

	__process_pages_contig(inode->vfs_inode.i_mapping, locked_page,
			       start, end, page_ops, NULL);
}

/*
 * count the number of bytes in the tree that have a given bit(s)
 * set.  This can be fairly slow, except for EXTENT_DIRTY which is
 * cached.  The total number found is returned.
 */
u64 count_range_bits(struct extent_io_tree *tree,
		     u64 *start, u64 search_end, u64 max_bytes,
		     u32 bits, int contig)
{
	struct rb_node *node;
	struct extent_state *state;
	u64 cur_start = *start;
	u64 total_bytes = 0;
	u64 last = 0;
	int found = 0;

	if (WARN_ON(search_end <= cur_start))
		return 0;

	spin_lock(&tree->lock);
	if (cur_start == 0 && bits == EXTENT_DIRTY) {
		total_bytes = tree->dirty_bytes;
		goto out;
	}
	/*
	 * this search will find all the extents that end after
	 * our range starts.
	 */
	node = tree_search(tree, cur_start);
	if (!node)
		goto out;

	while (1) {
		state = rb_entry(node, struct extent_state, rb_node);
		if (state->start > search_end)
			break;
		if (contig && found && state->start > last + 1)
			break;
		if (state->end >= cur_start && (state->state & bits) == bits) {
			total_bytes += min(search_end, state->end) + 1 -
				       max(cur_start, state->start);
			if (total_bytes >= max_bytes)
				break;
			if (!found) {
				*start = max(cur_start, state->start);
				found = 1;
			}
			last = state->end;
		} else if (contig && found) {
			break;
		}
		node = rb_next(node);
		if (!node)
			break;
	}
out:
	spin_unlock(&tree->lock);
	return total_bytes;
}

/*
 * set the private field for a given byte offset in the tree.  If there isn't
 * an extent_state there already, this does nothing.
 */
int set_state_failrec(struct extent_io_tree *tree, u64 start,
		      struct io_failure_record *failrec)
{
	struct rb_node *node;
	struct extent_state *state;
	int ret = 0;

	spin_lock(&tree->lock);
	/*
	 * this search will find all the extents that end after
	 * our range starts.
	 */
	node = tree_search(tree, start);
	if (!node) {
		ret = -ENOENT;
		goto out;
	}
	state = rb_entry(node, struct extent_state, rb_node);
	if (state->start != start) {
		ret = -ENOENT;
		goto out;
	}
	state->failrec = failrec;
out:
	spin_unlock(&tree->lock);
	return ret;
}

struct io_failure_record *get_state_failrec(struct extent_io_tree *tree, u64 start)
{
	struct rb_node *node;
	struct extent_state *state;
	struct io_failure_record *failrec;

	spin_lock(&tree->lock);
	/*
	 * this search will find all the extents that end after
	 * our range starts.
	 */
	node = tree_search(tree, start);
	if (!node) {
		failrec = ERR_PTR(-ENOENT);
		goto out;
	}
	state = rb_entry(node, struct extent_state, rb_node);
	if (state->start != start) {
		failrec = ERR_PTR(-ENOENT);
		goto out;
	}

	failrec = state->failrec;
out:
	spin_unlock(&tree->lock);
	return failrec;
}

/*
 * searches a range in the state tree for a given mask.
 * If 'filled' == 1, this returns 1 only if every extent in the tree
 * has the bits set.  Otherwise, 1 is returned if any bit in the
 * range is found set.
 */
int test_range_bit(struct extent_io_tree *tree, u64 start, u64 end,
		   u32 bits, int filled, struct extent_state *cached)
{
	struct extent_state *state = NULL;
	struct rb_node *node;
	int bitset = 0;

	spin_lock(&tree->lock);
	if (cached && extent_state_in_tree(cached) && cached->start <= start &&
	    cached->end > start)
		node = &cached->rb_node;
	else
		node = tree_search(tree, start);
	while (node && start <= end) {
		state = rb_entry(node, struct extent_state, rb_node);

		if (filled && state->start > start) {
			bitset = 0;
			break;
		}

		if (state->start > end)
			break;

		if (state->state & bits) {
			bitset = 1;
			if (!filled)
				break;
		} else if (filled) {
			bitset = 0;
			break;
		}

		if (state->end == (u64)-1)
			break;

		start = state->end + 1;
		if (start > end)
			break;
		node = rb_next(node);
		if (!node) {
			if (filled)
				bitset = 0;
			break;
		}
	}
	spin_unlock(&tree->lock);
	return bitset;
}

int free_io_failure(struct extent_io_tree *failure_tree,
		    struct extent_io_tree *io_tree,
		    struct io_failure_record *rec)
{
	int ret;
	int err = 0;

	set_state_failrec(failure_tree, rec->start, NULL);
	ret = clear_extent_bits(failure_tree, rec->start,
				rec->start + rec->len - 1,
				EXTENT_LOCKED | EXTENT_DIRTY);
	if (ret)
		err = ret;

	ret = clear_extent_bits(io_tree, rec->start,
				rec->start + rec->len - 1,
				EXTENT_DAMAGED);
	if (ret && !err)
		err = ret;

	kfree(rec);
	return err;
}

/*
 * this bypasses the standard btrfs submit functions deliberately, as
 * the standard behavior is to write all copies in a raid setup. here we only
 * want to write the one bad copy. so we do the mapping for ourselves and issue
 * submit_bio directly.
 * to avoid any synchronization issues, wait for the data after writing, which
 * actually prevents the read that triggered the error from finishing.
 * currently, there can be no more than two copies of every data bit. thus,
 * exactly one rewrite is required.
 */
static int repair_io_failure(struct btrfs_fs_info *fs_info, u64 ino, u64 start,
			     u64 length, u64 logical, struct page *page,
			     unsigned int pg_offset, int mirror_num)
{
	struct btrfs_device *dev;
	struct bio_vec bvec;
	struct bio bio;
	u64 map_length = 0;
	u64 sector;
	struct btrfs_io_context *bioc = NULL;
	int ret = 0;

	ASSERT(!(fs_info->sb->s_flags & SB_RDONLY));
	BUG_ON(!mirror_num);

	if (btrfs_repair_one_zone(fs_info, logical))
		return 0;

	map_length = length;

	/*
	 * Avoid races with device replace and make sure our bioc has devices
	 * associated to its stripes that don't go away while we are doing the
	 * read repair operation.
	 */
	btrfs_bio_counter_inc_blocked(fs_info);
	if (btrfs_is_parity_mirror(fs_info, logical, length)) {
		/*
		 * Note that we don't use BTRFS_MAP_WRITE because it's supposed
		 * to update all raid stripes, but here we just want to correct
		 * bad stripe, thus BTRFS_MAP_READ is abused to only get the bad
		 * stripe's dev and sector.
		 */
		ret = btrfs_map_block(fs_info, BTRFS_MAP_READ, logical,
				      &map_length, &bioc, 0);
		if (ret)
			goto out_counter_dec;
		ASSERT(bioc->mirror_num == 1);
	} else {
		ret = btrfs_map_block(fs_info, BTRFS_MAP_WRITE, logical,
				      &map_length, &bioc, mirror_num);
		if (ret)
			goto out_counter_dec;
		BUG_ON(mirror_num != bioc->mirror_num);
	}

	sector = bioc->stripes[bioc->mirror_num - 1].physical >> 9;
	dev = bioc->stripes[bioc->mirror_num - 1].dev;
	btrfs_put_bioc(bioc);

	if (!dev || !dev->bdev ||
	    !test_bit(BTRFS_DEV_STATE_WRITEABLE, &dev->dev_state)) {
		ret = -EIO;
		goto out_counter_dec;
	}

	bio_init(&bio, dev->bdev, &bvec, 1, REQ_OP_WRITE | REQ_SYNC);
	bio.bi_iter.bi_sector = sector;
	__bio_add_page(&bio, page, length, pg_offset);

	btrfsic_check_bio(&bio);
	ret = submit_bio_wait(&bio);
	if (ret) {
		/* try to remap that extent elsewhere? */
		btrfs_dev_stat_inc_and_print(dev, BTRFS_DEV_STAT_WRITE_ERRS);
		goto out_bio_uninit;
	}

	btrfs_info_rl_in_rcu(fs_info,
		"read error corrected: ino %llu off %llu (dev %s sector %llu)",
				  ino, start,
				  rcu_str_deref(dev->name), sector);
	ret = 0;

out_bio_uninit:
	bio_uninit(&bio);
out_counter_dec:
	btrfs_bio_counter_dec(fs_info);
	return ret;
}

int btrfs_repair_eb_io_failure(const struct extent_buffer *eb, int mirror_num)
{
	struct btrfs_fs_info *fs_info = eb->fs_info;
	u64 start = eb->start;
	int i, num_pages = num_extent_pages(eb);
	int ret = 0;

	if (sb_rdonly(fs_info->sb))
		return -EROFS;

	for (i = 0; i < num_pages; i++) {
		struct page *p = eb->pages[i];

		ret = repair_io_failure(fs_info, 0, start, PAGE_SIZE, start, p,
					start - page_offset(p), mirror_num);
		if (ret)
			break;
		start += PAGE_SIZE;
	}

	return ret;
}

static int next_mirror(const struct io_failure_record *failrec, int cur_mirror)
{
	if (cur_mirror == failrec->num_copies)
		return cur_mirror + 1 - failrec->num_copies;
	return cur_mirror + 1;
}

static int prev_mirror(const struct io_failure_record *failrec, int cur_mirror)
{
	if (cur_mirror == 1)
		return failrec->num_copies;
	return cur_mirror - 1;
}

/*
 * each time an IO finishes, we do a fast check in the IO failure tree
 * to see if we need to process or clean up an io_failure_record
 */
int clean_io_failure(struct btrfs_fs_info *fs_info,
		     struct extent_io_tree *failure_tree,
		     struct extent_io_tree *io_tree, u64 start,
		     struct page *page, u64 ino, unsigned int pg_offset)
{
	u64 private;
	struct io_failure_record *failrec;
	struct extent_state *state;
	int mirror;
	int ret;

	private = 0;
	ret = count_range_bits(failure_tree, &private, (u64)-1, 1,
			       EXTENT_DIRTY, 0);
	if (!ret)
		return 0;

	failrec = get_state_failrec(failure_tree, start);
	if (IS_ERR(failrec))
		return 0;

	BUG_ON(!failrec->this_mirror);

	if (sb_rdonly(fs_info->sb))
		goto out;

	spin_lock(&io_tree->lock);
	state = find_first_extent_bit_state(io_tree,
					    failrec->start,
					    EXTENT_LOCKED);
	spin_unlock(&io_tree->lock);

	if (!state || state->start > failrec->start ||
	    state->end < failrec->start + failrec->len - 1)
		goto out;

	mirror = failrec->this_mirror;
	do {
		mirror = prev_mirror(failrec, mirror);
		repair_io_failure(fs_info, ino, start, failrec->len,
				  failrec->logical, page, pg_offset, mirror);
	} while (mirror != failrec->failed_mirror);

out:
	free_io_failure(failure_tree, io_tree, failrec);
	return 0;
}

/*
 * Can be called when
 * - hold extent lock
 * - under ordered extent
 * - the inode is freeing
 */
void btrfs_free_io_failure_record(struct btrfs_inode *inode, u64 start, u64 end)
{
	struct extent_io_tree *failure_tree = &inode->io_failure_tree;
	struct io_failure_record *failrec;
	struct extent_state *state, *next;

	if (RB_EMPTY_ROOT(&failure_tree->state))
		return;

	spin_lock(&failure_tree->lock);
	state = find_first_extent_bit_state(failure_tree, start, EXTENT_DIRTY);
	while (state) {
		if (state->start > end)
			break;

		ASSERT(state->end <= end);

		next = next_state(state);

		failrec = state->failrec;
		free_extent_state(state);
		kfree(failrec);

		state = next;
	}
	spin_unlock(&failure_tree->lock);
}

static struct io_failure_record *btrfs_get_io_failure_record(struct inode *inode,
							     struct btrfs_bio *bbio,
							     unsigned int bio_offset)
{
	struct btrfs_fs_info *fs_info = btrfs_sb(inode->i_sb);
	u64 start = bbio->file_offset + bio_offset;
	struct io_failure_record *failrec;
	struct extent_io_tree *failure_tree = &BTRFS_I(inode)->io_failure_tree;
	struct extent_io_tree *tree = &BTRFS_I(inode)->io_tree;
	const u32 sectorsize = fs_info->sectorsize;
	int ret;

	failrec = get_state_failrec(failure_tree, start);
	if (!IS_ERR(failrec)) {
		btrfs_debug(fs_info,
	"Get IO Failure Record: (found) logical=%llu, start=%llu, len=%llu",
			failrec->logical, failrec->start, failrec->len);
		/*
		 * when data can be on disk more than twice, add to failrec here
		 * (e.g. with a list for failed_mirror) to make
		 * clean_io_failure() clean all those errors at once.
		 */
		ASSERT(failrec->this_mirror == bbio->mirror_num);
		ASSERT(failrec->len == fs_info->sectorsize);
		return failrec;
	}

	failrec = kzalloc(sizeof(*failrec), GFP_NOFS);
	if (!failrec)
		return ERR_PTR(-ENOMEM);

	failrec->start = start;
	failrec->len = sectorsize;
	failrec->failed_mirror = bbio->mirror_num;
	failrec->this_mirror = bbio->mirror_num;
	failrec->logical = (bbio->iter.bi_sector << SECTOR_SHIFT) + bio_offset;

	btrfs_debug(fs_info,
		    "new io failure record logical %llu start %llu",
		    failrec->logical, start);

	failrec->num_copies = btrfs_num_copies(fs_info, failrec->logical, sectorsize);
	if (failrec->num_copies == 1) {
		/*
		 * We only have a single copy of the data, so don't bother with
		 * all the retry and error correction code that follows. No
		 * matter what the error is, it is very likely to persist.
		 */
		btrfs_debug(fs_info,
			"cannot repair logical %llu num_copies %d",
			failrec->logical, failrec->num_copies);
		kfree(failrec);
		return ERR_PTR(-EIO);
	}

	/* Set the bits in the private failure tree */
	ret = set_extent_bits(failure_tree, start, start + sectorsize - 1,
			      EXTENT_LOCKED | EXTENT_DIRTY);
	if (ret >= 0) {
		ret = set_state_failrec(failure_tree, start, failrec);
		/* Set the bits in the inode's tree */
		ret = set_extent_bits(tree, start, start + sectorsize - 1,
				      EXTENT_DAMAGED);
	} else if (ret < 0) {
		kfree(failrec);
		return ERR_PTR(ret);
	}

	return failrec;
}

int btrfs_repair_one_sector(struct inode *inode, struct btrfs_bio *failed_bbio,
			    u32 bio_offset, struct page *page, unsigned int pgoff,
			    submit_bio_hook_t *submit_bio_hook)
{
	u64 start = failed_bbio->file_offset + bio_offset;
	struct io_failure_record *failrec;
	struct btrfs_fs_info *fs_info = btrfs_sb(inode->i_sb);
	struct extent_io_tree *tree = &BTRFS_I(inode)->io_tree;
	struct extent_io_tree *failure_tree = &BTRFS_I(inode)->io_failure_tree;
	struct bio *failed_bio = &failed_bbio->bio;
	const int icsum = bio_offset >> fs_info->sectorsize_bits;
	struct bio *repair_bio;
	struct btrfs_bio *repair_bbio;

	btrfs_debug(fs_info,
		   "repair read error: read error at %llu", start);

	BUG_ON(bio_op(failed_bio) == REQ_OP_WRITE);

	failrec = btrfs_get_io_failure_record(inode, failed_bbio, bio_offset);
	if (IS_ERR(failrec))
		return PTR_ERR(failrec);

	/*
	 * There are two premises:
	 * a) deliver good data to the caller
	 * b) correct the bad sectors on disk
	 *
	 * Since we're only doing repair for one sector, we only need to get
	 * a good copy of the failed sector and if we succeed, we have setup
	 * everything for repair_io_failure to do the rest for us.
	 */
	failrec->this_mirror = next_mirror(failrec, failrec->this_mirror);
	if (failrec->this_mirror == failrec->failed_mirror) {
		btrfs_debug(fs_info,
			"failed to repair num_copies %d this_mirror %d failed_mirror %d",
			failrec->num_copies, failrec->this_mirror, failrec->failed_mirror);
		free_io_failure(failure_tree, tree, failrec);
		return -EIO;
	}

	repair_bio = btrfs_bio_alloc(1);
	repair_bbio = btrfs_bio(repair_bio);
	repair_bbio->file_offset = start;
	repair_bio->bi_opf = REQ_OP_READ;
	repair_bio->bi_end_io = failed_bio->bi_end_io;
	repair_bio->bi_iter.bi_sector = failrec->logical >> 9;
	repair_bio->bi_private = failed_bio->bi_private;

	if (failed_bbio->csum) {
		const u32 csum_size = fs_info->csum_size;

		repair_bbio->csum = repair_bbio->csum_inline;
		memcpy(repair_bbio->csum,
		       failed_bbio->csum + csum_size * icsum, csum_size);
	}

	bio_add_page(repair_bio, page, failrec->len, pgoff);
	repair_bbio->iter = repair_bio->bi_iter;

	btrfs_debug(btrfs_sb(inode->i_sb),
		    "repair read error: submitting new read to mirror %d",
		    failrec->this_mirror);

	/*
	 * At this point we have a bio, so any errors from submit_bio_hook()
	 * will be handled by the endio on the repair_bio, so we can't return an
	 * error here.
	 */
	submit_bio_hook(inode, repair_bio, failrec->this_mirror, 0);
	return BLK_STS_OK;
}

static void end_page_read(struct page *page, bool uptodate, u64 start, u32 len)
{
	struct btrfs_fs_info *fs_info = btrfs_sb(page->mapping->host->i_sb);

	ASSERT(page_offset(page) <= start &&
	       start + len <= page_offset(page) + PAGE_SIZE);

	if (uptodate) {
		if (fsverity_active(page->mapping->host) &&
		    !PageError(page) &&
		    !PageUptodate(page) &&
		    start < i_size_read(page->mapping->host) &&
		    !fsverity_verify_page(page)) {
			btrfs_page_set_error(fs_info, page, start, len);
		} else {
			btrfs_page_set_uptodate(fs_info, page, start, len);
		}
	} else {
		btrfs_page_clear_uptodate(fs_info, page, start, len);
		btrfs_page_set_error(fs_info, page, start, len);
	}

	if (!btrfs_is_subpage(fs_info, page))
		unlock_page(page);
	else
		btrfs_subpage_end_reader(fs_info, page, start, len);
}

static void end_sector_io(struct page *page, u64 offset, bool uptodate)
<<<<<<< HEAD
{
	struct btrfs_inode *inode = BTRFS_I(page->mapping->host);
	const u32 sectorsize = inode->root->fs_info->sectorsize;
	struct extent_state *cached = NULL;

	end_page_read(page, uptodate, offset, sectorsize);
	if (uptodate)
		set_extent_uptodate(&inode->io_tree, offset,
				    offset + sectorsize - 1, &cached, GFP_ATOMIC);
	unlock_extent_cached_atomic(&inode->io_tree, offset,
				    offset + sectorsize - 1, &cached);
}

static void submit_data_read_repair(struct inode *inode,
				    struct btrfs_bio *failed_bbio,
				    u32 bio_offset, const struct bio_vec *bvec,
				    unsigned int error_bitmap)
{
=======
{
	struct btrfs_inode *inode = BTRFS_I(page->mapping->host);
	const u32 sectorsize = inode->root->fs_info->sectorsize;
	struct extent_state *cached = NULL;

	end_page_read(page, uptodate, offset, sectorsize);
	if (uptodate)
		set_extent_uptodate(&inode->io_tree, offset,
				    offset + sectorsize - 1, &cached, GFP_ATOMIC);
	unlock_extent_cached_atomic(&inode->io_tree, offset,
				    offset + sectorsize - 1, &cached);
}

static void submit_data_read_repair(struct inode *inode,
				    struct btrfs_bio *failed_bbio,
				    u32 bio_offset, const struct bio_vec *bvec,
				    unsigned int error_bitmap)
{
>>>>>>> 0db78532
	const unsigned int pgoff = bvec->bv_offset;
	struct btrfs_fs_info *fs_info = btrfs_sb(inode->i_sb);
	struct page *page = bvec->bv_page;
	const u64 start = page_offset(bvec->bv_page) + bvec->bv_offset;
	const u64 end = start + bvec->bv_len - 1;
	const u32 sectorsize = fs_info->sectorsize;
	const int nr_bits = (end + 1 - start) >> fs_info->sectorsize_bits;
	int i;

	BUG_ON(bio_op(&failed_bbio->bio) == REQ_OP_WRITE);

	/* This repair is only for data */
	ASSERT(is_data_inode(inode));

	/* We're here because we had some read errors or csum mismatch */
	ASSERT(error_bitmap);

	/*
	 * We only get called on buffered IO, thus page must be mapped and bio
	 * must not be cloned.
	 */
	ASSERT(page->mapping && !bio_flagged(&failed_bbio->bio, BIO_CLONED));

	/* Iterate through all the sectors in the range */
	for (i = 0; i < nr_bits; i++) {
		const unsigned int offset = i * sectorsize;
		bool uptodate = false;
		int ret;

		if (!(error_bitmap & (1U << i))) {
			/*
			 * This sector has no error, just end the page read
			 * and unlock the range.
			 */
			uptodate = true;
			goto next;
		}

		ret = btrfs_repair_one_sector(inode, failed_bbio,
				bio_offset + offset, page, pgoff + offset,
				btrfs_submit_data_read_bio);
		if (!ret) {
			/*
			 * We have submitted the read repair, the page release
			 * will be handled by the endio function of the
			 * submitted repair bio.
			 * Thus we don't need to do any thing here.
			 */
			continue;
		}
		/*
		 * Continue on failed repair, otherwise the remaining sectors
		 * will not be properly unlocked.
		 */
next:
		end_sector_io(page, start + offset, uptodate);
	}
}

/* lots and lots of room for performance fixes in the end_bio funcs */

void end_extent_writepage(struct page *page, int err, u64 start, u64 end)
{
	struct btrfs_inode *inode;
	const bool uptodate = (err == 0);
	int ret = 0;

	ASSERT(page && page->mapping);
	inode = BTRFS_I(page->mapping->host);
	btrfs_writepage_endio_finish_ordered(inode, page, start, end, uptodate);

	if (!uptodate) {
		const struct btrfs_fs_info *fs_info = inode->root->fs_info;
		u32 len;

		ASSERT(end + 1 - start <= U32_MAX);
		len = end + 1 - start;

		btrfs_page_clear_uptodate(fs_info, page, start, len);
		btrfs_page_set_error(fs_info, page, start, len);
		ret = err < 0 ? err : -EIO;
		mapping_set_error(page->mapping, ret);
	}
}

/*
 * after a writepage IO is done, we need to:
 * clear the uptodate bits on error
 * clear the writeback bits in the extent tree for this IO
 * end_page_writeback if the page has no more pending IO
 *
 * Scheduling is not allowed, so the extent state tree is expected
 * to have one and only one object corresponding to this IO.
 */
static void end_bio_extent_writepage(struct bio *bio)
{
	int error = blk_status_to_errno(bio->bi_status);
	struct bio_vec *bvec;
	u64 start;
	u64 end;
	struct bvec_iter_all iter_all;
	bool first_bvec = true;

	ASSERT(!bio_flagged(bio, BIO_CLONED));
	bio_for_each_segment_all(bvec, bio, iter_all) {
		struct page *page = bvec->bv_page;
		struct inode *inode = page->mapping->host;
		struct btrfs_fs_info *fs_info = btrfs_sb(inode->i_sb);
		const u32 sectorsize = fs_info->sectorsize;

		/* Our read/write should always be sector aligned. */
		if (!IS_ALIGNED(bvec->bv_offset, sectorsize))
			btrfs_err(fs_info,
		"partial page write in btrfs with offset %u and length %u",
				  bvec->bv_offset, bvec->bv_len);
		else if (!IS_ALIGNED(bvec->bv_len, sectorsize))
			btrfs_info(fs_info,
		"incomplete page write with offset %u and length %u",
				   bvec->bv_offset, bvec->bv_len);

		start = page_offset(page) + bvec->bv_offset;
		end = start + bvec->bv_len - 1;

		if (first_bvec) {
			btrfs_record_physical_zoned(inode, start, bio);
			first_bvec = false;
		}

		end_extent_writepage(page, error, start, end);

		btrfs_page_clear_writeback(fs_info, page, start, bvec->bv_len);
	}

	bio_put(bio);
}

/*
 * Record previously processed extent range
 *
 * For endio_readpage_release_extent() to handle a full extent range, reducing
 * the extent io operations.
 */
struct processed_extent {
	struct btrfs_inode *inode;
	/* Start of the range in @inode */
	u64 start;
	/* End of the range in @inode */
	u64 end;
	bool uptodate;
};

/*
 * Try to release processed extent range
 *
 * May not release the extent range right now if the current range is
 * contiguous to processed extent.
 *
 * Will release processed extent when any of @inode, @uptodate, the range is
 * no longer contiguous to the processed range.
 *
 * Passing @inode == NULL will force processed extent to be released.
 */
static void endio_readpage_release_extent(struct processed_extent *processed,
			      struct btrfs_inode *inode, u64 start, u64 end,
			      bool uptodate)
{
	struct extent_state *cached = NULL;
	struct extent_io_tree *tree;

	/* The first extent, initialize @processed */
	if (!processed->inode)
		goto update;

	/*
	 * Contiguous to processed extent, just uptodate the end.
	 *
	 * Several things to notice:
	 *
	 * - bio can be merged as long as on-disk bytenr is contiguous
	 *   This means we can have page belonging to other inodes, thus need to
	 *   check if the inode still matches.
	 * - bvec can contain range beyond current page for multi-page bvec
	 *   Thus we need to do processed->end + 1 >= start check
	 */
	if (processed->inode == inode && processed->uptodate == uptodate &&
	    processed->end + 1 >= start && end >= processed->end) {
		processed->end = end;
		return;
	}

	tree = &processed->inode->io_tree;
	/*
	 * Now we don't have range contiguous to the processed range, release
	 * the processed range now.
	 */
	if (processed->uptodate && tree->track_uptodate)
		set_extent_uptodate(tree, processed->start, processed->end,
				    &cached, GFP_ATOMIC);
	unlock_extent_cached_atomic(tree, processed->start, processed->end,
				    &cached);

update:
	/* Update processed to current range */
	processed->inode = inode;
	processed->start = start;
	processed->end = end;
	processed->uptodate = uptodate;
}

static void begin_page_read(struct btrfs_fs_info *fs_info, struct page *page)
{
	ASSERT(PageLocked(page));
	if (!btrfs_is_subpage(fs_info, page))
		return;

	ASSERT(PagePrivate(page));
	btrfs_subpage_start_reader(fs_info, page, page_offset(page), PAGE_SIZE);
}

/*
 * Find extent buffer for a givne bytenr.
 *
 * This is for end_bio_extent_readpage(), thus we can't do any unsafe locking
 * in endio context.
 */
static struct extent_buffer *find_extent_buffer_readpage(
		struct btrfs_fs_info *fs_info, struct page *page, u64 bytenr)
{
	struct extent_buffer *eb;

	/*
	 * For regular sectorsize, we can use page->private to grab extent
	 * buffer
	 */
	if (fs_info->nodesize >= PAGE_SIZE) {
		ASSERT(PagePrivate(page) && page->private);
		return (struct extent_buffer *)page->private;
	}

	/* For subpage case, we need to lookup buffer radix tree */
	rcu_read_lock();
	eb = radix_tree_lookup(&fs_info->buffer_radix,
			       bytenr >> fs_info->sectorsize_bits);
	rcu_read_unlock();
	ASSERT(eb);
	return eb;
}

/*
 * after a readpage IO is done, we need to:
 * clear the uptodate bits on error
 * set the uptodate bits if things worked
 * set the page up to date if all extents in the tree are uptodate
 * clear the lock bit in the extent tree
 * unlock the page if there are no other extents locked for it
 *
 * Scheduling is not allowed, so the extent state tree is expected
 * to have one and only one object corresponding to this IO.
 */
static void end_bio_extent_readpage(struct bio *bio)
{
	struct bio_vec *bvec;
	struct btrfs_bio *bbio = btrfs_bio(bio);
	struct extent_io_tree *tree, *failure_tree;
	struct processed_extent processed = { 0 };
	/*
	 * The offset to the beginning of a bio, since one bio can never be
	 * larger than UINT_MAX, u32 here is enough.
	 */
	u32 bio_offset = 0;
	int mirror;
	struct bvec_iter_all iter_all;

	ASSERT(!bio_flagged(bio, BIO_CLONED));
	bio_for_each_segment_all(bvec, bio, iter_all) {
		bool uptodate = !bio->bi_status;
		struct page *page = bvec->bv_page;
		struct inode *inode = page->mapping->host;
		struct btrfs_fs_info *fs_info = btrfs_sb(inode->i_sb);
		const u32 sectorsize = fs_info->sectorsize;
		unsigned int error_bitmap = (unsigned int)-1;
		bool repair = false;
		u64 start;
		u64 end;
		u32 len;

		btrfs_debug(fs_info,
			"end_bio_extent_readpage: bi_sector=%llu, err=%d, mirror=%u",
			bio->bi_iter.bi_sector, bio->bi_status,
			bbio->mirror_num);
		tree = &BTRFS_I(inode)->io_tree;
		failure_tree = &BTRFS_I(inode)->io_failure_tree;

		/*
		 * We always issue full-sector reads, but if some block in a
		 * page fails to read, blk_update_request() will advance
		 * bv_offset and adjust bv_len to compensate.  Print a warning
		 * for unaligned offsets, and an error if they don't add up to
		 * a full sector.
		 */
		if (!IS_ALIGNED(bvec->bv_offset, sectorsize))
			btrfs_err(fs_info,
		"partial page read in btrfs with offset %u and length %u",
				  bvec->bv_offset, bvec->bv_len);
		else if (!IS_ALIGNED(bvec->bv_offset + bvec->bv_len,
				     sectorsize))
			btrfs_info(fs_info,
		"incomplete page read with offset %u and length %u",
				   bvec->bv_offset, bvec->bv_len);

		start = page_offset(page) + bvec->bv_offset;
		end = start + bvec->bv_len - 1;
		len = bvec->bv_len;

		mirror = bbio->mirror_num;
		if (likely(uptodate)) {
			if (is_data_inode(inode)) {
				error_bitmap = btrfs_verify_data_csum(bbio,
						bio_offset, page, start, end);
				if (error_bitmap)
					uptodate = false;
			} else {
				if (btrfs_validate_metadata_buffer(bbio,
						page, start, end, mirror))
					uptodate = false;
			}
		}

		if (likely(uptodate)) {
			loff_t i_size = i_size_read(inode);
			pgoff_t end_index = i_size >> PAGE_SHIFT;

			clean_io_failure(BTRFS_I(inode)->root->fs_info,
					 failure_tree, tree, start, page,
					 btrfs_ino(BTRFS_I(inode)), 0);

			/*
			 * Zero out the remaining part if this range straddles
			 * i_size.
			 *
			 * Here we should only zero the range inside the bvec,
			 * not touch anything else.
			 *
			 * NOTE: i_size is exclusive while end is inclusive.
			 */
			if (page->index == end_index && i_size <= end) {
				u32 zero_start = max(offset_in_page(i_size),
						     offset_in_page(start));

				zero_user_segment(page, zero_start,
						  offset_in_page(end) + 1);
			}
		} else if (is_data_inode(inode)) {
			/*
			 * Only try to repair bios that actually made it to a
			 * device.  If the bio failed to be submitted mirror
			 * is 0 and we need to fail it without retrying.
			 *
			 * This also includes the high level bios for compressed
			 * extents - these never make it to a device and repair
			 * is already handled on the lower compressed bio.
			 */
			if (mirror > 0)
				repair = true;
		} else {
			struct extent_buffer *eb;

			eb = find_extent_buffer_readpage(fs_info, page, start);
			set_bit(EXTENT_BUFFER_READ_ERR, &eb->bflags);
			eb->read_mirror = mirror;
			atomic_dec(&eb->io_pages);
		}

		if (repair) {
			/*
			 * submit_data_read_repair() will handle all the good
			 * and bad sectors, we just continue to the next bvec.
			 */
			submit_data_read_repair(inode, bbio, bio_offset, bvec,
						error_bitmap);
		} else {
			/* Update page status and unlock */
			end_page_read(page, uptodate, start, len);
			endio_readpage_release_extent(&processed, BTRFS_I(inode),
					start, end, PageUptodate(page));
		}

		ASSERT(bio_offset + len > bio_offset);
		bio_offset += len;

	}
	/* Release the last extent */
	endio_readpage_release_extent(&processed, NULL, 0, 0, false);
	btrfs_bio_free_csum(bbio);
	bio_put(bio);
}

/**
 * Populate every free slot in a provided array with pages.
 *
 * @nr_pages:   number of pages to allocate
 * @page_array: the array to fill with pages; any existing non-null entries in
 * 		the array will be skipped
 *
 * Return: 0        if all pages were able to be allocated;
 *         -ENOMEM  otherwise, and the caller is responsible for freeing all
 *                  non-null page pointers in the array.
 */
int btrfs_alloc_page_array(unsigned int nr_pages, struct page **page_array)
{
	unsigned int allocated;

	for (allocated = 0; allocated < nr_pages;) {
		unsigned int last = allocated;

		allocated = alloc_pages_bulk_array(GFP_NOFS, nr_pages, page_array);

		if (allocated == nr_pages)
			return 0;

		/*
		 * During this iteration, no page could be allocated, even
		 * though alloc_pages_bulk_array() falls back to alloc_page()
		 * if  it could not bulk-allocate. So we must be out of memory.
		 */
		if (allocated == last)
			return -ENOMEM;

		memalloc_retry_wait(GFP_NOFS);
	}
	return 0;
}

/*
 * Initialize the members up to but not including 'bio'. Use after allocating a
 * new bio by bio_alloc_bioset as it does not initialize the bytes outside of
 * 'bio' because use of __GFP_ZERO is not supported.
 */
static inline void btrfs_bio_init(struct btrfs_bio *bbio)
{
	memset(bbio, 0, offsetof(struct btrfs_bio, bio));
}

/*
 * Allocate a btrfs_io_bio, with @nr_iovecs as maximum number of iovecs.
 *
 * The bio allocation is backed by bioset and does not fail.
 */
struct bio *btrfs_bio_alloc(unsigned int nr_iovecs)
{
	struct bio *bio;

	ASSERT(0 < nr_iovecs && nr_iovecs <= BIO_MAX_VECS);
	bio = bio_alloc_bioset(NULL, nr_iovecs, 0, GFP_NOFS, &btrfs_bioset);
	btrfs_bio_init(btrfs_bio(bio));
	return bio;
}

struct bio *btrfs_bio_clone_partial(struct bio *orig, u64 offset, u64 size)
{
	struct bio *bio;
	struct btrfs_bio *bbio;

	ASSERT(offset <= UINT_MAX && size <= UINT_MAX);

	/* this will never fail when it's backed by a bioset */
	bio = bio_alloc_clone(orig->bi_bdev, orig, GFP_NOFS, &btrfs_bioset);
	ASSERT(bio);

	bbio = btrfs_bio(bio);
	btrfs_bio_init(bbio);

	bio_trim(bio, offset >> 9, size >> 9);
	bbio->iter = bio->bi_iter;
	return bio;
}

/**
 * Attempt to add a page to bio
 *
 * @bio_ctrl:	record both the bio, and its bio_flags
 * @page:	page to add to the bio
 * @disk_bytenr:  offset of the new bio or to check whether we are adding
 *                a contiguous page to the previous one
 * @size:	portion of page that we want to write
 * @pg_offset:	starting offset in the page
 * @compress_type:   compression type of the current bio to see if we can merge them
 *
 * Attempt to add a page to bio considering stripe alignment etc.
 *
 * Return >= 0 for the number of bytes added to the bio.
 * Can return 0 if the current bio is already at stripe/zone boundary.
 * Return <0 for error.
 */
static int btrfs_bio_add_page(struct btrfs_bio_ctrl *bio_ctrl,
			      struct page *page,
			      u64 disk_bytenr, unsigned int size,
			      unsigned int pg_offset,
			      enum btrfs_compression_type compress_type)
{
	struct bio *bio = bio_ctrl->bio;
	u32 bio_size = bio->bi_iter.bi_size;
	u32 real_size;
	const sector_t sector = disk_bytenr >> SECTOR_SHIFT;
	bool contig;
	int ret;

	ASSERT(bio);
	/* The limit should be calculated when bio_ctrl->bio is allocated */
	ASSERT(bio_ctrl->len_to_oe_boundary && bio_ctrl->len_to_stripe_boundary);
	if (bio_ctrl->compress_type != compress_type)
		return 0;

	if (bio_ctrl->compress_type != BTRFS_COMPRESS_NONE)
		contig = bio->bi_iter.bi_sector == sector;
	else
		contig = bio_end_sector(bio) == sector;
	if (!contig)
		return 0;

	real_size = min(bio_ctrl->len_to_oe_boundary,
			bio_ctrl->len_to_stripe_boundary) - bio_size;
	real_size = min(real_size, size);

	/*
	 * If real_size is 0, never call bio_add_*_page(), as even size is 0,
	 * bio will still execute its endio function on the page!
	 */
	if (real_size == 0)
		return 0;

	if (bio_op(bio) == REQ_OP_ZONE_APPEND)
		ret = bio_add_zone_append_page(bio, page, real_size, pg_offset);
	else
		ret = bio_add_page(bio, page, real_size, pg_offset);

	return ret;
}

static int calc_bio_boundaries(struct btrfs_bio_ctrl *bio_ctrl,
			       struct btrfs_inode *inode, u64 file_offset)
{
	struct btrfs_fs_info *fs_info = inode->root->fs_info;
	struct btrfs_io_geometry geom;
	struct btrfs_ordered_extent *ordered;
	struct extent_map *em;
	u64 logical = (bio_ctrl->bio->bi_iter.bi_sector << SECTOR_SHIFT);
	int ret;

	/*
	 * Pages for compressed extent are never submitted to disk directly,
	 * thus it has no real boundary, just set them to U32_MAX.
	 *
	 * The split happens for real compressed bio, which happens in
	 * btrfs_submit_compressed_read/write().
	 */
	if (bio_ctrl->compress_type != BTRFS_COMPRESS_NONE) {
		bio_ctrl->len_to_oe_boundary = U32_MAX;
		bio_ctrl->len_to_stripe_boundary = U32_MAX;
		return 0;
	}
	em = btrfs_get_chunk_map(fs_info, logical, fs_info->sectorsize);
	if (IS_ERR(em))
		return PTR_ERR(em);
	ret = btrfs_get_io_geometry(fs_info, em, btrfs_op(bio_ctrl->bio),
				    logical, &geom);
	free_extent_map(em);
	if (ret < 0) {
		return ret;
	}
	if (geom.len > U32_MAX)
		bio_ctrl->len_to_stripe_boundary = U32_MAX;
	else
		bio_ctrl->len_to_stripe_boundary = (u32)geom.len;

	if (bio_op(bio_ctrl->bio) != REQ_OP_ZONE_APPEND) {
		bio_ctrl->len_to_oe_boundary = U32_MAX;
		return 0;
	}

	/* Ordered extent not yet created, so we're good */
	ordered = btrfs_lookup_ordered_extent(inode, file_offset);
	if (!ordered) {
		bio_ctrl->len_to_oe_boundary = U32_MAX;
		return 0;
	}

	bio_ctrl->len_to_oe_boundary = min_t(u32, U32_MAX,
		ordered->disk_bytenr + ordered->disk_num_bytes - logical);
	btrfs_put_ordered_extent(ordered);
	return 0;
}

static int alloc_new_bio(struct btrfs_inode *inode,
			 struct btrfs_bio_ctrl *bio_ctrl,
			 struct writeback_control *wbc,
			 blk_opf_t opf,
			 bio_end_io_t end_io_func,
			 u64 disk_bytenr, u32 offset, u64 file_offset,
			 enum btrfs_compression_type compress_type)
{
	struct btrfs_fs_info *fs_info = inode->root->fs_info;
	struct bio *bio;
	int ret;

	bio = btrfs_bio_alloc(BIO_MAX_VECS);
	/*
	 * For compressed page range, its disk_bytenr is always @disk_bytenr
	 * passed in, no matter if we have added any range into previous bio.
	 */
	if (compress_type != BTRFS_COMPRESS_NONE)
		bio->bi_iter.bi_sector = disk_bytenr >> SECTOR_SHIFT;
	else
		bio->bi_iter.bi_sector = (disk_bytenr + offset) >> SECTOR_SHIFT;
	bio_ctrl->bio = bio;
	bio_ctrl->compress_type = compress_type;
	bio->bi_end_io = end_io_func;
	bio->bi_opf = opf;
	ret = calc_bio_boundaries(bio_ctrl, inode, file_offset);
	if (ret < 0)
		goto error;

	if (wbc) {
		/*
		 * For Zone append we need the correct block_device that we are
		 * going to write to set in the bio to be able to respect the
		 * hardware limitation.  Look it up here:
		 */
		if (bio_op(bio) == REQ_OP_ZONE_APPEND) {
			struct btrfs_device *dev;

			dev = btrfs_zoned_get_device(fs_info, disk_bytenr,
						     fs_info->sectorsize);
			if (IS_ERR(dev)) {
				ret = PTR_ERR(dev);
				goto error;
			}

			bio_set_dev(bio, dev->bdev);
		} else {
			/*
			 * Otherwise pick the last added device to support
			 * cgroup writeback.  For multi-device file systems this
			 * means blk-cgroup policies have to always be set on the
			 * last added/replaced device.  This is a bit odd but has
			 * been like that for a long time.
			 */
			bio_set_dev(bio, fs_info->fs_devices->latest_dev->bdev);
		}
		wbc_init_bio(wbc, bio);
	} else {
		ASSERT(bio_op(bio) != REQ_OP_ZONE_APPEND);
	}
	return 0;
error:
	bio_ctrl->bio = NULL;
	bio->bi_status = errno_to_blk_status(ret);
	bio_endio(bio);
	return ret;
}

/*
 * @opf:	bio REQ_OP_* and REQ_* flags as one value
 * @wbc:	optional writeback control for io accounting
 * @page:	page to add to the bio
 * @disk_bytenr: logical bytenr where the write will be
 * @size:	portion of page that we want to write to
 * @pg_offset:	offset of the new bio or to check whether we are adding
 *              a contiguous page to the previous one
 * @bio_ret:	must be valid pointer, newly allocated bio will be stored there
 * @end_io_func:     end_io callback for new bio
 * @mirror_num:	     desired mirror to read/write
 * @prev_bio_flags:  flags of previous bio to see if we can merge the current one
 * @compress_type:   compress type for current bio
 */
static int submit_extent_page(blk_opf_t opf,
			      struct writeback_control *wbc,
			      struct btrfs_bio_ctrl *bio_ctrl,
			      struct page *page, u64 disk_bytenr,
			      size_t size, unsigned long pg_offset,
			      bio_end_io_t end_io_func,
			      enum btrfs_compression_type compress_type,
			      bool force_bio_submit)
{
	int ret = 0;
	struct btrfs_inode *inode = BTRFS_I(page->mapping->host);
	unsigned int cur = pg_offset;

	ASSERT(bio_ctrl);

	ASSERT(pg_offset < PAGE_SIZE && size <= PAGE_SIZE &&
	       pg_offset + size <= PAGE_SIZE);
	if (force_bio_submit)
		submit_one_bio(bio_ctrl);

	while (cur < pg_offset + size) {
		u32 offset = cur - pg_offset;
		int added;

		/* Allocate new bio if needed */
		if (!bio_ctrl->bio) {
			ret = alloc_new_bio(inode, bio_ctrl, wbc, opf,
					    end_io_func, disk_bytenr, offset,
					    page_offset(page) + cur,
					    compress_type);
			if (ret < 0)
				return ret;
		}
		/*
		 * We must go through btrfs_bio_add_page() to ensure each
		 * page range won't cross various boundaries.
		 */
		if (compress_type != BTRFS_COMPRESS_NONE)
			added = btrfs_bio_add_page(bio_ctrl, page, disk_bytenr,
					size - offset, pg_offset + offset,
					compress_type);
		else
			added = btrfs_bio_add_page(bio_ctrl, page,
					disk_bytenr + offset, size - offset,
					pg_offset + offset, compress_type);

		/* Metadata page range should never be split */
		if (!is_data_inode(&inode->vfs_inode))
			ASSERT(added == 0 || added == size - offset);

		/* At least we added some page, update the account */
		if (wbc && added)
			wbc_account_cgroup_owner(wbc, page, added);

		/* We have reached boundary, submit right now */
		if (added < size - offset) {
			/* The bio should contain some page(s) */
			ASSERT(bio_ctrl->bio->bi_iter.bi_size);
			submit_one_bio(bio_ctrl);
		}
		cur += added;
	}
	return 0;
}

static int attach_extent_buffer_page(struct extent_buffer *eb,
				     struct page *page,
				     struct btrfs_subpage *prealloc)
{
	struct btrfs_fs_info *fs_info = eb->fs_info;
	int ret = 0;

	/*
	 * If the page is mapped to btree inode, we should hold the private
	 * lock to prevent race.
	 * For cloned or dummy extent buffers, their pages are not mapped and
	 * will not race with any other ebs.
	 */
	if (page->mapping)
		lockdep_assert_held(&page->mapping->private_lock);

	if (fs_info->nodesize >= PAGE_SIZE) {
		if (!PagePrivate(page))
			attach_page_private(page, eb);
		else
			WARN_ON(page->private != (unsigned long)eb);
		return 0;
	}

	/* Already mapped, just free prealloc */
	if (PagePrivate(page)) {
		btrfs_free_subpage(prealloc);
		return 0;
	}

	if (prealloc)
		/* Has preallocated memory for subpage */
		attach_page_private(page, prealloc);
	else
		/* Do new allocation to attach subpage */
		ret = btrfs_attach_subpage(fs_info, page,
					   BTRFS_SUBPAGE_METADATA);
	return ret;
}

int set_page_extent_mapped(struct page *page)
{
	struct btrfs_fs_info *fs_info;

	ASSERT(page->mapping);

	if (PagePrivate(page))
		return 0;

	fs_info = btrfs_sb(page->mapping->host->i_sb);

	if (btrfs_is_subpage(fs_info, page))
		return btrfs_attach_subpage(fs_info, page, BTRFS_SUBPAGE_DATA);

	attach_page_private(page, (void *)EXTENT_PAGE_PRIVATE);
	return 0;
}

void clear_page_extent_mapped(struct page *page)
{
	struct btrfs_fs_info *fs_info;

	ASSERT(page->mapping);

	if (!PagePrivate(page))
		return;

	fs_info = btrfs_sb(page->mapping->host->i_sb);
	if (btrfs_is_subpage(fs_info, page))
		return btrfs_detach_subpage(fs_info, page);

	detach_page_private(page);
}

static struct extent_map *
__get_extent_map(struct inode *inode, struct page *page, size_t pg_offset,
		 u64 start, u64 len, struct extent_map **em_cached)
{
	struct extent_map *em;

	if (em_cached && *em_cached) {
		em = *em_cached;
		if (extent_map_in_tree(em) && start >= em->start &&
		    start < extent_map_end(em)) {
			refcount_inc(&em->refs);
			return em;
		}

		free_extent_map(em);
		*em_cached = NULL;
	}

	em = btrfs_get_extent(BTRFS_I(inode), page, pg_offset, start, len);
	if (em_cached && !IS_ERR(em)) {
		BUG_ON(*em_cached);
		refcount_inc(&em->refs);
		*em_cached = em;
	}
	return em;
}
/*
 * basic readpage implementation.  Locked extent state structs are inserted
 * into the tree that are removed when the IO is done (by the end_io
 * handlers)
 * XXX JDM: This needs looking at to ensure proper page locking
 * return 0 on success, otherwise return error
 */
static int btrfs_do_readpage(struct page *page, struct extent_map **em_cached,
		      struct btrfs_bio_ctrl *bio_ctrl,
		      blk_opf_t read_flags, u64 *prev_em_start)
{
	struct inode *inode = page->mapping->host;
	struct btrfs_fs_info *fs_info = btrfs_sb(inode->i_sb);
	u64 start = page_offset(page);
	const u64 end = start + PAGE_SIZE - 1;
	u64 cur = start;
	u64 extent_offset;
	u64 last_byte = i_size_read(inode);
	u64 block_start;
	u64 cur_end;
	struct extent_map *em;
	int ret = 0;
	size_t pg_offset = 0;
	size_t iosize;
	size_t blocksize = inode->i_sb->s_blocksize;
	struct extent_io_tree *tree = &BTRFS_I(inode)->io_tree;

	ret = set_page_extent_mapped(page);
	if (ret < 0) {
		unlock_extent(tree, start, end);
		btrfs_page_set_error(fs_info, page, start, PAGE_SIZE);
		unlock_page(page);
		goto out;
	}

	if (page->index == last_byte >> PAGE_SHIFT) {
		size_t zero_offset = offset_in_page(last_byte);

		if (zero_offset) {
			iosize = PAGE_SIZE - zero_offset;
			memzero_page(page, zero_offset, iosize);
		}
	}
	begin_page_read(fs_info, page);
	while (cur <= end) {
		unsigned long this_bio_flag = 0;
		bool force_bio_submit = false;
		u64 disk_bytenr;

		ASSERT(IS_ALIGNED(cur, fs_info->sectorsize));
		if (cur >= last_byte) {
			struct extent_state *cached = NULL;

			iosize = PAGE_SIZE - pg_offset;
			memzero_page(page, pg_offset, iosize);
			set_extent_uptodate(tree, cur, cur + iosize - 1,
					    &cached, GFP_NOFS);
			unlock_extent_cached(tree, cur,
					     cur + iosize - 1, &cached);
			end_page_read(page, true, cur, iosize);
			break;
		}
		em = __get_extent_map(inode, page, pg_offset, cur,
				      end - cur + 1, em_cached);
		if (IS_ERR(em)) {
			unlock_extent(tree, cur, end);
			end_page_read(page, false, cur, end + 1 - cur);
			ret = PTR_ERR(em);
			break;
		}
		extent_offset = cur - em->start;
		BUG_ON(extent_map_end(em) <= cur);
		BUG_ON(end < cur);

		if (test_bit(EXTENT_FLAG_COMPRESSED, &em->flags))
			this_bio_flag = em->compress_type;

		iosize = min(extent_map_end(em) - cur, end - cur + 1);
		cur_end = min(extent_map_end(em) - 1, end);
		iosize = ALIGN(iosize, blocksize);
		if (this_bio_flag != BTRFS_COMPRESS_NONE)
			disk_bytenr = em->block_start;
		else
			disk_bytenr = em->block_start + extent_offset;
		block_start = em->block_start;
		if (test_bit(EXTENT_FLAG_PREALLOC, &em->flags))
			block_start = EXTENT_MAP_HOLE;

		/*
		 * If we have a file range that points to a compressed extent
		 * and it's followed by a consecutive file range that points
		 * to the same compressed extent (possibly with a different
		 * offset and/or length, so it either points to the whole extent
		 * or only part of it), we must make sure we do not submit a
		 * single bio to populate the pages for the 2 ranges because
		 * this makes the compressed extent read zero out the pages
		 * belonging to the 2nd range. Imagine the following scenario:
		 *
		 *  File layout
		 *  [0 - 8K]                     [8K - 24K]
		 *    |                               |
		 *    |                               |
		 * points to extent X,         points to extent X,
		 * offset 4K, length of 8K     offset 0, length 16K
		 *
		 * [extent X, compressed length = 4K uncompressed length = 16K]
		 *
		 * If the bio to read the compressed extent covers both ranges,
		 * it will decompress extent X into the pages belonging to the
		 * first range and then it will stop, zeroing out the remaining
		 * pages that belong to the other range that points to extent X.
		 * So here we make sure we submit 2 bios, one for the first
		 * range and another one for the third range. Both will target
		 * the same physical extent from disk, but we can't currently
		 * make the compressed bio endio callback populate the pages
		 * for both ranges because each compressed bio is tightly
		 * coupled with a single extent map, and each range can have
		 * an extent map with a different offset value relative to the
		 * uncompressed data of our extent and different lengths. This
		 * is a corner case so we prioritize correctness over
		 * non-optimal behavior (submitting 2 bios for the same extent).
		 */
		if (test_bit(EXTENT_FLAG_COMPRESSED, &em->flags) &&
		    prev_em_start && *prev_em_start != (u64)-1 &&
		    *prev_em_start != em->start)
			force_bio_submit = true;

		if (prev_em_start)
			*prev_em_start = em->start;

		free_extent_map(em);
		em = NULL;

		/* we've found a hole, just zero and go on */
		if (block_start == EXTENT_MAP_HOLE) {
			struct extent_state *cached = NULL;

			memzero_page(page, pg_offset, iosize);

			set_extent_uptodate(tree, cur, cur + iosize - 1,
					    &cached, GFP_NOFS);
			unlock_extent_cached(tree, cur,
					     cur + iosize - 1, &cached);
			end_page_read(page, true, cur, iosize);
			cur = cur + iosize;
			pg_offset += iosize;
			continue;
		}
		/* the get_extent function already copied into the page */
		if (test_range_bit(tree, cur, cur_end,
				   EXTENT_UPTODATE, 1, NULL)) {
			unlock_extent(tree, cur, cur + iosize - 1);
			end_page_read(page, true, cur, iosize);
			cur = cur + iosize;
			pg_offset += iosize;
			continue;
		}
		/* we have an inline extent but it didn't get marked up
		 * to date.  Error out
		 */
		if (block_start == EXTENT_MAP_INLINE) {
			unlock_extent(tree, cur, cur + iosize - 1);
			end_page_read(page, false, cur, iosize);
			cur = cur + iosize;
			pg_offset += iosize;
			continue;
		}

		ret = submit_extent_page(REQ_OP_READ | read_flags, NULL,
					 bio_ctrl, page, disk_bytenr, iosize,
					 pg_offset, end_bio_extent_readpage,
					 this_bio_flag, force_bio_submit);
		if (ret) {
			/*
			 * We have to unlock the remaining range, or the page
			 * will never be unlocked.
			 */
			unlock_extent(tree, cur, end);
			end_page_read(page, false, cur, end + 1 - cur);
			goto out;
		}
		cur = cur + iosize;
		pg_offset += iosize;
	}
out:
	return ret;
}

int btrfs_read_folio(struct file *file, struct folio *folio)
{
	struct page *page = &folio->page;
	struct btrfs_inode *inode = BTRFS_I(page->mapping->host);
	u64 start = page_offset(page);
	u64 end = start + PAGE_SIZE - 1;
	struct btrfs_bio_ctrl bio_ctrl = { 0 };
	int ret;

	btrfs_lock_and_flush_ordered_range(inode, start, end, NULL);

	ret = btrfs_do_readpage(page, NULL, &bio_ctrl, 0, NULL);
	/*
	 * If btrfs_do_readpage() failed we will want to submit the assembled
	 * bio to do the cleanup.
	 */
	submit_one_bio(&bio_ctrl);
	return ret;
}

static inline void contiguous_readpages(struct page *pages[], int nr_pages,
					u64 start, u64 end,
					struct extent_map **em_cached,
					struct btrfs_bio_ctrl *bio_ctrl,
					u64 *prev_em_start)
{
	struct btrfs_inode *inode = BTRFS_I(pages[0]->mapping->host);
	int index;

	btrfs_lock_and_flush_ordered_range(inode, start, end, NULL);

	for (index = 0; index < nr_pages; index++) {
		btrfs_do_readpage(pages[index], em_cached, bio_ctrl,
				  REQ_RAHEAD, prev_em_start);
		put_page(pages[index]);
	}
}

/*
 * helper for __extent_writepage, doing all of the delayed allocation setup.
 *
 * This returns 1 if btrfs_run_delalloc_range function did all the work required
 * to write the page (copy into inline extent).  In this case the IO has
 * been started and the page is already unlocked.
 *
 * This returns 0 if all went well (page still locked)
 * This returns < 0 if there were errors (page still locked)
 */
static noinline_for_stack int writepage_delalloc(struct btrfs_inode *inode,
		struct page *page, struct writeback_control *wbc)
{
	const u64 page_end = page_offset(page) + PAGE_SIZE - 1;
	u64 delalloc_start = page_offset(page);
	u64 delalloc_to_write = 0;
	/* How many pages are started by btrfs_run_delalloc_range() */
	unsigned long nr_written = 0;
	int ret;
	int page_started = 0;

	while (delalloc_start < page_end) {
		u64 delalloc_end = page_end;
		bool found;

		found = find_lock_delalloc_range(&inode->vfs_inode, page,
					       &delalloc_start,
					       &delalloc_end);
		if (!found) {
			delalloc_start = delalloc_end + 1;
			continue;
		}
		ret = btrfs_run_delalloc_range(inode, page, delalloc_start,
				delalloc_end, &page_started, &nr_written, wbc);
		if (ret) {
			btrfs_page_set_error(inode->root->fs_info, page,
					     page_offset(page), PAGE_SIZE);
			return ret;
		}
		/*
		 * delalloc_end is already one less than the total length, so
		 * we don't subtract one from PAGE_SIZE
		 */
		delalloc_to_write += (delalloc_end - delalloc_start +
				      PAGE_SIZE) >> PAGE_SHIFT;
		delalloc_start = delalloc_end + 1;
	}
	if (wbc->nr_to_write < delalloc_to_write) {
		int thresh = 8192;

		if (delalloc_to_write < thresh * 2)
			thresh = delalloc_to_write;
		wbc->nr_to_write = min_t(u64, delalloc_to_write,
					 thresh);
	}

	/* Did btrfs_run_dealloc_range() already unlock and start the IO? */
	if (page_started) {
		/*
		 * We've unlocked the page, so we can't update the mapping's
		 * writeback index, just update nr_to_write.
		 */
		wbc->nr_to_write -= nr_written;
		return 1;
	}

	return 0;
}

/*
 * Find the first byte we need to write.
 *
 * For subpage, one page can contain several sectors, and
 * __extent_writepage_io() will just grab all extent maps in the page
 * range and try to submit all non-inline/non-compressed extents.
 *
 * This is a big problem for subpage, we shouldn't re-submit already written
 * data at all.
 * This function will lookup subpage dirty bit to find which range we really
 * need to submit.
 *
 * Return the next dirty range in [@start, @end).
 * If no dirty range is found, @start will be page_offset(page) + PAGE_SIZE.
 */
static void find_next_dirty_byte(struct btrfs_fs_info *fs_info,
				 struct page *page, u64 *start, u64 *end)
{
	struct btrfs_subpage *subpage = (struct btrfs_subpage *)page->private;
	struct btrfs_subpage_info *spi = fs_info->subpage_info;
	u64 orig_start = *start;
	/* Declare as unsigned long so we can use bitmap ops */
	unsigned long flags;
	int range_start_bit;
	int range_end_bit;

	/*
	 * For regular sector size == page size case, since one page only
	 * contains one sector, we return the page offset directly.
	 */
	if (!btrfs_is_subpage(fs_info, page)) {
		*start = page_offset(page);
		*end = page_offset(page) + PAGE_SIZE;
		return;
	}

	range_start_bit = spi->dirty_offset +
			  (offset_in_page(orig_start) >> fs_info->sectorsize_bits);

	/* We should have the page locked, but just in case */
	spin_lock_irqsave(&subpage->lock, flags);
	bitmap_next_set_region(subpage->bitmaps, &range_start_bit, &range_end_bit,
			       spi->dirty_offset + spi->bitmap_nr_bits);
	spin_unlock_irqrestore(&subpage->lock, flags);

	range_start_bit -= spi->dirty_offset;
	range_end_bit -= spi->dirty_offset;

	*start = page_offset(page) + range_start_bit * fs_info->sectorsize;
	*end = page_offset(page) + range_end_bit * fs_info->sectorsize;
}

/*
 * helper for __extent_writepage.  This calls the writepage start hooks,
 * and does the loop to map the page into extents and bios.
 *
 * We return 1 if the IO is started and the page is unlocked,
 * 0 if all went well (page still locked)
 * < 0 if there were errors (page still locked)
 */
static noinline_for_stack int __extent_writepage_io(struct btrfs_inode *inode,
				 struct page *page,
				 struct writeback_control *wbc,
				 struct extent_page_data *epd,
				 loff_t i_size,
				 int *nr_ret)
{
	struct btrfs_fs_info *fs_info = inode->root->fs_info;
	u64 cur = page_offset(page);
	u64 end = cur + PAGE_SIZE - 1;
	u64 extent_offset;
	u64 block_start;
	struct extent_map *em;
	int saved_ret = 0;
	int ret = 0;
	int nr = 0;
	enum req_op op = REQ_OP_WRITE;
	const blk_opf_t write_flags = wbc_to_write_flags(wbc);
	bool has_error = false;
	bool compressed;

	ret = btrfs_writepage_cow_fixup(page);
	if (ret) {
		/* Fixup worker will requeue */
		redirty_page_for_writepage(wbc, page);
		unlock_page(page);
		return 1;
	}

	/*
	 * we don't want to touch the inode after unlocking the page,
	 * so we update the mapping writeback index now
	 */
	wbc->nr_to_write--;

	while (cur <= end) {
		u64 disk_bytenr;
		u64 em_end;
		u64 dirty_range_start = cur;
		u64 dirty_range_end;
		u32 iosize;

		if (cur >= i_size) {
			btrfs_writepage_endio_finish_ordered(inode, page, cur,
							     end, true);
			/*
			 * This range is beyond i_size, thus we don't need to
			 * bother writing back.
			 * But we still need to clear the dirty subpage bit, or
			 * the next time the page gets dirtied, we will try to
			 * writeback the sectors with subpage dirty bits,
			 * causing writeback without ordered extent.
			 */
			btrfs_page_clear_dirty(fs_info, page, cur, end + 1 - cur);
			break;
		}

		find_next_dirty_byte(fs_info, page, &dirty_range_start,
				     &dirty_range_end);
		if (cur < dirty_range_start) {
			cur = dirty_range_start;
			continue;
		}

		em = btrfs_get_extent(inode, NULL, 0, cur, end - cur + 1);
		if (IS_ERR(em)) {
			btrfs_page_set_error(fs_info, page, cur, end - cur + 1);
			ret = PTR_ERR_OR_ZERO(em);
			has_error = true;
			if (!saved_ret)
				saved_ret = ret;
			break;
		}

		extent_offset = cur - em->start;
		em_end = extent_map_end(em);
		ASSERT(cur <= em_end);
		ASSERT(cur < end);
		ASSERT(IS_ALIGNED(em->start, fs_info->sectorsize));
		ASSERT(IS_ALIGNED(em->len, fs_info->sectorsize));
		block_start = em->block_start;
		compressed = test_bit(EXTENT_FLAG_COMPRESSED, &em->flags);
		disk_bytenr = em->block_start + extent_offset;

		/*
		 * Note that em_end from extent_map_end() and dirty_range_end from
		 * find_next_dirty_byte() are all exclusive
		 */
		iosize = min(min(em_end, end + 1), dirty_range_end) - cur;

		if (btrfs_use_zone_append(inode, em->block_start))
			op = REQ_OP_ZONE_APPEND;

		free_extent_map(em);
		em = NULL;

		/*
		 * compressed and inline extents are written through other
		 * paths in the FS
		 */
		if (compressed || block_start == EXTENT_MAP_HOLE ||
		    block_start == EXTENT_MAP_INLINE) {
			if (compressed)
				nr++;
			else
				btrfs_writepage_endio_finish_ordered(inode,
						page, cur, cur + iosize - 1, true);
			btrfs_page_clear_dirty(fs_info, page, cur, iosize);
			cur += iosize;
			continue;
		}

		btrfs_set_range_writeback(inode, cur, cur + iosize - 1);
		if (!PageWriteback(page)) {
			btrfs_err(inode->root->fs_info,
				   "page %lu not writeback, cur %llu end %llu",
			       page->index, cur, end);
		}

		/*
		 * Although the PageDirty bit is cleared before entering this
		 * function, subpage dirty bit is not cleared.
		 * So clear subpage dirty bit here so next time we won't submit
		 * page for range already written to disk.
		 */
		btrfs_page_clear_dirty(fs_info, page, cur, iosize);

		ret = submit_extent_page(op | write_flags, wbc,
					 &epd->bio_ctrl, page,
					 disk_bytenr, iosize,
					 cur - page_offset(page),
					 end_bio_extent_writepage,
					 0, false);
		if (ret) {
			has_error = true;
			if (!saved_ret)
				saved_ret = ret;

			btrfs_page_set_error(fs_info, page, cur, iosize);
			if (PageWriteback(page))
				btrfs_page_clear_writeback(fs_info, page, cur,
							   iosize);
		}

		cur += iosize;
		nr++;
	}
	/*
	 * If we finish without problem, we should not only clear page dirty,
	 * but also empty subpage dirty bits
	 */
	if (!has_error)
		btrfs_page_assert_not_dirty(fs_info, page);
	else
		ret = saved_ret;
	*nr_ret = nr;
	return ret;
}

/*
 * the writepage semantics are similar to regular writepage.  extent
 * records are inserted to lock ranges in the tree, and as dirty areas
 * are found, they are marked writeback.  Then the lock bits are removed
 * and the end_io handler clears the writeback ranges
 *
 * Return 0 if everything goes well.
 * Return <0 for error.
 */
static int __extent_writepage(struct page *page, struct writeback_control *wbc,
			      struct extent_page_data *epd)
{
	struct folio *folio = page_folio(page);
	struct inode *inode = page->mapping->host;
	struct btrfs_fs_info *fs_info = btrfs_sb(inode->i_sb);
	const u64 page_start = page_offset(page);
	const u64 page_end = page_start + PAGE_SIZE - 1;
	int ret;
	int nr = 0;
	size_t pg_offset;
	loff_t i_size = i_size_read(inode);
	unsigned long end_index = i_size >> PAGE_SHIFT;

	trace___extent_writepage(page, inode, wbc);

	WARN_ON(!PageLocked(page));

	btrfs_page_clear_error(btrfs_sb(inode->i_sb), page,
			       page_offset(page), PAGE_SIZE);

	pg_offset = offset_in_page(i_size);
	if (page->index > end_index ||
	   (page->index == end_index && !pg_offset)) {
		folio_invalidate(folio, 0, folio_size(folio));
		folio_unlock(folio);
		return 0;
	}

	if (page->index == end_index)
		memzero_page(page, pg_offset, PAGE_SIZE - pg_offset);

	ret = set_page_extent_mapped(page);
	if (ret < 0) {
		SetPageError(page);
		goto done;
	}

	if (!epd->extent_locked) {
		ret = writepage_delalloc(BTRFS_I(inode), page, wbc);
		if (ret == 1)
			return 0;
		if (ret)
			goto done;
	}

	ret = __extent_writepage_io(BTRFS_I(inode), page, wbc, epd, i_size,
				    &nr);
	if (ret == 1)
		return 0;

done:
	if (nr == 0) {
		/* make sure the mapping tag for page dirty gets cleared */
		set_page_writeback(page);
		end_page_writeback(page);
	}
	/*
	 * Here we used to have a check for PageError() and then set @ret and
	 * call end_extent_writepage().
	 *
	 * But in fact setting @ret here will cause different error paths
	 * between subpage and regular sectorsize.
	 *
	 * For regular page size, we never submit current page, but only add
	 * current page to current bio.
	 * The bio submission can only happen in next page.
	 * Thus if we hit the PageError() branch, @ret is already set to
	 * non-zero value and will not get updated for regular sectorsize.
	 *
	 * But for subpage case, it's possible we submit part of current page,
	 * thus can get PageError() set by submitted bio of the same page,
	 * while our @ret is still 0.
	 *
	 * So here we unify the behavior and don't set @ret.
	 * Error can still be properly passed to higher layer as page will
	 * be set error, here we just don't handle the IO failure.
	 *
	 * NOTE: This is just a hotfix for subpage.
	 * The root fix will be properly ending ordered extent when we hit
	 * an error during writeback.
	 *
	 * But that needs a bigger refactoring, as we not only need to grab the
	 * submitted OE, but also need to know exactly at which bytenr we hit
	 * the error.
	 * Currently the full page based __extent_writepage_io() is not
	 * capable of that.
	 */
	if (PageError(page))
		end_extent_writepage(page, ret, page_start, page_end);
	if (epd->extent_locked) {
		/*
		 * If epd->extent_locked, it's from extent_write_locked_range(),
		 * the page can either be locked by lock_page() or
		 * process_one_page().
		 * Let btrfs_page_unlock_writer() handle both cases.
		 */
		ASSERT(wbc);
		btrfs_page_unlock_writer(fs_info, page, wbc->range_start,
					 wbc->range_end + 1 - wbc->range_start);
	} else {
		unlock_page(page);
	}
	ASSERT(ret <= 0);
	return ret;
}

void wait_on_extent_buffer_writeback(struct extent_buffer *eb)
{
	wait_on_bit_io(&eb->bflags, EXTENT_BUFFER_WRITEBACK,
		       TASK_UNINTERRUPTIBLE);
}

static void end_extent_buffer_writeback(struct extent_buffer *eb)
{
	clear_bit(EXTENT_BUFFER_WRITEBACK, &eb->bflags);
	smp_mb__after_atomic();
	wake_up_bit(&eb->bflags, EXTENT_BUFFER_WRITEBACK);
}

/*
 * Lock extent buffer status and pages for writeback.
 *
 * May try to flush write bio if we can't get the lock.
 *
 * Return  0 if the extent buffer doesn't need to be submitted.
 *           (E.g. the extent buffer is not dirty)
 * Return >0 is the extent buffer is submitted to bio.
 * Return <0 if something went wrong, no page is locked.
 */
static noinline_for_stack int lock_extent_buffer_for_io(struct extent_buffer *eb,
			  struct extent_page_data *epd)
{
	struct btrfs_fs_info *fs_info = eb->fs_info;
	int i, num_pages;
	int flush = 0;
	int ret = 0;

	if (!btrfs_try_tree_write_lock(eb)) {
		submit_write_bio(epd, 0);
		flush = 1;
		btrfs_tree_lock(eb);
	}

	if (test_bit(EXTENT_BUFFER_WRITEBACK, &eb->bflags)) {
		btrfs_tree_unlock(eb);
		if (!epd->sync_io)
			return 0;
		if (!flush) {
			submit_write_bio(epd, 0);
			flush = 1;
		}
		while (1) {
			wait_on_extent_buffer_writeback(eb);
			btrfs_tree_lock(eb);
			if (!test_bit(EXTENT_BUFFER_WRITEBACK, &eb->bflags))
				break;
			btrfs_tree_unlock(eb);
		}
	}

	/*
	 * We need to do this to prevent races in people who check if the eb is
	 * under IO since we can end up having no IO bits set for a short period
	 * of time.
	 */
	spin_lock(&eb->refs_lock);
	if (test_and_clear_bit(EXTENT_BUFFER_DIRTY, &eb->bflags)) {
		set_bit(EXTENT_BUFFER_WRITEBACK, &eb->bflags);
		spin_unlock(&eb->refs_lock);
		btrfs_set_header_flag(eb, BTRFS_HEADER_FLAG_WRITTEN);
		percpu_counter_add_batch(&fs_info->dirty_metadata_bytes,
					 -eb->len,
					 fs_info->dirty_metadata_batch);
		ret = 1;
	} else {
		spin_unlock(&eb->refs_lock);
	}

	btrfs_tree_unlock(eb);

	/*
	 * Either we don't need to submit any tree block, or we're submitting
	 * subpage eb.
	 * Subpage metadata doesn't use page locking at all, so we can skip
	 * the page locking.
	 */
	if (!ret || fs_info->nodesize < PAGE_SIZE)
		return ret;

	num_pages = num_extent_pages(eb);
	for (i = 0; i < num_pages; i++) {
		struct page *p = eb->pages[i];

		if (!trylock_page(p)) {
			if (!flush) {
				submit_write_bio(epd, 0);
				flush = 1;
			}
			lock_page(p);
		}
	}

	return ret;
}

static void set_btree_ioerr(struct page *page, struct extent_buffer *eb)
{
	struct btrfs_fs_info *fs_info = eb->fs_info;

	btrfs_page_set_error(fs_info, page, eb->start, eb->len);
	if (test_and_set_bit(EXTENT_BUFFER_WRITE_ERR, &eb->bflags))
		return;

	/*
	 * A read may stumble upon this buffer later, make sure that it gets an
	 * error and knows there was an error.
	 */
	clear_bit(EXTENT_BUFFER_UPTODATE, &eb->bflags);

	/*
	 * We need to set the mapping with the io error as well because a write
	 * error will flip the file system readonly, and then syncfs() will
	 * return a 0 because we are readonly if we don't modify the err seq for
	 * the superblock.
	 */
	mapping_set_error(page->mapping, -EIO);

	/*
	 * If we error out, we should add back the dirty_metadata_bytes
	 * to make it consistent.
	 */
	percpu_counter_add_batch(&fs_info->dirty_metadata_bytes,
				 eb->len, fs_info->dirty_metadata_batch);

	/*
	 * If writeback for a btree extent that doesn't belong to a log tree
	 * failed, increment the counter transaction->eb_write_errors.
	 * We do this because while the transaction is running and before it's
	 * committing (when we call filemap_fdata[write|wait]_range against
	 * the btree inode), we might have
	 * btree_inode->i_mapping->a_ops->writepages() called by the VM - if it
	 * returns an error or an error happens during writeback, when we're
	 * committing the transaction we wouldn't know about it, since the pages
	 * can be no longer dirty nor marked anymore for writeback (if a
	 * subsequent modification to the extent buffer didn't happen before the
	 * transaction commit), which makes filemap_fdata[write|wait]_range not
	 * able to find the pages tagged with SetPageError at transaction
	 * commit time. So if this happens we must abort the transaction,
	 * otherwise we commit a super block with btree roots that point to
	 * btree nodes/leafs whose content on disk is invalid - either garbage
	 * or the content of some node/leaf from a past generation that got
	 * cowed or deleted and is no longer valid.
	 *
	 * Note: setting AS_EIO/AS_ENOSPC in the btree inode's i_mapping would
	 * not be enough - we need to distinguish between log tree extents vs
	 * non-log tree extents, and the next filemap_fdatawait_range() call
	 * will catch and clear such errors in the mapping - and that call might
	 * be from a log sync and not from a transaction commit. Also, checking
	 * for the eb flag EXTENT_BUFFER_WRITE_ERR at transaction commit time is
	 * not done and would not be reliable - the eb might have been released
	 * from memory and reading it back again means that flag would not be
	 * set (since it's a runtime flag, not persisted on disk).
	 *
	 * Using the flags below in the btree inode also makes us achieve the
	 * goal of AS_EIO/AS_ENOSPC when writepages() returns success, started
	 * writeback for all dirty pages and before filemap_fdatawait_range()
	 * is called, the writeback for all dirty pages had already finished
	 * with errors - because we were not using AS_EIO/AS_ENOSPC,
	 * filemap_fdatawait_range() would return success, as it could not know
	 * that writeback errors happened (the pages were no longer tagged for
	 * writeback).
	 */
	switch (eb->log_index) {
	case -1:
		set_bit(BTRFS_FS_BTREE_ERR, &fs_info->flags);
		break;
	case 0:
		set_bit(BTRFS_FS_LOG1_ERR, &fs_info->flags);
		break;
	case 1:
		set_bit(BTRFS_FS_LOG2_ERR, &fs_info->flags);
		break;
	default:
		BUG(); /* unexpected, logic error */
	}
}

/*
 * The endio specific version which won't touch any unsafe spinlock in endio
 * context.
 */
static struct extent_buffer *find_extent_buffer_nolock(
		struct btrfs_fs_info *fs_info, u64 start)
{
	struct extent_buffer *eb;

	rcu_read_lock();
	eb = radix_tree_lookup(&fs_info->buffer_radix,
			       start >> fs_info->sectorsize_bits);
	if (eb && atomic_inc_not_zero(&eb->refs)) {
		rcu_read_unlock();
		return eb;
	}
	rcu_read_unlock();
	return NULL;
}

/*
 * The endio function for subpage extent buffer write.
 *
 * Unlike end_bio_extent_buffer_writepage(), we only call end_page_writeback()
 * after all extent buffers in the page has finished their writeback.
 */
static void end_bio_subpage_eb_writepage(struct bio *bio)
{
	struct btrfs_fs_info *fs_info;
	struct bio_vec *bvec;
	struct bvec_iter_all iter_all;

	fs_info = btrfs_sb(bio_first_page_all(bio)->mapping->host->i_sb);
	ASSERT(fs_info->nodesize < PAGE_SIZE);

	ASSERT(!bio_flagged(bio, BIO_CLONED));
	bio_for_each_segment_all(bvec, bio, iter_all) {
		struct page *page = bvec->bv_page;
		u64 bvec_start = page_offset(page) + bvec->bv_offset;
		u64 bvec_end = bvec_start + bvec->bv_len - 1;
		u64 cur_bytenr = bvec_start;

		ASSERT(IS_ALIGNED(bvec->bv_len, fs_info->nodesize));

		/* Iterate through all extent buffers in the range */
		while (cur_bytenr <= bvec_end) {
			struct extent_buffer *eb;
			int done;

			/*
			 * Here we can't use find_extent_buffer(), as it may
			 * try to lock eb->refs_lock, which is not safe in endio
			 * context.
			 */
			eb = find_extent_buffer_nolock(fs_info, cur_bytenr);
			ASSERT(eb);

			cur_bytenr = eb->start + eb->len;

			ASSERT(test_bit(EXTENT_BUFFER_WRITEBACK, &eb->bflags));
			done = atomic_dec_and_test(&eb->io_pages);
			ASSERT(done);

			if (bio->bi_status ||
			    test_bit(EXTENT_BUFFER_WRITE_ERR, &eb->bflags)) {
				ClearPageUptodate(page);
				set_btree_ioerr(page, eb);
			}

			btrfs_subpage_clear_writeback(fs_info, page, eb->start,
						      eb->len);
			end_extent_buffer_writeback(eb);
			/*
			 * free_extent_buffer() will grab spinlock which is not
			 * safe in endio context. Thus here we manually dec
			 * the ref.
			 */
			atomic_dec(&eb->refs);
		}
	}
	bio_put(bio);
}

static void end_bio_extent_buffer_writepage(struct bio *bio)
{
	struct bio_vec *bvec;
	struct extent_buffer *eb;
	int done;
	struct bvec_iter_all iter_all;

	ASSERT(!bio_flagged(bio, BIO_CLONED));
	bio_for_each_segment_all(bvec, bio, iter_all) {
		struct page *page = bvec->bv_page;

		eb = (struct extent_buffer *)page->private;
		BUG_ON(!eb);
		done = atomic_dec_and_test(&eb->io_pages);

		if (bio->bi_status ||
		    test_bit(EXTENT_BUFFER_WRITE_ERR, &eb->bflags)) {
			ClearPageUptodate(page);
			set_btree_ioerr(page, eb);
		}

		end_page_writeback(page);

		if (!done)
			continue;

		end_extent_buffer_writeback(eb);
	}

	bio_put(bio);
}

static void prepare_eb_write(struct extent_buffer *eb)
{
	u32 nritems;
	unsigned long start;
	unsigned long end;

	clear_bit(EXTENT_BUFFER_WRITE_ERR, &eb->bflags);
	atomic_set(&eb->io_pages, num_extent_pages(eb));

	/* Set btree blocks beyond nritems with 0 to avoid stale content */
	nritems = btrfs_header_nritems(eb);
	if (btrfs_header_level(eb) > 0) {
		end = btrfs_node_key_ptr_offset(nritems);
		memzero_extent_buffer(eb, end, eb->len - end);
	} else {
		/*
		 * Leaf:
		 * header 0 1 2 .. N ... data_N .. data_2 data_1 data_0
		 */
		start = btrfs_item_nr_offset(nritems);
		end = BTRFS_LEAF_DATA_OFFSET + leaf_data_end(eb);
		memzero_extent_buffer(eb, start, end - start);
	}
}

/*
 * Unlike the work in write_one_eb(), we rely completely on extent locking.
 * Page locking is only utilized at minimum to keep the VMM code happy.
 */
static int write_one_subpage_eb(struct extent_buffer *eb,
				struct writeback_control *wbc,
				struct extent_page_data *epd)
{
	struct btrfs_fs_info *fs_info = eb->fs_info;
	struct page *page = eb->pages[0];
	blk_opf_t write_flags = wbc_to_write_flags(wbc);
	bool no_dirty_ebs = false;
	int ret;

	prepare_eb_write(eb);

	/* clear_page_dirty_for_io() in subpage helper needs page locked */
	lock_page(page);
	btrfs_subpage_set_writeback(fs_info, page, eb->start, eb->len);

	/* Check if this is the last dirty bit to update nr_written */
	no_dirty_ebs = btrfs_subpage_clear_and_test_dirty(fs_info, page,
							  eb->start, eb->len);
	if (no_dirty_ebs)
		clear_page_dirty_for_io(page);

	ret = submit_extent_page(REQ_OP_WRITE | write_flags, wbc,
			&epd->bio_ctrl, page, eb->start, eb->len,
			eb->start - page_offset(page),
			end_bio_subpage_eb_writepage, 0, false);
	if (ret) {
		btrfs_subpage_clear_writeback(fs_info, page, eb->start, eb->len);
		set_btree_ioerr(page, eb);
		unlock_page(page);

		if (atomic_dec_and_test(&eb->io_pages))
			end_extent_buffer_writeback(eb);
		return -EIO;
	}
	unlock_page(page);
	/*
	 * Submission finished without problem, if no range of the page is
	 * dirty anymore, we have submitted a page.  Update nr_written in wbc.
	 */
	if (no_dirty_ebs)
		wbc->nr_to_write--;
	return ret;
}

static noinline_for_stack int write_one_eb(struct extent_buffer *eb,
			struct writeback_control *wbc,
			struct extent_page_data *epd)
{
	u64 disk_bytenr = eb->start;
	int i, num_pages;
	blk_opf_t write_flags = wbc_to_write_flags(wbc);
	int ret = 0;

	prepare_eb_write(eb);

	num_pages = num_extent_pages(eb);
	for (i = 0; i < num_pages; i++) {
		struct page *p = eb->pages[i];

		clear_page_dirty_for_io(p);
		set_page_writeback(p);
		ret = submit_extent_page(REQ_OP_WRITE | write_flags, wbc,
					 &epd->bio_ctrl, p, disk_bytenr,
					 PAGE_SIZE, 0,
					 end_bio_extent_buffer_writepage,
					 0, false);
		if (ret) {
			set_btree_ioerr(p, eb);
			if (PageWriteback(p))
				end_page_writeback(p);
			if (atomic_sub_and_test(num_pages - i, &eb->io_pages))
				end_extent_buffer_writeback(eb);
			ret = -EIO;
			break;
		}
		disk_bytenr += PAGE_SIZE;
		wbc->nr_to_write--;
		unlock_page(p);
	}

	if (unlikely(ret)) {
		for (; i < num_pages; i++) {
			struct page *p = eb->pages[i];
			clear_page_dirty_for_io(p);
			unlock_page(p);
		}
	}

	return ret;
}

/*
 * Submit one subpage btree page.
 *
 * The main difference to submit_eb_page() is:
 * - Page locking
 *   For subpage, we don't rely on page locking at all.
 *
 * - Flush write bio
 *   We only flush bio if we may be unable to fit current extent buffers into
 *   current bio.
 *
 * Return >=0 for the number of submitted extent buffers.
 * Return <0 for fatal error.
 */
static int submit_eb_subpage(struct page *page,
			     struct writeback_control *wbc,
			     struct extent_page_data *epd)
{
	struct btrfs_fs_info *fs_info = btrfs_sb(page->mapping->host->i_sb);
	int submitted = 0;
	u64 page_start = page_offset(page);
	int bit_start = 0;
	int sectors_per_node = fs_info->nodesize >> fs_info->sectorsize_bits;
	int ret;

	/* Lock and write each dirty extent buffers in the range */
	while (bit_start < fs_info->subpage_info->bitmap_nr_bits) {
		struct btrfs_subpage *subpage = (struct btrfs_subpage *)page->private;
		struct extent_buffer *eb;
		unsigned long flags;
		u64 start;

		/*
		 * Take private lock to ensure the subpage won't be detached
		 * in the meantime.
		 */
		spin_lock(&page->mapping->private_lock);
		if (!PagePrivate(page)) {
			spin_unlock(&page->mapping->private_lock);
			break;
		}
		spin_lock_irqsave(&subpage->lock, flags);
		if (!test_bit(bit_start + fs_info->subpage_info->dirty_offset,
			      subpage->bitmaps)) {
			spin_unlock_irqrestore(&subpage->lock, flags);
			spin_unlock(&page->mapping->private_lock);
			bit_start++;
			continue;
		}

		start = page_start + bit_start * fs_info->sectorsize;
		bit_start += sectors_per_node;

		/*
		 * Here we just want to grab the eb without touching extra
		 * spin locks, so call find_extent_buffer_nolock().
		 */
		eb = find_extent_buffer_nolock(fs_info, start);
		spin_unlock_irqrestore(&subpage->lock, flags);
		spin_unlock(&page->mapping->private_lock);

		/*
		 * The eb has already reached 0 refs thus find_extent_buffer()
		 * doesn't return it. We don't need to write back such eb
		 * anyway.
		 */
		if (!eb)
			continue;

		ret = lock_extent_buffer_for_io(eb, epd);
		if (ret == 0) {
			free_extent_buffer(eb);
			continue;
		}
		if (ret < 0) {
			free_extent_buffer(eb);
			goto cleanup;
		}
		ret = write_one_subpage_eb(eb, wbc, epd);
		free_extent_buffer(eb);
		if (ret < 0)
			goto cleanup;
		submitted++;
	}
	return submitted;

cleanup:
	/* We hit error, end bio for the submitted extent buffers */
	submit_write_bio(epd, ret);
	return ret;
}

/*
 * Submit all page(s) of one extent buffer.
 *
 * @page:	the page of one extent buffer
 * @eb_context:	to determine if we need to submit this page, if current page
 *		belongs to this eb, we don't need to submit
 *
 * The caller should pass each page in their bytenr order, and here we use
 * @eb_context to determine if we have submitted pages of one extent buffer.
 *
 * If we have, we just skip until we hit a new page that doesn't belong to
 * current @eb_context.
 *
 * If not, we submit all the page(s) of the extent buffer.
 *
 * Return >0 if we have submitted the extent buffer successfully.
 * Return 0 if we don't need to submit the page, as it's already submitted by
 * previous call.
 * Return <0 for fatal error.
 */
static int submit_eb_page(struct page *page, struct writeback_control *wbc,
			  struct extent_page_data *epd,
			  struct extent_buffer **eb_context)
{
	struct address_space *mapping = page->mapping;
	struct btrfs_block_group *cache = NULL;
	struct extent_buffer *eb;
	int ret;

	if (!PagePrivate(page))
		return 0;

	if (btrfs_sb(page->mapping->host->i_sb)->nodesize < PAGE_SIZE)
		return submit_eb_subpage(page, wbc, epd);

	spin_lock(&mapping->private_lock);
	if (!PagePrivate(page)) {
		spin_unlock(&mapping->private_lock);
		return 0;
	}

	eb = (struct extent_buffer *)page->private;

	/*
	 * Shouldn't happen and normally this would be a BUG_ON but no point
	 * crashing the machine for something we can survive anyway.
	 */
	if (WARN_ON(!eb)) {
		spin_unlock(&mapping->private_lock);
		return 0;
	}

	if (eb == *eb_context) {
		spin_unlock(&mapping->private_lock);
		return 0;
	}
	ret = atomic_inc_not_zero(&eb->refs);
	spin_unlock(&mapping->private_lock);
	if (!ret)
		return 0;

	if (!btrfs_check_meta_write_pointer(eb->fs_info, eb, &cache)) {
		/*
		 * If for_sync, this hole will be filled with
		 * trasnsaction commit.
		 */
		if (wbc->sync_mode == WB_SYNC_ALL && !wbc->for_sync)
			ret = -EAGAIN;
		else
			ret = 0;
		free_extent_buffer(eb);
		return ret;
	}

	*eb_context = eb;

	ret = lock_extent_buffer_for_io(eb, epd);
	if (ret <= 0) {
		btrfs_revert_meta_write_pointer(cache, eb);
		if (cache)
			btrfs_put_block_group(cache);
		free_extent_buffer(eb);
		return ret;
	}
	if (cache) {
		/*
		 * Implies write in zoned mode. Mark the last eb in a block group.
		 */
		btrfs_schedule_zone_finish_bg(cache, eb);
		btrfs_put_block_group(cache);
	}
	ret = write_one_eb(eb, wbc, epd);
	free_extent_buffer(eb);
	if (ret < 0)
		return ret;
	return 1;
}

int btree_write_cache_pages(struct address_space *mapping,
				   struct writeback_control *wbc)
{
	struct extent_buffer *eb_context = NULL;
	struct extent_page_data epd = {
		.bio_ctrl = { 0 },
		.extent_locked = 0,
		.sync_io = wbc->sync_mode == WB_SYNC_ALL,
	};
	struct btrfs_fs_info *fs_info = BTRFS_I(mapping->host)->root->fs_info;
	int ret = 0;
	int done = 0;
	int nr_to_write_done = 0;
	struct pagevec pvec;
	int nr_pages;
	pgoff_t index;
	pgoff_t end;		/* Inclusive */
	int scanned = 0;
	xa_mark_t tag;

	pagevec_init(&pvec);
	if (wbc->range_cyclic) {
		index = mapping->writeback_index; /* Start from prev offset */
		end = -1;
		/*
		 * Start from the beginning does not need to cycle over the
		 * range, mark it as scanned.
		 */
		scanned = (index == 0);
	} else {
		index = wbc->range_start >> PAGE_SHIFT;
		end = wbc->range_end >> PAGE_SHIFT;
		scanned = 1;
	}
	if (wbc->sync_mode == WB_SYNC_ALL)
		tag = PAGECACHE_TAG_TOWRITE;
	else
		tag = PAGECACHE_TAG_DIRTY;
	btrfs_zoned_meta_io_lock(fs_info);
retry:
	if (wbc->sync_mode == WB_SYNC_ALL)
		tag_pages_for_writeback(mapping, index, end);
	while (!done && !nr_to_write_done && (index <= end) &&
	       (nr_pages = pagevec_lookup_range_tag(&pvec, mapping, &index, end,
			tag))) {
		unsigned i;

		for (i = 0; i < nr_pages; i++) {
			struct page *page = pvec.pages[i];

			ret = submit_eb_page(page, wbc, &epd, &eb_context);
			if (ret == 0)
				continue;
			if (ret < 0) {
				done = 1;
				break;
			}

			/*
			 * the filesystem may choose to bump up nr_to_write.
			 * We have to make sure to honor the new nr_to_write
			 * at any time
			 */
			nr_to_write_done = wbc->nr_to_write <= 0;
		}
		pagevec_release(&pvec);
		cond_resched();
	}
	if (!scanned && !done) {
		/*
		 * We hit the last page and there is more work to be done: wrap
		 * back to the start of the file
		 */
		scanned = 1;
		index = 0;
		goto retry;
	}
	/*
	 * If something went wrong, don't allow any metadata write bio to be
	 * submitted.
	 *
	 * This would prevent use-after-free if we had dirty pages not
	 * cleaned up, which can still happen by fuzzed images.
	 *
	 * - Bad extent tree
	 *   Allowing existing tree block to be allocated for other trees.
	 *
	 * - Log tree operations
	 *   Exiting tree blocks get allocated to log tree, bumps its
	 *   generation, then get cleaned in tree re-balance.
	 *   Such tree block will not be written back, since it's clean,
	 *   thus no WRITTEN flag set.
	 *   And after log writes back, this tree block is not traced by
	 *   any dirty extent_io_tree.
	 *
	 * - Offending tree block gets re-dirtied from its original owner
	 *   Since it has bumped generation, no WRITTEN flag, it can be
	 *   reused without COWing. This tree block will not be traced
	 *   by btrfs_transaction::dirty_pages.
	 *
	 *   Now such dirty tree block will not be cleaned by any dirty
	 *   extent io tree. Thus we don't want to submit such wild eb
	 *   if the fs already has error.
	 *
	 * We can get ret > 0 from submit_extent_page() indicating how many ebs
	 * were submitted. Reset it to 0 to avoid false alerts for the caller.
	 */
	if (ret > 0)
		ret = 0;
	if (!ret && BTRFS_FS_ERROR(fs_info))
		ret = -EROFS;
	submit_write_bio(&epd, ret);

	btrfs_zoned_meta_io_unlock(fs_info);
	return ret;
}

/**
 * Walk the list of dirty pages of the given address space and write all of them.
 *
 * @mapping: address space structure to write
 * @wbc:     subtract the number of written pages from *@wbc->nr_to_write
 * @epd:     holds context for the write, namely the bio
 *
 * If a page is already under I/O, write_cache_pages() skips it, even
 * if it's dirty.  This is desirable behaviour for memory-cleaning writeback,
 * but it is INCORRECT for data-integrity system calls such as fsync().  fsync()
 * and msync() need to guarantee that all the data which was dirty at the time
 * the call was made get new I/O started against them.  If wbc->sync_mode is
 * WB_SYNC_ALL then we were called for data integrity and we must wait for
 * existing IO to complete.
 */
static int extent_write_cache_pages(struct address_space *mapping,
			     struct writeback_control *wbc,
			     struct extent_page_data *epd)
{
	struct inode *inode = mapping->host;
	int ret = 0;
	int done = 0;
	int nr_to_write_done = 0;
	struct pagevec pvec;
	int nr_pages;
	pgoff_t index;
	pgoff_t end;		/* Inclusive */
	pgoff_t done_index;
	int range_whole = 0;
	int scanned = 0;
	xa_mark_t tag;

	/*
	 * We have to hold onto the inode so that ordered extents can do their
	 * work when the IO finishes.  The alternative to this is failing to add
	 * an ordered extent if the igrab() fails there and that is a huge pain
	 * to deal with, so instead just hold onto the inode throughout the
	 * writepages operation.  If it fails here we are freeing up the inode
	 * anyway and we'd rather not waste our time writing out stuff that is
	 * going to be truncated anyway.
	 */
	if (!igrab(inode))
		return 0;

	pagevec_init(&pvec);
	if (wbc->range_cyclic) {
		index = mapping->writeback_index; /* Start from prev offset */
		end = -1;
		/*
		 * Start from the beginning does not need to cycle over the
		 * range, mark it as scanned.
		 */
		scanned = (index == 0);
	} else {
		index = wbc->range_start >> PAGE_SHIFT;
		end = wbc->range_end >> PAGE_SHIFT;
		if (wbc->range_start == 0 && wbc->range_end == LLONG_MAX)
			range_whole = 1;
		scanned = 1;
	}

	/*
	 * We do the tagged writepage as long as the snapshot flush bit is set
	 * and we are the first one who do the filemap_flush() on this inode.
	 *
	 * The nr_to_write == LONG_MAX is needed to make sure other flushers do
	 * not race in and drop the bit.
	 */
	if (range_whole && wbc->nr_to_write == LONG_MAX &&
	    test_and_clear_bit(BTRFS_INODE_SNAPSHOT_FLUSH,
			       &BTRFS_I(inode)->runtime_flags))
		wbc->tagged_writepages = 1;

	if (wbc->sync_mode == WB_SYNC_ALL || wbc->tagged_writepages)
		tag = PAGECACHE_TAG_TOWRITE;
	else
		tag = PAGECACHE_TAG_DIRTY;
retry:
	if (wbc->sync_mode == WB_SYNC_ALL || wbc->tagged_writepages)
		tag_pages_for_writeback(mapping, index, end);
	done_index = index;
	while (!done && !nr_to_write_done && (index <= end) &&
			(nr_pages = pagevec_lookup_range_tag(&pvec, mapping,
						&index, end, tag))) {
		unsigned i;

		for (i = 0; i < nr_pages; i++) {
			struct page *page = pvec.pages[i];

			done_index = page->index + 1;
			/*
			 * At this point we hold neither the i_pages lock nor
			 * the page lock: the page may be truncated or
			 * invalidated (changing page->mapping to NULL),
			 * or even swizzled back from swapper_space to
			 * tmpfs file mapping
			 */
			if (!trylock_page(page)) {
				submit_write_bio(epd, 0);
				lock_page(page);
			}

			if (unlikely(page->mapping != mapping)) {
				unlock_page(page);
				continue;
			}

			if (wbc->sync_mode != WB_SYNC_NONE) {
				if (PageWriteback(page))
					submit_write_bio(epd, 0);
				wait_on_page_writeback(page);
			}

			if (PageWriteback(page) ||
			    !clear_page_dirty_for_io(page)) {
				unlock_page(page);
				continue;
			}

			ret = __extent_writepage(page, wbc, epd);
			if (ret < 0) {
				done = 1;
				break;
			}

			/*
			 * the filesystem may choose to bump up nr_to_write.
			 * We have to make sure to honor the new nr_to_write
			 * at any time
			 */
			nr_to_write_done = wbc->nr_to_write <= 0;
		}
		pagevec_release(&pvec);
		cond_resched();
	}
	if (!scanned && !done) {
		/*
		 * We hit the last page and there is more work to be done: wrap
		 * back to the start of the file
		 */
		scanned = 1;
		index = 0;

		/*
		 * If we're looping we could run into a page that is locked by a
		 * writer and that writer could be waiting on writeback for a
		 * page in our current bio, and thus deadlock, so flush the
		 * write bio here.
		 */
		submit_write_bio(epd, 0);
		goto retry;
	}

	if (wbc->range_cyclic || (wbc->nr_to_write > 0 && range_whole))
		mapping->writeback_index = done_index;

	btrfs_add_delayed_iput(inode);
	return ret;
}

/*
 * Submit the pages in the range to bio for call sites which delalloc range has
 * already been ran (aka, ordered extent inserted) and all pages are still
 * locked.
 */
int extent_write_locked_range(struct inode *inode, u64 start, u64 end)
{
	bool found_error = false;
	int first_error = 0;
	int ret = 0;
	struct address_space *mapping = inode->i_mapping;
	struct page *page;
	u64 cur = start;
	unsigned long nr_pages;
	const u32 sectorsize = btrfs_sb(inode->i_sb)->sectorsize;
	struct extent_page_data epd = {
		.bio_ctrl = { 0 },
		.extent_locked = 1,
		.sync_io = 1,
	};
	struct writeback_control wbc_writepages = {
		.sync_mode	= WB_SYNC_ALL,
		.range_start	= start,
		.range_end	= end + 1,
		/* We're called from an async helper function */
		.punt_to_cgroup	= 1,
		.no_cgroup_owner = 1,
	};

	ASSERT(IS_ALIGNED(start, sectorsize) && IS_ALIGNED(end + 1, sectorsize));
	nr_pages = (round_up(end, PAGE_SIZE) - round_down(start, PAGE_SIZE)) >>
		   PAGE_SHIFT;
	wbc_writepages.nr_to_write = nr_pages * 2;

	wbc_attach_fdatawrite_inode(&wbc_writepages, inode);
	while (cur <= end) {
		u64 cur_end = min(round_down(cur, PAGE_SIZE) + PAGE_SIZE - 1, end);

		page = find_get_page(mapping, cur >> PAGE_SHIFT);
		/*
		 * All pages in the range are locked since
		 * btrfs_run_delalloc_range(), thus there is no way to clear
		 * the page dirty flag.
		 */
		ASSERT(PageLocked(page));
		ASSERT(PageDirty(page));
		clear_page_dirty_for_io(page);
		ret = __extent_writepage(page, &wbc_writepages, &epd);
		ASSERT(ret <= 0);
		if (ret < 0) {
			found_error = true;
			first_error = ret;
		}
		put_page(page);
		cur = cur_end + 1;
	}

	submit_write_bio(&epd, found_error ? ret : 0);

	wbc_detach_inode(&wbc_writepages);
	if (found_error)
		return first_error;
	return ret;
}

int extent_writepages(struct address_space *mapping,
		      struct writeback_control *wbc)
{
	struct inode *inode = mapping->host;
	int ret = 0;
	struct extent_page_data epd = {
		.bio_ctrl = { 0 },
		.extent_locked = 0,
		.sync_io = wbc->sync_mode == WB_SYNC_ALL,
	};

	/*
	 * Allow only a single thread to do the reloc work in zoned mode to
	 * protect the write pointer updates.
	 */
	btrfs_zoned_data_reloc_lock(BTRFS_I(inode));
	ret = extent_write_cache_pages(mapping, wbc, &epd);
	submit_write_bio(&epd, ret);
	btrfs_zoned_data_reloc_unlock(BTRFS_I(inode));
	return ret;
}

void extent_readahead(struct readahead_control *rac)
{
	struct btrfs_bio_ctrl bio_ctrl = { 0 };
	struct page *pagepool[16];
	struct extent_map *em_cached = NULL;
	u64 prev_em_start = (u64)-1;
	int nr;

	while ((nr = readahead_page_batch(rac, pagepool))) {
		u64 contig_start = readahead_pos(rac);
		u64 contig_end = contig_start + readahead_batch_length(rac) - 1;

		contiguous_readpages(pagepool, nr, contig_start, contig_end,
				&em_cached, &bio_ctrl, &prev_em_start);
	}

	if (em_cached)
		free_extent_map(em_cached);
	submit_one_bio(&bio_ctrl);
}

/*
 * basic invalidate_folio code, this waits on any locked or writeback
 * ranges corresponding to the folio, and then deletes any extent state
 * records from the tree
 */
int extent_invalidate_folio(struct extent_io_tree *tree,
			  struct folio *folio, size_t offset)
{
	struct extent_state *cached_state = NULL;
	u64 start = folio_pos(folio);
	u64 end = start + folio_size(folio) - 1;
	size_t blocksize = folio->mapping->host->i_sb->s_blocksize;

	/* This function is only called for the btree inode */
	ASSERT(tree->owner == IO_TREE_BTREE_INODE_IO);

	start += ALIGN(offset, blocksize);
	if (start > end)
		return 0;

	lock_extent_bits(tree, start, end, &cached_state);
	folio_wait_writeback(folio);

	/*
	 * Currently for btree io tree, only EXTENT_LOCKED is utilized,
	 * so here we only need to unlock the extent range to free any
	 * existing extent state.
	 */
	unlock_extent_cached(tree, start, end, &cached_state);
	return 0;
}

/*
 * a helper for release_folio, this tests for areas of the page that
 * are locked or under IO and drops the related state bits if it is safe
 * to drop the page.
 */
static int try_release_extent_state(struct extent_io_tree *tree,
				    struct page *page, gfp_t mask)
{
	u64 start = page_offset(page);
	u64 end = start + PAGE_SIZE - 1;
	int ret = 1;

	if (test_range_bit(tree, start, end, EXTENT_LOCKED, 0, NULL)) {
		ret = 0;
	} else {
		/*
		 * At this point we can safely clear everything except the
		 * locked bit, the nodatasum bit and the delalloc new bit.
		 * The delalloc new bit will be cleared by ordered extent
		 * completion.
		 */
		ret = __clear_extent_bit(tree, start, end,
			 ~(EXTENT_LOCKED | EXTENT_NODATASUM | EXTENT_DELALLOC_NEW),
			 0, 0, NULL, mask, NULL);

		/* if clear_extent_bit failed for enomem reasons,
		 * we can't allow the release to continue.
		 */
		if (ret < 0)
			ret = 0;
		else
			ret = 1;
	}
	return ret;
}

/*
 * a helper for release_folio.  As long as there are no locked extents
 * in the range corresponding to the page, both state records and extent
 * map records are removed
 */
int try_release_extent_mapping(struct page *page, gfp_t mask)
{
	struct extent_map *em;
	u64 start = page_offset(page);
	u64 end = start + PAGE_SIZE - 1;
	struct btrfs_inode *btrfs_inode = BTRFS_I(page->mapping->host);
	struct extent_io_tree *tree = &btrfs_inode->io_tree;
	struct extent_map_tree *map = &btrfs_inode->extent_tree;

	if (gfpflags_allow_blocking(mask) &&
	    page->mapping->host->i_size > SZ_16M) {
		u64 len;
		while (start <= end) {
			struct btrfs_fs_info *fs_info;
			u64 cur_gen;

			len = end - start + 1;
			write_lock(&map->lock);
			em = lookup_extent_mapping(map, start, len);
			if (!em) {
				write_unlock(&map->lock);
				break;
			}
			if (test_bit(EXTENT_FLAG_PINNED, &em->flags) ||
			    em->start != start) {
				write_unlock(&map->lock);
				free_extent_map(em);
				break;
			}
			if (test_range_bit(tree, em->start,
					   extent_map_end(em) - 1,
					   EXTENT_LOCKED, 0, NULL))
				goto next;
			/*
			 * If it's not in the list of modified extents, used
			 * by a fast fsync, we can remove it. If it's being
			 * logged we can safely remove it since fsync took an
			 * extra reference on the em.
			 */
			if (list_empty(&em->list) ||
			    test_bit(EXTENT_FLAG_LOGGING, &em->flags))
				goto remove_em;
			/*
			 * If it's in the list of modified extents, remove it
			 * only if its generation is older then the current one,
			 * in which case we don't need it for a fast fsync.
			 * Otherwise don't remove it, we could be racing with an
			 * ongoing fast fsync that could miss the new extent.
			 */
			fs_info = btrfs_inode->root->fs_info;
			spin_lock(&fs_info->trans_lock);
			cur_gen = fs_info->generation;
			spin_unlock(&fs_info->trans_lock);
			if (em->generation >= cur_gen)
				goto next;
remove_em:
			/*
			 * We only remove extent maps that are not in the list of
			 * modified extents or that are in the list but with a
			 * generation lower then the current generation, so there
			 * is no need to set the full fsync flag on the inode (it
			 * hurts the fsync performance for workloads with a data
			 * size that exceeds or is close to the system's memory).
			 */
			remove_extent_mapping(map, em);
			/* once for the rb tree */
			free_extent_map(em);
next:
			start = extent_map_end(em);
			write_unlock(&map->lock);

			/* once for us */
			free_extent_map(em);

			cond_resched(); /* Allow large-extent preemption. */
		}
	}
	return try_release_extent_state(tree, page, mask);
}

/*
 * helper function for fiemap, which doesn't want to see any holes.
 * This maps until we find something past 'last'
 */
static struct extent_map *get_extent_skip_holes(struct btrfs_inode *inode,
						u64 offset, u64 last)
{
	u64 sectorsize = btrfs_inode_sectorsize(inode);
	struct extent_map *em;
	u64 len;

	if (offset >= last)
		return NULL;

	while (1) {
		len = last - offset;
		if (len == 0)
			break;
		len = ALIGN(len, sectorsize);
		em = btrfs_get_extent_fiemap(inode, offset, len);
		if (IS_ERR(em))
			return em;

		/* if this isn't a hole return it */
		if (em->block_start != EXTENT_MAP_HOLE)
			return em;

		/* this is a hole, advance to the next extent */
		offset = extent_map_end(em);
		free_extent_map(em);
		if (offset >= last)
			break;
	}
	return NULL;
}

/*
 * To cache previous fiemap extent
 *
 * Will be used for merging fiemap extent
 */
struct fiemap_cache {
	u64 offset;
	u64 phys;
	u64 len;
	u32 flags;
	bool cached;
};

/*
 * Helper to submit fiemap extent.
 *
 * Will try to merge current fiemap extent specified by @offset, @phys,
 * @len and @flags with cached one.
 * And only when we fails to merge, cached one will be submitted as
 * fiemap extent.
 *
 * Return value is the same as fiemap_fill_next_extent().
 */
static int emit_fiemap_extent(struct fiemap_extent_info *fieinfo,
				struct fiemap_cache *cache,
				u64 offset, u64 phys, u64 len, u32 flags)
{
	int ret = 0;

	if (!cache->cached)
		goto assign;

	/*
	 * Sanity check, extent_fiemap() should have ensured that new
	 * fiemap extent won't overlap with cached one.
	 * Not recoverable.
	 *
	 * NOTE: Physical address can overlap, due to compression
	 */
	if (cache->offset + cache->len > offset) {
		WARN_ON(1);
		return -EINVAL;
	}

	/*
	 * Only merges fiemap extents if
	 * 1) Their logical addresses are continuous
	 *
	 * 2) Their physical addresses are continuous
	 *    So truly compressed (physical size smaller than logical size)
	 *    extents won't get merged with each other
	 *
	 * 3) Share same flags except FIEMAP_EXTENT_LAST
	 *    So regular extent won't get merged with prealloc extent
	 */
	if (cache->offset + cache->len  == offset &&
	    cache->phys + cache->len == phys  &&
	    (cache->flags & ~FIEMAP_EXTENT_LAST) ==
			(flags & ~FIEMAP_EXTENT_LAST)) {
		cache->len += len;
		cache->flags |= flags;
		goto try_submit_last;
	}

	/* Not mergeable, need to submit cached one */
	ret = fiemap_fill_next_extent(fieinfo, cache->offset, cache->phys,
				      cache->len, cache->flags);
	cache->cached = false;
	if (ret)
		return ret;
assign:
	cache->cached = true;
	cache->offset = offset;
	cache->phys = phys;
	cache->len = len;
	cache->flags = flags;
try_submit_last:
	if (cache->flags & FIEMAP_EXTENT_LAST) {
		ret = fiemap_fill_next_extent(fieinfo, cache->offset,
				cache->phys, cache->len, cache->flags);
		cache->cached = false;
	}
	return ret;
}

/*
 * Emit last fiemap cache
 *
 * The last fiemap cache may still be cached in the following case:
 * 0		      4k		    8k
 * |<- Fiemap range ->|
 * |<------------  First extent ----------->|
 *
 * In this case, the first extent range will be cached but not emitted.
 * So we must emit it before ending extent_fiemap().
 */
static int emit_last_fiemap_cache(struct fiemap_extent_info *fieinfo,
				  struct fiemap_cache *cache)
{
	int ret;

	if (!cache->cached)
		return 0;

	ret = fiemap_fill_next_extent(fieinfo, cache->offset, cache->phys,
				      cache->len, cache->flags);
	cache->cached = false;
	if (ret > 0)
		ret = 0;
	return ret;
}

int extent_fiemap(struct btrfs_inode *inode, struct fiemap_extent_info *fieinfo,
		  u64 start, u64 len)
{
	int ret = 0;
	u64 off;
	u64 max = start + len;
	u32 flags = 0;
	u32 found_type;
	u64 last;
	u64 last_for_get_extent = 0;
	u64 disko = 0;
	u64 isize = i_size_read(&inode->vfs_inode);
	struct btrfs_key found_key;
	struct extent_map *em = NULL;
	struct extent_state *cached_state = NULL;
	struct btrfs_path *path;
	struct btrfs_root *root = inode->root;
	struct fiemap_cache cache = { 0 };
	struct ulist *roots;
	struct ulist *tmp_ulist;
	int end = 0;
	u64 em_start = 0;
	u64 em_len = 0;
	u64 em_end = 0;

	if (len == 0)
		return -EINVAL;

	path = btrfs_alloc_path();
	if (!path)
		return -ENOMEM;

	roots = ulist_alloc(GFP_KERNEL);
	tmp_ulist = ulist_alloc(GFP_KERNEL);
	if (!roots || !tmp_ulist) {
		ret = -ENOMEM;
		goto out_free_ulist;
	}

	/*
	 * We can't initialize that to 'start' as this could miss extents due
	 * to extent item merging
	 */
	off = 0;
	start = round_down(start, btrfs_inode_sectorsize(inode));
	len = round_up(max, btrfs_inode_sectorsize(inode)) - start;

	/*
	 * lookup the last file extent.  We're not using i_size here
	 * because there might be preallocation past i_size
	 */
	ret = btrfs_lookup_file_extent(NULL, root, path, btrfs_ino(inode), -1,
				       0);
	if (ret < 0) {
		goto out_free_ulist;
	} else {
		WARN_ON(!ret);
		if (ret == 1)
			ret = 0;
	}

	path->slots[0]--;
	btrfs_item_key_to_cpu(path->nodes[0], &found_key, path->slots[0]);
	found_type = found_key.type;

	/* No extents, but there might be delalloc bits */
	if (found_key.objectid != btrfs_ino(inode) ||
	    found_type != BTRFS_EXTENT_DATA_KEY) {
		/* have to trust i_size as the end */
		last = (u64)-1;
		last_for_get_extent = isize;
	} else {
		/*
		 * remember the start of the last extent.  There are a
		 * bunch of different factors that go into the length of the
		 * extent, so its much less complex to remember where it started
		 */
		last = found_key.offset;
		last_for_get_extent = last + 1;
	}
	btrfs_release_path(path);

	/*
	 * we might have some extents allocated but more delalloc past those
	 * extents.  so, we trust isize unless the start of the last extent is
	 * beyond isize
	 */
	if (last < isize) {
		last = (u64)-1;
		last_for_get_extent = isize;
	}

	lock_extent_bits(&inode->io_tree, start, start + len - 1,
			 &cached_state);

	em = get_extent_skip_holes(inode, start, last_for_get_extent);
	if (!em)
		goto out;
	if (IS_ERR(em)) {
		ret = PTR_ERR(em);
		goto out;
	}

	while (!end) {
		u64 offset_in_extent = 0;

		/* break if the extent we found is outside the range */
		if (em->start >= max || extent_map_end(em) < off)
			break;

		/*
		 * get_extent may return an extent that starts before our
		 * requested range.  We have to make sure the ranges
		 * we return to fiemap always move forward and don't
		 * overlap, so adjust the offsets here
		 */
		em_start = max(em->start, off);

		/*
		 * record the offset from the start of the extent
		 * for adjusting the disk offset below.  Only do this if the
		 * extent isn't compressed since our in ram offset may be past
		 * what we have actually allocated on disk.
		 */
		if (!test_bit(EXTENT_FLAG_COMPRESSED, &em->flags))
			offset_in_extent = em_start - em->start;
		em_end = extent_map_end(em);
		em_len = em_end - em_start;
		flags = 0;
		if (em->block_start < EXTENT_MAP_LAST_BYTE)
			disko = em->block_start + offset_in_extent;
		else
			disko = 0;

		/*
		 * bump off for our next call to get_extent
		 */
		off = extent_map_end(em);
		if (off >= max)
			end = 1;

		if (em->block_start == EXTENT_MAP_LAST_BYTE) {
			end = 1;
			flags |= FIEMAP_EXTENT_LAST;
		} else if (em->block_start == EXTENT_MAP_INLINE) {
			flags |= (FIEMAP_EXTENT_DATA_INLINE |
				  FIEMAP_EXTENT_NOT_ALIGNED);
		} else if (em->block_start == EXTENT_MAP_DELALLOC) {
			flags |= (FIEMAP_EXTENT_DELALLOC |
				  FIEMAP_EXTENT_UNKNOWN);
		} else if (fieinfo->fi_extents_max) {
			u64 bytenr = em->block_start -
				(em->start - em->orig_start);

			/*
			 * As btrfs supports shared space, this information
			 * can be exported to userspace tools via
			 * flag FIEMAP_EXTENT_SHARED.  If fi_extents_max == 0
			 * then we're just getting a count and we can skip the
			 * lookup stuff.
			 */
			ret = btrfs_check_shared(root, btrfs_ino(inode),
						 bytenr, roots, tmp_ulist);
			if (ret < 0)
				goto out_free;
			if (ret)
				flags |= FIEMAP_EXTENT_SHARED;
			ret = 0;
		}
		if (test_bit(EXTENT_FLAG_COMPRESSED, &em->flags))
			flags |= FIEMAP_EXTENT_ENCODED;
		if (test_bit(EXTENT_FLAG_PREALLOC, &em->flags))
			flags |= FIEMAP_EXTENT_UNWRITTEN;

		free_extent_map(em);
		em = NULL;
		if ((em_start >= last) || em_len == (u64)-1 ||
		   (last == (u64)-1 && isize <= em_end)) {
			flags |= FIEMAP_EXTENT_LAST;
			end = 1;
		}

		/* now scan forward to see if this is really the last extent. */
		em = get_extent_skip_holes(inode, off, last_for_get_extent);
		if (IS_ERR(em)) {
			ret = PTR_ERR(em);
			goto out;
		}
		if (!em) {
			flags |= FIEMAP_EXTENT_LAST;
			end = 1;
		}
		ret = emit_fiemap_extent(fieinfo, &cache, em_start, disko,
					   em_len, flags);
		if (ret) {
			if (ret == 1)
				ret = 0;
			goto out_free;
		}
	}
out_free:
	if (!ret)
		ret = emit_last_fiemap_cache(fieinfo, &cache);
	free_extent_map(em);
out:
	unlock_extent_cached(&inode->io_tree, start, start + len - 1,
			     &cached_state);

out_free_ulist:
	btrfs_free_path(path);
	ulist_free(roots);
	ulist_free(tmp_ulist);
	return ret;
}

static void __free_extent_buffer(struct extent_buffer *eb)
{
	kmem_cache_free(extent_buffer_cache, eb);
}

int extent_buffer_under_io(const struct extent_buffer *eb)
{
	return (atomic_read(&eb->io_pages) ||
		test_bit(EXTENT_BUFFER_WRITEBACK, &eb->bflags) ||
		test_bit(EXTENT_BUFFER_DIRTY, &eb->bflags));
}

static bool page_range_has_eb(struct btrfs_fs_info *fs_info, struct page *page)
{
	struct btrfs_subpage *subpage;

	lockdep_assert_held(&page->mapping->private_lock);

	if (PagePrivate(page)) {
		subpage = (struct btrfs_subpage *)page->private;
		if (atomic_read(&subpage->eb_refs))
			return true;
		/*
		 * Even there is no eb refs here, we may still have
		 * end_page_read() call relying on page::private.
		 */
		if (atomic_read(&subpage->readers))
			return true;
	}
	return false;
}

static void detach_extent_buffer_page(struct extent_buffer *eb, struct page *page)
{
	struct btrfs_fs_info *fs_info = eb->fs_info;
	const bool mapped = !test_bit(EXTENT_BUFFER_UNMAPPED, &eb->bflags);

	/*
	 * For mapped eb, we're going to change the page private, which should
	 * be done under the private_lock.
	 */
	if (mapped)
		spin_lock(&page->mapping->private_lock);

	if (!PagePrivate(page)) {
		if (mapped)
			spin_unlock(&page->mapping->private_lock);
		return;
	}

	if (fs_info->nodesize >= PAGE_SIZE) {
		/*
		 * We do this since we'll remove the pages after we've
		 * removed the eb from the radix tree, so we could race
		 * and have this page now attached to the new eb.  So
		 * only clear page_private if it's still connected to
		 * this eb.
		 */
		if (PagePrivate(page) &&
		    page->private == (unsigned long)eb) {
			BUG_ON(test_bit(EXTENT_BUFFER_DIRTY, &eb->bflags));
			BUG_ON(PageDirty(page));
			BUG_ON(PageWriteback(page));
			/*
			 * We need to make sure we haven't be attached
			 * to a new eb.
			 */
			detach_page_private(page);
		}
		if (mapped)
			spin_unlock(&page->mapping->private_lock);
		return;
	}

	/*
	 * For subpage, we can have dummy eb with page private.  In this case,
	 * we can directly detach the private as such page is only attached to
	 * one dummy eb, no sharing.
	 */
	if (!mapped) {
		btrfs_detach_subpage(fs_info, page);
		return;
	}

	btrfs_page_dec_eb_refs(fs_info, page);

	/*
	 * We can only detach the page private if there are no other ebs in the
	 * page range and no unfinished IO.
	 */
	if (!page_range_has_eb(fs_info, page))
		btrfs_detach_subpage(fs_info, page);

	spin_unlock(&page->mapping->private_lock);
}

/* Release all pages attached to the extent buffer */
static void btrfs_release_extent_buffer_pages(struct extent_buffer *eb)
{
	int i;
	int num_pages;

	ASSERT(!extent_buffer_under_io(eb));

	num_pages = num_extent_pages(eb);
	for (i = 0; i < num_pages; i++) {
		struct page *page = eb->pages[i];

		if (!page)
			continue;

		detach_extent_buffer_page(eb, page);

		/* One for when we allocated the page */
		put_page(page);
	}
}

/*
 * Helper for releasing the extent buffer.
 */
static inline void btrfs_release_extent_buffer(struct extent_buffer *eb)
{
	btrfs_release_extent_buffer_pages(eb);
	btrfs_leak_debug_del(&eb->fs_info->eb_leak_lock, &eb->leak_list);
	__free_extent_buffer(eb);
}

static struct extent_buffer *
__alloc_extent_buffer(struct btrfs_fs_info *fs_info, u64 start,
		      unsigned long len)
{
	struct extent_buffer *eb = NULL;

	eb = kmem_cache_zalloc(extent_buffer_cache, GFP_NOFS|__GFP_NOFAIL);
	eb->start = start;
	eb->len = len;
	eb->fs_info = fs_info;
	eb->bflags = 0;
	init_rwsem(&eb->lock);

	btrfs_leak_debug_add(&fs_info->eb_leak_lock, &eb->leak_list,
			     &fs_info->allocated_ebs);
	INIT_LIST_HEAD(&eb->release_list);

	spin_lock_init(&eb->refs_lock);
	atomic_set(&eb->refs, 1);
	atomic_set(&eb->io_pages, 0);

	ASSERT(len <= BTRFS_MAX_METADATA_BLOCKSIZE);

	return eb;
}

struct extent_buffer *btrfs_clone_extent_buffer(const struct extent_buffer *src)
{
	int i;
	struct extent_buffer *new;
	int num_pages = num_extent_pages(src);
	int ret;

	new = __alloc_extent_buffer(src->fs_info, src->start, src->len);
	if (new == NULL)
		return NULL;

	/*
	 * Set UNMAPPED before calling btrfs_release_extent_buffer(), as
	 * btrfs_release_extent_buffer() have different behavior for
	 * UNMAPPED subpage extent buffer.
	 */
	set_bit(EXTENT_BUFFER_UNMAPPED, &new->bflags);

	memset(new->pages, 0, sizeof(*new->pages) * num_pages);
	ret = btrfs_alloc_page_array(num_pages, new->pages);
	if (ret) {
		btrfs_release_extent_buffer(new);
		return NULL;
	}

	for (i = 0; i < num_pages; i++) {
		int ret;
		struct page *p = new->pages[i];

		ret = attach_extent_buffer_page(new, p, NULL);
		if (ret < 0) {
			btrfs_release_extent_buffer(new);
			return NULL;
		}
		WARN_ON(PageDirty(p));
		copy_page(page_address(p), page_address(src->pages[i]));
	}
	set_extent_buffer_uptodate(new);

	return new;
}

struct extent_buffer *__alloc_dummy_extent_buffer(struct btrfs_fs_info *fs_info,
						  u64 start, unsigned long len)
{
	struct extent_buffer *eb;
	int num_pages;
	int i;
	int ret;

	eb = __alloc_extent_buffer(fs_info, start, len);
	if (!eb)
		return NULL;

	num_pages = num_extent_pages(eb);
	ret = btrfs_alloc_page_array(num_pages, eb->pages);
	if (ret)
		goto err;

	for (i = 0; i < num_pages; i++) {
		struct page *p = eb->pages[i];

		ret = attach_extent_buffer_page(eb, p, NULL);
		if (ret < 0)
			goto err;
	}

	set_extent_buffer_uptodate(eb);
	btrfs_set_header_nritems(eb, 0);
	set_bit(EXTENT_BUFFER_UNMAPPED, &eb->bflags);

	return eb;
err:
	for (i = 0; i < num_pages; i++) {
		if (eb->pages[i]) {
			detach_extent_buffer_page(eb, eb->pages[i]);
			__free_page(eb->pages[i]);
		}
	}
	__free_extent_buffer(eb);
	return NULL;
}

struct extent_buffer *alloc_dummy_extent_buffer(struct btrfs_fs_info *fs_info,
						u64 start)
{
	return __alloc_dummy_extent_buffer(fs_info, start, fs_info->nodesize);
}

static void check_buffer_tree_ref(struct extent_buffer *eb)
{
	int refs;
	/*
	 * The TREE_REF bit is first set when the extent_buffer is added
	 * to the radix tree. It is also reset, if unset, when a new reference
	 * is created by find_extent_buffer.
	 *
	 * It is only cleared in two cases: freeing the last non-tree
	 * reference to the extent_buffer when its STALE bit is set or
	 * calling release_folio when the tree reference is the only reference.
	 *
	 * In both cases, care is taken to ensure that the extent_buffer's
	 * pages are not under io. However, release_folio can be concurrently
	 * called with creating new references, which is prone to race
	 * conditions between the calls to check_buffer_tree_ref in those
	 * codepaths and clearing TREE_REF in try_release_extent_buffer.
	 *
	 * The actual lifetime of the extent_buffer in the radix tree is
	 * adequately protected by the refcount, but the TREE_REF bit and
	 * its corresponding reference are not. To protect against this
	 * class of races, we call check_buffer_tree_ref from the codepaths
	 * which trigger io after they set eb->io_pages. Note that once io is
	 * initiated, TREE_REF can no longer be cleared, so that is the
	 * moment at which any such race is best fixed.
	 */
	refs = atomic_read(&eb->refs);
	if (refs >= 2 && test_bit(EXTENT_BUFFER_TREE_REF, &eb->bflags))
		return;

	spin_lock(&eb->refs_lock);
	if (!test_and_set_bit(EXTENT_BUFFER_TREE_REF, &eb->bflags))
		atomic_inc(&eb->refs);
	spin_unlock(&eb->refs_lock);
}

static void mark_extent_buffer_accessed(struct extent_buffer *eb,
		struct page *accessed)
{
	int num_pages, i;

	check_buffer_tree_ref(eb);

	num_pages = num_extent_pages(eb);
	for (i = 0; i < num_pages; i++) {
		struct page *p = eb->pages[i];

		if (p != accessed)
			mark_page_accessed(p);
	}
}

struct extent_buffer *find_extent_buffer(struct btrfs_fs_info *fs_info,
					 u64 start)
{
	struct extent_buffer *eb;

	eb = find_extent_buffer_nolock(fs_info, start);
	if (!eb)
		return NULL;
	/*
	 * Lock our eb's refs_lock to avoid races with free_extent_buffer().
	 * When we get our eb it might be flagged with EXTENT_BUFFER_STALE and
	 * another task running free_extent_buffer() might have seen that flag
	 * set, eb->refs == 2, that the buffer isn't under IO (dirty and
	 * writeback flags not set) and it's still in the tree (flag
	 * EXTENT_BUFFER_TREE_REF set), therefore being in the process of
	 * decrementing the extent buffer's reference count twice.  So here we
	 * could race and increment the eb's reference count, clear its stale
	 * flag, mark it as dirty and drop our reference before the other task
	 * finishes executing free_extent_buffer, which would later result in
	 * an attempt to free an extent buffer that is dirty.
	 */
	if (test_bit(EXTENT_BUFFER_STALE, &eb->bflags)) {
		spin_lock(&eb->refs_lock);
		spin_unlock(&eb->refs_lock);
	}
	mark_extent_buffer_accessed(eb, NULL);
	return eb;
}

#ifdef CONFIG_BTRFS_FS_RUN_SANITY_TESTS
struct extent_buffer *alloc_test_extent_buffer(struct btrfs_fs_info *fs_info,
					u64 start)
{
	struct extent_buffer *eb, *exists = NULL;
	int ret;

	eb = find_extent_buffer(fs_info, start);
	if (eb)
		return eb;
	eb = alloc_dummy_extent_buffer(fs_info, start);
	if (!eb)
		return ERR_PTR(-ENOMEM);
	eb->fs_info = fs_info;
again:
	ret = radix_tree_preload(GFP_NOFS);
	if (ret) {
		exists = ERR_PTR(ret);
		goto free_eb;
	}
	spin_lock(&fs_info->buffer_lock);
	ret = radix_tree_insert(&fs_info->buffer_radix,
				start >> fs_info->sectorsize_bits, eb);
	spin_unlock(&fs_info->buffer_lock);
	radix_tree_preload_end();
	if (ret == -EEXIST) {
		exists = find_extent_buffer(fs_info, start);
		if (exists)
			goto free_eb;
		else
			goto again;
	}
	check_buffer_tree_ref(eb);
	set_bit(EXTENT_BUFFER_IN_TREE, &eb->bflags);

	return eb;
free_eb:
	btrfs_release_extent_buffer(eb);
	return exists;
}
#endif

static struct extent_buffer *grab_extent_buffer(
		struct btrfs_fs_info *fs_info, struct page *page)
{
	struct extent_buffer *exists;

	/*
	 * For subpage case, we completely rely on radix tree to ensure we
	 * don't try to insert two ebs for the same bytenr.  So here we always
	 * return NULL and just continue.
	 */
	if (fs_info->nodesize < PAGE_SIZE)
		return NULL;

	/* Page not yet attached to an extent buffer */
	if (!PagePrivate(page))
		return NULL;

	/*
	 * We could have already allocated an eb for this page and attached one
	 * so lets see if we can get a ref on the existing eb, and if we can we
	 * know it's good and we can just return that one, else we know we can
	 * just overwrite page->private.
	 */
	exists = (struct extent_buffer *)page->private;
	if (atomic_inc_not_zero(&exists->refs))
		return exists;

	WARN_ON(PageDirty(page));
	detach_page_private(page);
	return NULL;
}

static int check_eb_alignment(struct btrfs_fs_info *fs_info, u64 start)
{
	if (!IS_ALIGNED(start, fs_info->sectorsize)) {
		btrfs_err(fs_info, "bad tree block start %llu", start);
		return -EINVAL;
	}

	if (fs_info->nodesize < PAGE_SIZE &&
	    offset_in_page(start) + fs_info->nodesize > PAGE_SIZE) {
		btrfs_err(fs_info,
		"tree block crosses page boundary, start %llu nodesize %u",
			  start, fs_info->nodesize);
		return -EINVAL;
	}
	if (fs_info->nodesize >= PAGE_SIZE &&
	    !PAGE_ALIGNED(start)) {
		btrfs_err(fs_info,
		"tree block is not page aligned, start %llu nodesize %u",
			  start, fs_info->nodesize);
		return -EINVAL;
	}
	return 0;
}

struct extent_buffer *alloc_extent_buffer(struct btrfs_fs_info *fs_info,
					  u64 start, u64 owner_root, int level)
{
	unsigned long len = fs_info->nodesize;
	int num_pages;
	int i;
	unsigned long index = start >> PAGE_SHIFT;
	struct extent_buffer *eb;
	struct extent_buffer *exists = NULL;
	struct page *p;
	struct address_space *mapping = fs_info->btree_inode->i_mapping;
	u64 lockdep_owner = owner_root;
	int uptodate = 1;
	int ret;

	if (check_eb_alignment(fs_info, start))
		return ERR_PTR(-EINVAL);

#if BITS_PER_LONG == 32
	if (start >= MAX_LFS_FILESIZE) {
		btrfs_err_rl(fs_info,
		"extent buffer %llu is beyond 32bit page cache limit", start);
		btrfs_err_32bit_limit(fs_info);
		return ERR_PTR(-EOVERFLOW);
	}
	if (start >= BTRFS_32BIT_EARLY_WARN_THRESHOLD)
		btrfs_warn_32bit_limit(fs_info);
#endif

	eb = find_extent_buffer(fs_info, start);
	if (eb)
		return eb;

	eb = __alloc_extent_buffer(fs_info, start, len);
	if (!eb)
		return ERR_PTR(-ENOMEM);

	/*
	 * The reloc trees are just snapshots, so we need them to appear to be
	 * just like any other fs tree WRT lockdep.
	 */
	if (lockdep_owner == BTRFS_TREE_RELOC_OBJECTID)
		lockdep_owner = BTRFS_FS_TREE_OBJECTID;

	btrfs_set_buffer_lockdep_class(lockdep_owner, eb, level);

	num_pages = num_extent_pages(eb);
	for (i = 0; i < num_pages; i++, index++) {
		struct btrfs_subpage *prealloc = NULL;

		p = find_or_create_page(mapping, index, GFP_NOFS|__GFP_NOFAIL);
		if (!p) {
			exists = ERR_PTR(-ENOMEM);
			goto free_eb;
		}

		/*
		 * Preallocate page->private for subpage case, so that we won't
		 * allocate memory with private_lock hold.  The memory will be
		 * freed by attach_extent_buffer_page() or freed manually if
		 * we exit earlier.
		 *
		 * Although we have ensured one subpage eb can only have one
		 * page, but it may change in the future for 16K page size
		 * support, so we still preallocate the memory in the loop.
		 */
		if (fs_info->nodesize < PAGE_SIZE) {
			prealloc = btrfs_alloc_subpage(fs_info, BTRFS_SUBPAGE_METADATA);
			if (IS_ERR(prealloc)) {
				ret = PTR_ERR(prealloc);
				unlock_page(p);
				put_page(p);
				exists = ERR_PTR(ret);
				goto free_eb;
			}
		}

		spin_lock(&mapping->private_lock);
		exists = grab_extent_buffer(fs_info, p);
		if (exists) {
			spin_unlock(&mapping->private_lock);
			unlock_page(p);
			put_page(p);
			mark_extent_buffer_accessed(exists, p);
			btrfs_free_subpage(prealloc);
			goto free_eb;
		}
		/* Should not fail, as we have preallocated the memory */
		ret = attach_extent_buffer_page(eb, p, prealloc);
		ASSERT(!ret);
		/*
		 * To inform we have extra eb under allocation, so that
		 * detach_extent_buffer_page() won't release the page private
		 * when the eb hasn't yet been inserted into radix tree.
		 *
		 * The ref will be decreased when the eb released the page, in
		 * detach_extent_buffer_page().
		 * Thus needs no special handling in error path.
		 */
		btrfs_page_inc_eb_refs(fs_info, p);
		spin_unlock(&mapping->private_lock);

		WARN_ON(btrfs_page_test_dirty(fs_info, p, eb->start, eb->len));
		eb->pages[i] = p;
		if (!PageUptodate(p))
			uptodate = 0;

		/*
		 * We can't unlock the pages just yet since the extent buffer
		 * hasn't been properly inserted in the radix tree, this
		 * opens a race with btree_release_folio which can free a page
		 * while we are still filling in all pages for the buffer and
		 * we could crash.
		 */
	}
	if (uptodate)
		set_bit(EXTENT_BUFFER_UPTODATE, &eb->bflags);
again:
	ret = radix_tree_preload(GFP_NOFS);
	if (ret) {
		exists = ERR_PTR(ret);
		goto free_eb;
	}

	spin_lock(&fs_info->buffer_lock);
	ret = radix_tree_insert(&fs_info->buffer_radix,
				start >> fs_info->sectorsize_bits, eb);
	spin_unlock(&fs_info->buffer_lock);
	radix_tree_preload_end();
	if (ret == -EEXIST) {
		exists = find_extent_buffer(fs_info, start);
		if (exists)
			goto free_eb;
		else
			goto again;
	}
	/* add one reference for the tree */
	check_buffer_tree_ref(eb);
	set_bit(EXTENT_BUFFER_IN_TREE, &eb->bflags);

	/*
	 * Now it's safe to unlock the pages because any calls to
	 * btree_release_folio will correctly detect that a page belongs to a
	 * live buffer and won't free them prematurely.
	 */
	for (i = 0; i < num_pages; i++)
		unlock_page(eb->pages[i]);
	return eb;

free_eb:
	WARN_ON(!atomic_dec_and_test(&eb->refs));
	for (i = 0; i < num_pages; i++) {
		if (eb->pages[i])
			unlock_page(eb->pages[i]);
	}

	btrfs_release_extent_buffer(eb);
	return exists;
}

static inline void btrfs_release_extent_buffer_rcu(struct rcu_head *head)
{
	struct extent_buffer *eb =
			container_of(head, struct extent_buffer, rcu_head);

	__free_extent_buffer(eb);
}

static int release_extent_buffer(struct extent_buffer *eb)
	__releases(&eb->refs_lock)
{
	lockdep_assert_held(&eb->refs_lock);

	WARN_ON(atomic_read(&eb->refs) == 0);
	if (atomic_dec_and_test(&eb->refs)) {
		if (test_and_clear_bit(EXTENT_BUFFER_IN_TREE, &eb->bflags)) {
			struct btrfs_fs_info *fs_info = eb->fs_info;

			spin_unlock(&eb->refs_lock);

			spin_lock(&fs_info->buffer_lock);
			radix_tree_delete(&fs_info->buffer_radix,
					  eb->start >> fs_info->sectorsize_bits);
			spin_unlock(&fs_info->buffer_lock);
		} else {
			spin_unlock(&eb->refs_lock);
		}

		btrfs_leak_debug_del(&eb->fs_info->eb_leak_lock, &eb->leak_list);
		/* Should be safe to release our pages at this point */
		btrfs_release_extent_buffer_pages(eb);
#ifdef CONFIG_BTRFS_FS_RUN_SANITY_TESTS
		if (unlikely(test_bit(EXTENT_BUFFER_UNMAPPED, &eb->bflags))) {
			__free_extent_buffer(eb);
			return 1;
		}
#endif
		call_rcu(&eb->rcu_head, btrfs_release_extent_buffer_rcu);
		return 1;
	}
	spin_unlock(&eb->refs_lock);

	return 0;
}

void free_extent_buffer(struct extent_buffer *eb)
{
	int refs;
	int old;
	if (!eb)
		return;

	while (1) {
		refs = atomic_read(&eb->refs);
		if ((!test_bit(EXTENT_BUFFER_UNMAPPED, &eb->bflags) && refs <= 3)
		    || (test_bit(EXTENT_BUFFER_UNMAPPED, &eb->bflags) &&
			refs == 1))
			break;
		old = atomic_cmpxchg(&eb->refs, refs, refs - 1);
		if (old == refs)
			return;
	}

	spin_lock(&eb->refs_lock);
	if (atomic_read(&eb->refs) == 2 &&
	    test_bit(EXTENT_BUFFER_STALE, &eb->bflags) &&
	    !extent_buffer_under_io(eb) &&
	    test_and_clear_bit(EXTENT_BUFFER_TREE_REF, &eb->bflags))
		atomic_dec(&eb->refs);

	/*
	 * I know this is terrible, but it's temporary until we stop tracking
	 * the uptodate bits and such for the extent buffers.
	 */
	release_extent_buffer(eb);
}

void free_extent_buffer_stale(struct extent_buffer *eb)
{
	if (!eb)
		return;

	spin_lock(&eb->refs_lock);
	set_bit(EXTENT_BUFFER_STALE, &eb->bflags);

	if (atomic_read(&eb->refs) == 2 && !extent_buffer_under_io(eb) &&
	    test_and_clear_bit(EXTENT_BUFFER_TREE_REF, &eb->bflags))
		atomic_dec(&eb->refs);
	release_extent_buffer(eb);
}

static void btree_clear_page_dirty(struct page *page)
{
	ASSERT(PageDirty(page));
	ASSERT(PageLocked(page));
	clear_page_dirty_for_io(page);
	xa_lock_irq(&page->mapping->i_pages);
	if (!PageDirty(page))
		__xa_clear_mark(&page->mapping->i_pages,
				page_index(page), PAGECACHE_TAG_DIRTY);
	xa_unlock_irq(&page->mapping->i_pages);
}

static void clear_subpage_extent_buffer_dirty(const struct extent_buffer *eb)
{
	struct btrfs_fs_info *fs_info = eb->fs_info;
	struct page *page = eb->pages[0];
	bool last;

	/* btree_clear_page_dirty() needs page locked */
	lock_page(page);
	last = btrfs_subpage_clear_and_test_dirty(fs_info, page, eb->start,
						  eb->len);
	if (last)
		btree_clear_page_dirty(page);
	unlock_page(page);
	WARN_ON(atomic_read(&eb->refs) == 0);
}

void clear_extent_buffer_dirty(const struct extent_buffer *eb)
{
	int i;
	int num_pages;
	struct page *page;

	if (eb->fs_info->nodesize < PAGE_SIZE)
		return clear_subpage_extent_buffer_dirty(eb);

	num_pages = num_extent_pages(eb);

	for (i = 0; i < num_pages; i++) {
		page = eb->pages[i];
		if (!PageDirty(page))
			continue;
		lock_page(page);
		btree_clear_page_dirty(page);
		ClearPageError(page);
		unlock_page(page);
	}
	WARN_ON(atomic_read(&eb->refs) == 0);
}

bool set_extent_buffer_dirty(struct extent_buffer *eb)
{
	int i;
	int num_pages;
	bool was_dirty;

	check_buffer_tree_ref(eb);

	was_dirty = test_and_set_bit(EXTENT_BUFFER_DIRTY, &eb->bflags);

	num_pages = num_extent_pages(eb);
	WARN_ON(atomic_read(&eb->refs) == 0);
	WARN_ON(!test_bit(EXTENT_BUFFER_TREE_REF, &eb->bflags));

	if (!was_dirty) {
		bool subpage = eb->fs_info->nodesize < PAGE_SIZE;

		/*
		 * For subpage case, we can have other extent buffers in the
		 * same page, and in clear_subpage_extent_buffer_dirty() we
		 * have to clear page dirty without subpage lock held.
		 * This can cause race where our page gets dirty cleared after
		 * we just set it.
		 *
		 * Thankfully, clear_subpage_extent_buffer_dirty() has locked
		 * its page for other reasons, we can use page lock to prevent
		 * the above race.
		 */
		if (subpage)
			lock_page(eb->pages[0]);
		for (i = 0; i < num_pages; i++)
			btrfs_page_set_dirty(eb->fs_info, eb->pages[i],
					     eb->start, eb->len);
		if (subpage)
			unlock_page(eb->pages[0]);
	}
#ifdef CONFIG_BTRFS_DEBUG
	for (i = 0; i < num_pages; i++)
		ASSERT(PageDirty(eb->pages[i]));
#endif

	return was_dirty;
}

void clear_extent_buffer_uptodate(struct extent_buffer *eb)
{
	struct btrfs_fs_info *fs_info = eb->fs_info;
	struct page *page;
	int num_pages;
	int i;

	clear_bit(EXTENT_BUFFER_UPTODATE, &eb->bflags);
	num_pages = num_extent_pages(eb);
	for (i = 0; i < num_pages; i++) {
		page = eb->pages[i];
		if (!page)
			continue;

		/*
		 * This is special handling for metadata subpage, as regular
		 * btrfs_is_subpage() can not handle cloned/dummy metadata.
		 */
		if (fs_info->nodesize >= PAGE_SIZE)
			ClearPageUptodate(page);
		else
			btrfs_subpage_clear_uptodate(fs_info, page, eb->start,
						     eb->len);
	}
}

void set_extent_buffer_uptodate(struct extent_buffer *eb)
{
	struct btrfs_fs_info *fs_info = eb->fs_info;
	struct page *page;
	int num_pages;
	int i;

	set_bit(EXTENT_BUFFER_UPTODATE, &eb->bflags);
	num_pages = num_extent_pages(eb);
	for (i = 0; i < num_pages; i++) {
		page = eb->pages[i];

		/*
		 * This is special handling for metadata subpage, as regular
		 * btrfs_is_subpage() can not handle cloned/dummy metadata.
		 */
		if (fs_info->nodesize >= PAGE_SIZE)
			SetPageUptodate(page);
		else
			btrfs_subpage_set_uptodate(fs_info, page, eb->start,
						   eb->len);
	}
}

static int read_extent_buffer_subpage(struct extent_buffer *eb, int wait,
				      int mirror_num)
{
	struct btrfs_fs_info *fs_info = eb->fs_info;
	struct extent_io_tree *io_tree;
	struct page *page = eb->pages[0];
	struct btrfs_bio_ctrl bio_ctrl = {
		.mirror_num = mirror_num,
	};
	int ret = 0;

	ASSERT(!test_bit(EXTENT_BUFFER_UNMAPPED, &eb->bflags));
	ASSERT(PagePrivate(page));
	io_tree = &BTRFS_I(fs_info->btree_inode)->io_tree;

	if (wait == WAIT_NONE) {
		if (!try_lock_extent(io_tree, eb->start, eb->start + eb->len - 1))
			return -EAGAIN;
	} else {
		ret = lock_extent(io_tree, eb->start, eb->start + eb->len - 1);
		if (ret < 0)
			return ret;
	}

	ret = 0;
	if (test_bit(EXTENT_BUFFER_UPTODATE, &eb->bflags) ||
	    PageUptodate(page) ||
	    btrfs_subpage_test_uptodate(fs_info, page, eb->start, eb->len)) {
		set_bit(EXTENT_BUFFER_UPTODATE, &eb->bflags);
		unlock_extent(io_tree, eb->start, eb->start + eb->len - 1);
		return ret;
	}

	clear_bit(EXTENT_BUFFER_READ_ERR, &eb->bflags);
	eb->read_mirror = 0;
	atomic_set(&eb->io_pages, 1);
	check_buffer_tree_ref(eb);
	btrfs_subpage_clear_error(fs_info, page, eb->start, eb->len);

	btrfs_subpage_start_reader(fs_info, page, eb->start, eb->len);
	ret = submit_extent_page(REQ_OP_READ, NULL, &bio_ctrl,
				 page, eb->start, eb->len,
				 eb->start - page_offset(page),
				 end_bio_extent_readpage, 0, true);
	if (ret) {
		/*
		 * In the endio function, if we hit something wrong we will
		 * increase the io_pages, so here we need to decrease it for
		 * error path.
		 */
		atomic_dec(&eb->io_pages);
	}
	submit_one_bio(&bio_ctrl);
	if (ret || wait != WAIT_COMPLETE)
		return ret;

	wait_extent_bit(io_tree, eb->start, eb->start + eb->len - 1, EXTENT_LOCKED);
	if (!test_bit(EXTENT_BUFFER_UPTODATE, &eb->bflags))
		ret = -EIO;
	return ret;
}

int read_extent_buffer_pages(struct extent_buffer *eb, int wait, int mirror_num)
{
	int i;
	struct page *page;
	int err;
	int ret = 0;
	int locked_pages = 0;
	int all_uptodate = 1;
	int num_pages;
	unsigned long num_reads = 0;
	struct btrfs_bio_ctrl bio_ctrl = {
		.mirror_num = mirror_num,
	};

	if (test_bit(EXTENT_BUFFER_UPTODATE, &eb->bflags))
		return 0;

	/*
	 * We could have had EXTENT_BUFFER_UPTODATE cleared by the write
	 * operation, which could potentially still be in flight.  In this case
	 * we simply want to return an error.
	 */
	if (unlikely(test_bit(EXTENT_BUFFER_WRITE_ERR, &eb->bflags)))
		return -EIO;

	if (eb->fs_info->nodesize < PAGE_SIZE)
		return read_extent_buffer_subpage(eb, wait, mirror_num);

	num_pages = num_extent_pages(eb);
	for (i = 0; i < num_pages; i++) {
		page = eb->pages[i];
		if (wait == WAIT_NONE) {
			/*
			 * WAIT_NONE is only utilized by readahead. If we can't
			 * acquire the lock atomically it means either the eb
			 * is being read out or under modification.
			 * Either way the eb will be or has been cached,
			 * readahead can exit safely.
			 */
			if (!trylock_page(page))
				goto unlock_exit;
		} else {
			lock_page(page);
		}
		locked_pages++;
	}
	/*
	 * We need to firstly lock all pages to make sure that
	 * the uptodate bit of our pages won't be affected by
	 * clear_extent_buffer_uptodate().
	 */
	for (i = 0; i < num_pages; i++) {
		page = eb->pages[i];
		if (!PageUptodate(page)) {
			num_reads++;
			all_uptodate = 0;
		}
	}

	if (all_uptodate) {
		set_bit(EXTENT_BUFFER_UPTODATE, &eb->bflags);
		goto unlock_exit;
	}

	clear_bit(EXTENT_BUFFER_READ_ERR, &eb->bflags);
	eb->read_mirror = 0;
	atomic_set(&eb->io_pages, num_reads);
	/*
	 * It is possible for release_folio to clear the TREE_REF bit before we
	 * set io_pages. See check_buffer_tree_ref for a more detailed comment.
	 */
	check_buffer_tree_ref(eb);
	for (i = 0; i < num_pages; i++) {
		page = eb->pages[i];

		if (!PageUptodate(page)) {
			if (ret) {
				atomic_dec(&eb->io_pages);
				unlock_page(page);
				continue;
			}

			ClearPageError(page);
			err = submit_extent_page(REQ_OP_READ, NULL,
					 &bio_ctrl, page, page_offset(page),
					 PAGE_SIZE, 0, end_bio_extent_readpage,
					 0, false);
			if (err) {
				/*
				 * We failed to submit the bio so it's the
				 * caller's responsibility to perform cleanup
				 * i.e unlock page/set error bit.
				 */
				ret = err;
				SetPageError(page);
				unlock_page(page);
				atomic_dec(&eb->io_pages);
			}
		} else {
			unlock_page(page);
		}
	}

	submit_one_bio(&bio_ctrl);

	if (ret || wait != WAIT_COMPLETE)
		return ret;

	for (i = 0; i < num_pages; i++) {
		page = eb->pages[i];
		wait_on_page_locked(page);
		if (!PageUptodate(page))
			ret = -EIO;
	}

	return ret;

unlock_exit:
	while (locked_pages > 0) {
		locked_pages--;
		page = eb->pages[locked_pages];
		unlock_page(page);
	}
	return ret;
}

static bool report_eb_range(const struct extent_buffer *eb, unsigned long start,
			    unsigned long len)
{
	btrfs_warn(eb->fs_info,
		"access to eb bytenr %llu len %lu out of range start %lu len %lu",
		eb->start, eb->len, start, len);
	WARN_ON(IS_ENABLED(CONFIG_BTRFS_DEBUG));

	return true;
}

/*
 * Check if the [start, start + len) range is valid before reading/writing
 * the eb.
 * NOTE: @start and @len are offset inside the eb, not logical address.
 *
 * Caller should not touch the dst/src memory if this function returns error.
 */
static inline int check_eb_range(const struct extent_buffer *eb,
				 unsigned long start, unsigned long len)
{
	unsigned long offset;

	/* start, start + len should not go beyond eb->len nor overflow */
	if (unlikely(check_add_overflow(start, len, &offset) || offset > eb->len))
		return report_eb_range(eb, start, len);

	return false;
}

void read_extent_buffer(const struct extent_buffer *eb, void *dstv,
			unsigned long start, unsigned long len)
{
	size_t cur;
	size_t offset;
	struct page *page;
	char *kaddr;
	char *dst = (char *)dstv;
	unsigned long i = get_eb_page_index(start);

	if (check_eb_range(eb, start, len))
		return;

	offset = get_eb_offset_in_page(eb, start);

	while (len > 0) {
		page = eb->pages[i];

		cur = min(len, (PAGE_SIZE - offset));
		kaddr = page_address(page);
		memcpy(dst, kaddr + offset, cur);

		dst += cur;
		len -= cur;
		offset = 0;
		i++;
	}
}

int read_extent_buffer_to_user_nofault(const struct extent_buffer *eb,
				       void __user *dstv,
				       unsigned long start, unsigned long len)
{
	size_t cur;
	size_t offset;
	struct page *page;
	char *kaddr;
	char __user *dst = (char __user *)dstv;
	unsigned long i = get_eb_page_index(start);
	int ret = 0;

	WARN_ON(start > eb->len);
	WARN_ON(start + len > eb->start + eb->len);

	offset = get_eb_offset_in_page(eb, start);

	while (len > 0) {
		page = eb->pages[i];

		cur = min(len, (PAGE_SIZE - offset));
		kaddr = page_address(page);
		if (copy_to_user_nofault(dst, kaddr + offset, cur)) {
			ret = -EFAULT;
			break;
		}

		dst += cur;
		len -= cur;
		offset = 0;
		i++;
	}

	return ret;
}

int memcmp_extent_buffer(const struct extent_buffer *eb, const void *ptrv,
			 unsigned long start, unsigned long len)
{
	size_t cur;
	size_t offset;
	struct page *page;
	char *kaddr;
	char *ptr = (char *)ptrv;
	unsigned long i = get_eb_page_index(start);
	int ret = 0;

	if (check_eb_range(eb, start, len))
		return -EINVAL;

	offset = get_eb_offset_in_page(eb, start);

	while (len > 0) {
		page = eb->pages[i];

		cur = min(len, (PAGE_SIZE - offset));

		kaddr = page_address(page);
		ret = memcmp(ptr, kaddr + offset, cur);
		if (ret)
			break;

		ptr += cur;
		len -= cur;
		offset = 0;
		i++;
	}
	return ret;
}

/*
 * Check that the extent buffer is uptodate.
 *
 * For regular sector size == PAGE_SIZE case, check if @page is uptodate.
 * For subpage case, check if the range covered by the eb has EXTENT_UPTODATE.
 */
static void assert_eb_page_uptodate(const struct extent_buffer *eb,
				    struct page *page)
{
	struct btrfs_fs_info *fs_info = eb->fs_info;

	/*
	 * If we are using the commit root we could potentially clear a page
	 * Uptodate while we're using the extent buffer that we've previously
	 * looked up.  We don't want to complain in this case, as the page was
	 * valid before, we just didn't write it out.  Instead we want to catch
	 * the case where we didn't actually read the block properly, which
	 * would have !PageUptodate && !PageError, as we clear PageError before
	 * reading.
	 */
	if (fs_info->nodesize < PAGE_SIZE) {
		bool uptodate, error;

		uptodate = btrfs_subpage_test_uptodate(fs_info, page,
						       eb->start, eb->len);
		error = btrfs_subpage_test_error(fs_info, page, eb->start, eb->len);
		WARN_ON(!uptodate && !error);
	} else {
		WARN_ON(!PageUptodate(page) && !PageError(page));
	}
}

void write_extent_buffer_chunk_tree_uuid(const struct extent_buffer *eb,
		const void *srcv)
{
	char *kaddr;

	assert_eb_page_uptodate(eb, eb->pages[0]);
	kaddr = page_address(eb->pages[0]) +
		get_eb_offset_in_page(eb, offsetof(struct btrfs_header,
						   chunk_tree_uuid));
	memcpy(kaddr, srcv, BTRFS_FSID_SIZE);
}

void write_extent_buffer_fsid(const struct extent_buffer *eb, const void *srcv)
{
	char *kaddr;

	assert_eb_page_uptodate(eb, eb->pages[0]);
	kaddr = page_address(eb->pages[0]) +
		get_eb_offset_in_page(eb, offsetof(struct btrfs_header, fsid));
	memcpy(kaddr, srcv, BTRFS_FSID_SIZE);
}

void write_extent_buffer(const struct extent_buffer *eb, const void *srcv,
			 unsigned long start, unsigned long len)
{
	size_t cur;
	size_t offset;
	struct page *page;
	char *kaddr;
	char *src = (char *)srcv;
	unsigned long i = get_eb_page_index(start);

	WARN_ON(test_bit(EXTENT_BUFFER_NO_CHECK, &eb->bflags));

	if (check_eb_range(eb, start, len))
		return;

	offset = get_eb_offset_in_page(eb, start);

	while (len > 0) {
		page = eb->pages[i];
		assert_eb_page_uptodate(eb, page);

		cur = min(len, PAGE_SIZE - offset);
		kaddr = page_address(page);
		memcpy(kaddr + offset, src, cur);

		src += cur;
		len -= cur;
		offset = 0;
		i++;
	}
}

void memzero_extent_buffer(const struct extent_buffer *eb, unsigned long start,
		unsigned long len)
{
	size_t cur;
	size_t offset;
	struct page *page;
	char *kaddr;
	unsigned long i = get_eb_page_index(start);

	if (check_eb_range(eb, start, len))
		return;

	offset = get_eb_offset_in_page(eb, start);

	while (len > 0) {
		page = eb->pages[i];
		assert_eb_page_uptodate(eb, page);

		cur = min(len, PAGE_SIZE - offset);
		kaddr = page_address(page);
		memset(kaddr + offset, 0, cur);

		len -= cur;
		offset = 0;
		i++;
	}
}

void copy_extent_buffer_full(const struct extent_buffer *dst,
			     const struct extent_buffer *src)
{
	int i;
	int num_pages;

	ASSERT(dst->len == src->len);

	if (dst->fs_info->nodesize >= PAGE_SIZE) {
		num_pages = num_extent_pages(dst);
		for (i = 0; i < num_pages; i++)
			copy_page(page_address(dst->pages[i]),
				  page_address(src->pages[i]));
	} else {
		size_t src_offset = get_eb_offset_in_page(src, 0);
		size_t dst_offset = get_eb_offset_in_page(dst, 0);

		ASSERT(src->fs_info->nodesize < PAGE_SIZE);
		memcpy(page_address(dst->pages[0]) + dst_offset,
		       page_address(src->pages[0]) + src_offset,
		       src->len);
	}
}

void copy_extent_buffer(const struct extent_buffer *dst,
			const struct extent_buffer *src,
			unsigned long dst_offset, unsigned long src_offset,
			unsigned long len)
{
	u64 dst_len = dst->len;
	size_t cur;
	size_t offset;
	struct page *page;
	char *kaddr;
	unsigned long i = get_eb_page_index(dst_offset);

	if (check_eb_range(dst, dst_offset, len) ||
	    check_eb_range(src, src_offset, len))
		return;

	WARN_ON(src->len != dst_len);

	offset = get_eb_offset_in_page(dst, dst_offset);

	while (len > 0) {
		page = dst->pages[i];
		assert_eb_page_uptodate(dst, page);

		cur = min(len, (unsigned long)(PAGE_SIZE - offset));

		kaddr = page_address(page);
		read_extent_buffer(src, kaddr + offset, src_offset, cur);

		src_offset += cur;
		len -= cur;
		offset = 0;
		i++;
	}
}

/*
 * eb_bitmap_offset() - calculate the page and offset of the byte containing the
 * given bit number
 * @eb: the extent buffer
 * @start: offset of the bitmap item in the extent buffer
 * @nr: bit number
 * @page_index: return index of the page in the extent buffer that contains the
 * given bit number
 * @page_offset: return offset into the page given by page_index
 *
 * This helper hides the ugliness of finding the byte in an extent buffer which
 * contains a given bit.
 */
static inline void eb_bitmap_offset(const struct extent_buffer *eb,
				    unsigned long start, unsigned long nr,
				    unsigned long *page_index,
				    size_t *page_offset)
{
	size_t byte_offset = BIT_BYTE(nr);
	size_t offset;

	/*
	 * The byte we want is the offset of the extent buffer + the offset of
	 * the bitmap item in the extent buffer + the offset of the byte in the
	 * bitmap item.
	 */
	offset = start + offset_in_page(eb->start) + byte_offset;

	*page_index = offset >> PAGE_SHIFT;
	*page_offset = offset_in_page(offset);
}

/**
 * extent_buffer_test_bit - determine whether a bit in a bitmap item is set
 * @eb: the extent buffer
 * @start: offset of the bitmap item in the extent buffer
 * @nr: bit number to test
 */
int extent_buffer_test_bit(const struct extent_buffer *eb, unsigned long start,
			   unsigned long nr)
{
	u8 *kaddr;
	struct page *page;
	unsigned long i;
	size_t offset;

	eb_bitmap_offset(eb, start, nr, &i, &offset);
	page = eb->pages[i];
	assert_eb_page_uptodate(eb, page);
	kaddr = page_address(page);
	return 1U & (kaddr[offset] >> (nr & (BITS_PER_BYTE - 1)));
}

/**
 * extent_buffer_bitmap_set - set an area of a bitmap
 * @eb: the extent buffer
 * @start: offset of the bitmap item in the extent buffer
 * @pos: bit number of the first bit
 * @len: number of bits to set
 */
void extent_buffer_bitmap_set(const struct extent_buffer *eb, unsigned long start,
			      unsigned long pos, unsigned long len)
{
	u8 *kaddr;
	struct page *page;
	unsigned long i;
	size_t offset;
	const unsigned int size = pos + len;
	int bits_to_set = BITS_PER_BYTE - (pos % BITS_PER_BYTE);
	u8 mask_to_set = BITMAP_FIRST_BYTE_MASK(pos);

	eb_bitmap_offset(eb, start, pos, &i, &offset);
	page = eb->pages[i];
	assert_eb_page_uptodate(eb, page);
	kaddr = page_address(page);

	while (len >= bits_to_set) {
		kaddr[offset] |= mask_to_set;
		len -= bits_to_set;
		bits_to_set = BITS_PER_BYTE;
		mask_to_set = ~0;
		if (++offset >= PAGE_SIZE && len > 0) {
			offset = 0;
			page = eb->pages[++i];
			assert_eb_page_uptodate(eb, page);
			kaddr = page_address(page);
		}
	}
	if (len) {
		mask_to_set &= BITMAP_LAST_BYTE_MASK(size);
		kaddr[offset] |= mask_to_set;
	}
}


/**
 * extent_buffer_bitmap_clear - clear an area of a bitmap
 * @eb: the extent buffer
 * @start: offset of the bitmap item in the extent buffer
 * @pos: bit number of the first bit
 * @len: number of bits to clear
 */
void extent_buffer_bitmap_clear(const struct extent_buffer *eb,
				unsigned long start, unsigned long pos,
				unsigned long len)
{
	u8 *kaddr;
	struct page *page;
	unsigned long i;
	size_t offset;
	const unsigned int size = pos + len;
	int bits_to_clear = BITS_PER_BYTE - (pos % BITS_PER_BYTE);
	u8 mask_to_clear = BITMAP_FIRST_BYTE_MASK(pos);

	eb_bitmap_offset(eb, start, pos, &i, &offset);
	page = eb->pages[i];
	assert_eb_page_uptodate(eb, page);
	kaddr = page_address(page);

	while (len >= bits_to_clear) {
		kaddr[offset] &= ~mask_to_clear;
		len -= bits_to_clear;
		bits_to_clear = BITS_PER_BYTE;
		mask_to_clear = ~0;
		if (++offset >= PAGE_SIZE && len > 0) {
			offset = 0;
			page = eb->pages[++i];
			assert_eb_page_uptodate(eb, page);
			kaddr = page_address(page);
		}
	}
	if (len) {
		mask_to_clear &= BITMAP_LAST_BYTE_MASK(size);
		kaddr[offset] &= ~mask_to_clear;
	}
}

static inline bool areas_overlap(unsigned long src, unsigned long dst, unsigned long len)
{
	unsigned long distance = (src > dst) ? src - dst : dst - src;
	return distance < len;
}

static void copy_pages(struct page *dst_page, struct page *src_page,
		       unsigned long dst_off, unsigned long src_off,
		       unsigned long len)
{
	char *dst_kaddr = page_address(dst_page);
	char *src_kaddr;
	int must_memmove = 0;

	if (dst_page != src_page) {
		src_kaddr = page_address(src_page);
	} else {
		src_kaddr = dst_kaddr;
		if (areas_overlap(src_off, dst_off, len))
			must_memmove = 1;
	}

	if (must_memmove)
		memmove(dst_kaddr + dst_off, src_kaddr + src_off, len);
	else
		memcpy(dst_kaddr + dst_off, src_kaddr + src_off, len);
}

void memcpy_extent_buffer(const struct extent_buffer *dst,
			  unsigned long dst_offset, unsigned long src_offset,
			  unsigned long len)
{
	size_t cur;
	size_t dst_off_in_page;
	size_t src_off_in_page;
	unsigned long dst_i;
	unsigned long src_i;

	if (check_eb_range(dst, dst_offset, len) ||
	    check_eb_range(dst, src_offset, len))
		return;

	while (len > 0) {
		dst_off_in_page = get_eb_offset_in_page(dst, dst_offset);
		src_off_in_page = get_eb_offset_in_page(dst, src_offset);

		dst_i = get_eb_page_index(dst_offset);
		src_i = get_eb_page_index(src_offset);

		cur = min(len, (unsigned long)(PAGE_SIZE -
					       src_off_in_page));
		cur = min_t(unsigned long, cur,
			(unsigned long)(PAGE_SIZE - dst_off_in_page));

		copy_pages(dst->pages[dst_i], dst->pages[src_i],
			   dst_off_in_page, src_off_in_page, cur);

		src_offset += cur;
		dst_offset += cur;
		len -= cur;
	}
}

void memmove_extent_buffer(const struct extent_buffer *dst,
			   unsigned long dst_offset, unsigned long src_offset,
			   unsigned long len)
{
	size_t cur;
	size_t dst_off_in_page;
	size_t src_off_in_page;
	unsigned long dst_end = dst_offset + len - 1;
	unsigned long src_end = src_offset + len - 1;
	unsigned long dst_i;
	unsigned long src_i;

	if (check_eb_range(dst, dst_offset, len) ||
	    check_eb_range(dst, src_offset, len))
		return;
	if (dst_offset < src_offset) {
		memcpy_extent_buffer(dst, dst_offset, src_offset, len);
		return;
	}
	while (len > 0) {
		dst_i = get_eb_page_index(dst_end);
		src_i = get_eb_page_index(src_end);

		dst_off_in_page = get_eb_offset_in_page(dst, dst_end);
		src_off_in_page = get_eb_offset_in_page(dst, src_end);

		cur = min_t(unsigned long, len, src_off_in_page + 1);
		cur = min(cur, dst_off_in_page + 1);
		copy_pages(dst->pages[dst_i], dst->pages[src_i],
			   dst_off_in_page - cur + 1,
			   src_off_in_page - cur + 1, cur);

		dst_end -= cur;
		src_end -= cur;
		len -= cur;
	}
}

#define GANG_LOOKUP_SIZE	16
static struct extent_buffer *get_next_extent_buffer(
		struct btrfs_fs_info *fs_info, struct page *page, u64 bytenr)
{
	struct extent_buffer *gang[GANG_LOOKUP_SIZE];
	struct extent_buffer *found = NULL;
	u64 page_start = page_offset(page);
	u64 cur = page_start;

	ASSERT(in_range(bytenr, page_start, PAGE_SIZE));
	lockdep_assert_held(&fs_info->buffer_lock);

	while (cur < page_start + PAGE_SIZE) {
		int ret;
		int i;

		ret = radix_tree_gang_lookup(&fs_info->buffer_radix,
				(void **)gang, cur >> fs_info->sectorsize_bits,
				min_t(unsigned int, GANG_LOOKUP_SIZE,
				      PAGE_SIZE / fs_info->nodesize));
		if (ret == 0)
			goto out;
		for (i = 0; i < ret; i++) {
			/* Already beyond page end */
			if (gang[i]->start >= page_start + PAGE_SIZE)
				goto out;
			/* Found one */
			if (gang[i]->start >= bytenr) {
				found = gang[i];
				goto out;
			}
		}
		cur = gang[ret - 1]->start + gang[ret - 1]->len;
	}
out:
	return found;
}

static int try_release_subpage_extent_buffer(struct page *page)
{
	struct btrfs_fs_info *fs_info = btrfs_sb(page->mapping->host->i_sb);
	u64 cur = page_offset(page);
	const u64 end = page_offset(page) + PAGE_SIZE;
	int ret;

	while (cur < end) {
		struct extent_buffer *eb = NULL;

		/*
		 * Unlike try_release_extent_buffer() which uses page->private
		 * to grab buffer, for subpage case we rely on radix tree, thus
		 * we need to ensure radix tree consistency.
		 *
		 * We also want an atomic snapshot of the radix tree, thus go
		 * with spinlock rather than RCU.
		 */
		spin_lock(&fs_info->buffer_lock);
		eb = get_next_extent_buffer(fs_info, page, cur);
		if (!eb) {
			/* No more eb in the page range after or at cur */
			spin_unlock(&fs_info->buffer_lock);
			break;
		}
		cur = eb->start + eb->len;

		/*
		 * The same as try_release_extent_buffer(), to ensure the eb
		 * won't disappear out from under us.
		 */
		spin_lock(&eb->refs_lock);
		if (atomic_read(&eb->refs) != 1 || extent_buffer_under_io(eb)) {
			spin_unlock(&eb->refs_lock);
			spin_unlock(&fs_info->buffer_lock);
			break;
		}
		spin_unlock(&fs_info->buffer_lock);

		/*
		 * If tree ref isn't set then we know the ref on this eb is a
		 * real ref, so just return, this eb will likely be freed soon
		 * anyway.
		 */
		if (!test_and_clear_bit(EXTENT_BUFFER_TREE_REF, &eb->bflags)) {
			spin_unlock(&eb->refs_lock);
			break;
		}

		/*
		 * Here we don't care about the return value, we will always
		 * check the page private at the end.  And
		 * release_extent_buffer() will release the refs_lock.
		 */
		release_extent_buffer(eb);
	}
	/*
	 * Finally to check if we have cleared page private, as if we have
	 * released all ebs in the page, the page private should be cleared now.
	 */
	spin_lock(&page->mapping->private_lock);
	if (!PagePrivate(page))
		ret = 1;
	else
		ret = 0;
	spin_unlock(&page->mapping->private_lock);
	return ret;

}

int try_release_extent_buffer(struct page *page)
{
	struct extent_buffer *eb;

	if (btrfs_sb(page->mapping->host->i_sb)->nodesize < PAGE_SIZE)
		return try_release_subpage_extent_buffer(page);

	/*
	 * We need to make sure nobody is changing page->private, as we rely on
	 * page->private as the pointer to extent buffer.
	 */
	spin_lock(&page->mapping->private_lock);
	if (!PagePrivate(page)) {
		spin_unlock(&page->mapping->private_lock);
		return 1;
	}

	eb = (struct extent_buffer *)page->private;
	BUG_ON(!eb);

	/*
	 * This is a little awful but should be ok, we need to make sure that
	 * the eb doesn't disappear out from under us while we're looking at
	 * this page.
	 */
	spin_lock(&eb->refs_lock);
	if (atomic_read(&eb->refs) != 1 || extent_buffer_under_io(eb)) {
		spin_unlock(&eb->refs_lock);
		spin_unlock(&page->mapping->private_lock);
		return 0;
	}
	spin_unlock(&page->mapping->private_lock);

	/*
	 * If tree ref isn't set then we know the ref on this eb is a real ref,
	 * so just return, this page will likely be freed soon anyway.
	 */
	if (!test_and_clear_bit(EXTENT_BUFFER_TREE_REF, &eb->bflags)) {
		spin_unlock(&eb->refs_lock);
		return 0;
	}

	return release_extent_buffer(eb);
}

/*
 * btrfs_readahead_tree_block - attempt to readahead a child block
 * @fs_info:	the fs_info
 * @bytenr:	bytenr to read
 * @owner_root: objectid of the root that owns this eb
 * @gen:	generation for the uptodate check, can be 0
 * @level:	level for the eb
 *
 * Attempt to readahead a tree block at @bytenr.  If @gen is 0 then we do a
 * normal uptodate check of the eb, without checking the generation.  If we have
 * to read the block we will not block on anything.
 */
void btrfs_readahead_tree_block(struct btrfs_fs_info *fs_info,
				u64 bytenr, u64 owner_root, u64 gen, int level)
{
	struct extent_buffer *eb;
	int ret;

	eb = btrfs_find_create_tree_block(fs_info, bytenr, owner_root, level);
	if (IS_ERR(eb))
		return;

	if (btrfs_buffer_uptodate(eb, gen, 1)) {
		free_extent_buffer(eb);
		return;
	}

	ret = read_extent_buffer_pages(eb, WAIT_NONE, 0);
	if (ret < 0)
		free_extent_buffer_stale(eb);
	else
		free_extent_buffer(eb);
}

/*
 * btrfs_readahead_node_child - readahead a node's child block
 * @node:	parent node we're reading from
 * @slot:	slot in the parent node for the child we want to read
 *
 * A helper for btrfs_readahead_tree_block, we simply read the bytenr pointed at
 * the slot in the node provided.
 */
void btrfs_readahead_node_child(struct extent_buffer *node, int slot)
{
	btrfs_readahead_tree_block(node->fs_info,
				   btrfs_node_blockptr(node, slot),
				   btrfs_header_owner(node),
				   btrfs_node_ptr_generation(node, slot),
				   btrfs_header_level(node) - 1);
}<|MERGE_RESOLUTION|>--- conflicted
+++ resolved
@@ -2711,7 +2711,6 @@
 }
 
 static void end_sector_io(struct page *page, u64 offset, bool uptodate)
-<<<<<<< HEAD
 {
 	struct btrfs_inode *inode = BTRFS_I(page->mapping->host);
 	const u32 sectorsize = inode->root->fs_info->sectorsize;
@@ -2730,26 +2729,6 @@
 				    u32 bio_offset, const struct bio_vec *bvec,
 				    unsigned int error_bitmap)
 {
-=======
-{
-	struct btrfs_inode *inode = BTRFS_I(page->mapping->host);
-	const u32 sectorsize = inode->root->fs_info->sectorsize;
-	struct extent_state *cached = NULL;
-
-	end_page_read(page, uptodate, offset, sectorsize);
-	if (uptodate)
-		set_extent_uptodate(&inode->io_tree, offset,
-				    offset + sectorsize - 1, &cached, GFP_ATOMIC);
-	unlock_extent_cached_atomic(&inode->io_tree, offset,
-				    offset + sectorsize - 1, &cached);
-}
-
-static void submit_data_read_repair(struct inode *inode,
-				    struct btrfs_bio *failed_bbio,
-				    u32 bio_offset, const struct bio_vec *bvec,
-				    unsigned int error_bitmap)
-{
->>>>>>> 0db78532
 	const unsigned int pgoff = bvec->bv_offset;
 	struct btrfs_fs_info *fs_info = btrfs_sb(inode->i_sb);
 	struct page *page = bvec->bv_page;
