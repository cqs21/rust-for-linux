--- conflicted
+++ resolved
@@ -62,11 +62,7 @@
 	read->header.ver = 1;
 	read->header.compat = 1;
 	read->header.data_len = cpu_to_le32(sizeof(*read) - header_len);
-<<<<<<< HEAD
-	sum = m->read_latency_sum;
-=======
 	sum = m->metric[METRIC_READ].latency_sum;
->>>>>>> df0cc57e
 	jiffies_to_timespec64(sum, &ts);
 	read->sec = cpu_to_le32(ts.tv_sec);
 	read->nsec = cpu_to_le32(ts.tv_nsec);
@@ -78,11 +74,7 @@
 	write->header.ver = 1;
 	write->header.compat = 1;
 	write->header.data_len = cpu_to_le32(sizeof(*write) - header_len);
-<<<<<<< HEAD
-	sum = m->write_latency_sum;
-=======
 	sum = m->metric[METRIC_WRITE].latency_sum;
->>>>>>> df0cc57e
 	jiffies_to_timespec64(sum, &ts);
 	write->sec = cpu_to_le32(ts.tv_sec);
 	write->nsec = cpu_to_le32(ts.tv_nsec);
@@ -94,11 +86,7 @@
 	meta->header.ver = 1;
 	meta->header.compat = 1;
 	meta->header.data_len = cpu_to_le32(sizeof(*meta) - header_len);
-<<<<<<< HEAD
-	sum = m->metadata_latency_sum;
-=======
 	sum = m->metric[METRIC_METADATA].latency_sum;
->>>>>>> df0cc57e
 	jiffies_to_timespec64(sum, &ts);
 	meta->sec = cpu_to_le32(ts.tv_sec);
 	meta->nsec = cpu_to_le32(ts.tv_nsec);
@@ -153,13 +141,8 @@
 	rsize->header.ver = 1;
 	rsize->header.compat = 1;
 	rsize->header.data_len = cpu_to_le32(sizeof(*rsize) - header_len);
-<<<<<<< HEAD
-	rsize->total_ops = cpu_to_le64(m->total_reads);
-	rsize->total_size = cpu_to_le64(m->read_size_sum);
-=======
 	rsize->total_ops = cpu_to_le64(m->metric[METRIC_READ].total);
 	rsize->total_size = cpu_to_le64(m->metric[METRIC_READ].size_sum);
->>>>>>> df0cc57e
 	items++;
 
 	/* encode the write io size metric */
@@ -168,13 +151,8 @@
 	wsize->header.ver = 1;
 	wsize->header.compat = 1;
 	wsize->header.data_len = cpu_to_le32(sizeof(*wsize) - header_len);
-<<<<<<< HEAD
-	wsize->total_ops = cpu_to_le64(m->total_writes);
-	wsize->total_size = cpu_to_le64(m->write_size_sum);
-=======
 	wsize->total_ops = cpu_to_le64(m->metric[METRIC_WRITE].total);
 	wsize->total_size = cpu_to_le64(m->metric[METRIC_WRITE].size_sum);
->>>>>>> df0cc57e
 	items++;
 
 	put_unaligned_le32(items, &head->num);
@@ -266,34 +244,6 @@
 	if (ret)
 		goto err_i_caps_mis;
 
-<<<<<<< HEAD
-	spin_lock_init(&m->read_metric_lock);
-	m->read_latency_sq_sum = 0;
-	m->read_latency_min = KTIME_MAX;
-	m->read_latency_max = 0;
-	m->total_reads = 0;
-	m->read_latency_sum = 0;
-	m->read_size_min = U64_MAX;
-	m->read_size_max = 0;
-	m->read_size_sum = 0;
-
-	spin_lock_init(&m->write_metric_lock);
-	m->write_latency_sq_sum = 0;
-	m->write_latency_min = KTIME_MAX;
-	m->write_latency_max = 0;
-	m->total_writes = 0;
-	m->write_latency_sum = 0;
-	m->write_size_min = U64_MAX;
-	m->write_size_max = 0;
-	m->write_size_sum = 0;
-
-	spin_lock_init(&m->metadata_metric_lock);
-	m->metadata_latency_sq_sum = 0;
-	m->metadata_latency_min = KTIME_MAX;
-	m->metadata_latency_max = 0;
-	m->total_metadatas = 0;
-	m->metadata_latency_sum = 0;
-=======
 	for (i = 0; i < METRIC_MAX; i++) {
 		metric = &m->metric[i];
 		spin_lock_init(&metric->lock);
@@ -306,7 +256,6 @@
 		metric->latency_min = KTIME_MAX;
 		metric->latency_max = 0;
 	}
->>>>>>> df0cc57e
 
 	atomic64_set(&m->opened_files, 0);
 	ret = percpu_counter_init(&m->opened_inodes, 0, GFP_KERNEL);
@@ -376,15 +325,9 @@
 	*sq_sump += sq;
 }
 
-<<<<<<< HEAD
-void ceph_update_read_metrics(struct ceph_client_metric *m,
-			      ktime_t r_start, ktime_t r_end,
-			      unsigned int size, int rc)
-=======
 void ceph_update_metrics(struct ceph_metric *m,
 			 ktime_t r_start, ktime_t r_end,
 			 unsigned int size, int rc)
->>>>>>> df0cc57e
 {
 	ktime_t lat = ktime_sub(r_end, r_start);
 	ktime_t total;
@@ -392,67 +335,6 @@
 	if (unlikely(rc < 0 && rc != -ENOENT && rc != -ETIMEDOUT))
 		return;
 
-<<<<<<< HEAD
-	spin_lock(&m->read_metric_lock);
-	total = ++m->total_reads;
-	m->read_size_sum += size;
-	m->read_latency_sum += lat;
-	METRIC_UPDATE_MIN_MAX(m->read_size_min,
-			      m->read_size_max,
-			      size);
-	METRIC_UPDATE_MIN_MAX(m->read_latency_min,
-			      m->read_latency_max,
-			      lat);
-	__update_stdev(total, m->read_latency_sum,
-		       &m->read_latency_sq_sum, lat);
-	spin_unlock(&m->read_metric_lock);
-}
-
-void ceph_update_write_metrics(struct ceph_client_metric *m,
-			       ktime_t r_start, ktime_t r_end,
-			       unsigned int size, int rc)
-{
-	ktime_t lat = ktime_sub(r_end, r_start);
-	ktime_t total;
-
-	if (unlikely(rc && rc != -ETIMEDOUT))
-		return;
-
-	spin_lock(&m->write_metric_lock);
-	total = ++m->total_writes;
-	m->write_size_sum += size;
-	m->write_latency_sum += lat;
-	METRIC_UPDATE_MIN_MAX(m->write_size_min,
-			      m->write_size_max,
-			      size);
-	METRIC_UPDATE_MIN_MAX(m->write_latency_min,
-			      m->write_latency_max,
-			      lat);
-	__update_stdev(total, m->write_latency_sum,
-		       &m->write_latency_sq_sum, lat);
-	spin_unlock(&m->write_metric_lock);
-}
-
-void ceph_update_metadata_metrics(struct ceph_client_metric *m,
-				  ktime_t r_start, ktime_t r_end,
-				  int rc)
-{
-	ktime_t lat = ktime_sub(r_end, r_start);
-	ktime_t total;
-
-	if (unlikely(rc && rc != -ENOENT))
-		return;
-
-	spin_lock(&m->metadata_metric_lock);
-	total = ++m->total_metadatas;
-	m->metadata_latency_sum += lat;
-	METRIC_UPDATE_MIN_MAX(m->metadata_latency_min,
-			      m->metadata_latency_max,
-			      lat);
-	__update_stdev(total, m->metadata_latency_sum,
-		       &m->metadata_latency_sq_sum, lat);
-	spin_unlock(&m->metadata_metric_lock);
-=======
 	spin_lock(&m->lock);
 	total = ++m->total;
 	m->size_sum += size;
@@ -461,5 +343,4 @@
 	METRIC_UPDATE_MIN_MAX(m->latency_min, m->latency_max, lat);
 	__update_stdev(total, m->latency_sum, &m->latency_sq_sum, lat);
 	spin_unlock(&m->lock);
->>>>>>> df0cc57e
 }