--- conflicted
+++ resolved
@@ -459,11 +459,7 @@
 			mss->lazyfree += size;
 	}
 
-<<<<<<< HEAD
-	if (PageKsm(page))
-=======
 	if (folio_test_ksm(folio))
->>>>>>> 0c383648
 		mss->ksm += size;
 
 	mss->resident += size;
@@ -711,12 +707,9 @@
 #ifdef CONFIG_X86_USER_SHADOW_STACK
 		[ilog2(VM_SHADOW_STACK)] = "ss",
 #endif
-<<<<<<< HEAD
-=======
 #ifdef CONFIG_64BIT
 		[ilog2(VM_SEALED)] = "sl",
 #endif
->>>>>>> 0c383648
 	};
 	size_t i;
 
@@ -881,13 +874,8 @@
 	__show_smap(m, &mss, false);
 
 	seq_printf(m, "THPeligible:    %8u\n",
-<<<<<<< HEAD
-		   !!thp_vma_allowable_orders(vma, vma->vm_flags, true, false,
-					      true, THP_ORDERS_ALL));
-=======
 		   !!thp_vma_allowable_orders(vma, vma->vm_flags,
 			   TVA_SMAPS | TVA_ENFORCE_SYSFS, THP_ORDERS_ALL));
->>>>>>> 0c383648
 
 	if (arch_pkeys_enabled())
 		seq_printf(m, "ProtectionKey:  %8u\n", vma_pkey(vma));
