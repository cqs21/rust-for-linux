--- conflicted
+++ resolved
@@ -1295,11 +1295,7 @@
 	 */
 	cnt_cur = xfs_cntbt_init_cursor(args->mp, args->tp, args->agbp,
 					args->pag);
-<<<<<<< HEAD
-	ASSERT(args->agbno + args->len <= be32_to_cpu(agf->agf_length));
-=======
 	ASSERT(xfs_verify_agbext(args->pag, args->agbno, args->len));
->>>>>>> 0c383648
 	error = xfs_alloc_fixup_trees(cnt_cur, bno_cur, fbno, flen, args->agbno,
 				      args->len, XFSA_FIXUP_BNO_OK);
 	if (error) {
