--- conflicted
+++ resolved
@@ -9,11 +9,6 @@
 
 #![allow(dead_code)]
 
-<<<<<<< HEAD
-use crate::{bindings, error::from_kernel_result, types::PointerWrapper, Error, Result};
-use core::ops::Deref;
-use macros::vtable;
-=======
 use crate::{
     bindings,
     error::{from_kernel_result, to_result},
@@ -22,7 +17,7 @@
     Error, Result, ScopeGuard,
 };
 use core::{fmt, marker::PhantomData, ops::Deref};
->>>>>>> b3e86549
+use macros::vtable;
 
 /// The type of irq hardware numbers.
 pub type HwNumber = bindings::irq_hw_number_t;
