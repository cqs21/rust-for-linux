--- conflicted
+++ resolved
@@ -21,7 +21,6 @@
 #include <linux/amba/bus.h>
 #include <linux/bug.h>
 #include <linux/build_bug.h>
-<<<<<<< HEAD
 #include <linux/clk.h>
 #include <linux/errname.h>
 #include <linux/fs_parser.h>
@@ -35,14 +34,12 @@
 #include <linux/netdevice.h>
 #include <linux/of_device.h>
 #include <linux/platform_device.h>
+#include <linux/refcount.h>
 #include <linux/sched/signal.h>
 #include <linux/security.h>
 #include <linux/skbuff.h>
 #include <linux/uaccess.h>
 #include <linux/uio.h>
-=======
-#include <linux/refcount.h>
->>>>>>> 457391b0
 
 __noreturn void rust_helper_BUG(void)
 {
@@ -50,7 +47,6 @@
 }
 EXPORT_SYMBOL_GPL(rust_helper_BUG);
 
-<<<<<<< HEAD
 void rust_helper_clk_disable_unprepare(struct clk *clk)
 {
 	return clk_disable_unprepare(clk);
@@ -382,8 +378,6 @@
 }
 EXPORT_SYMBOL_GPL(rust_helper_platform_set_drvdata);
 
-=======
->>>>>>> 457391b0
 refcount_t rust_helper_REFCOUNT_INIT(int n)
 {
 	return (refcount_t)REFCOUNT_INIT(n);
@@ -402,7 +396,6 @@
 }
 EXPORT_SYMBOL_GPL(rust_helper_refcount_dec_and_test);
 
-<<<<<<< HEAD
 void rust_helper_rb_link_node(struct rb_node *node, struct rb_node *parent,
 			      struct rb_node **rb_link)
 {
@@ -663,8 +656,6 @@
 }
 EXPORT_SYMBOL_GPL(rust_helper_fs_parse);
 
-=======
->>>>>>> 457391b0
 /*
  * We use `bindgen`'s `--size_t-is-usize` option to bind the C `size_t` type
  * as the Rust `usize` type, so we can use it in contexts where Rust
