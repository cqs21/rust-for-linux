--- conflicted
+++ resolved
@@ -2985,8 +2985,7 @@
 					  data_offset, true))
 		return RX_DROP_UNUSABLE;
 
-<<<<<<< HEAD
-	if (rx->sta && rx->sta->amsdu_mesh_control < 0) {
+	if (rx->sta->amsdu_mesh_control < 0) {
 		s8 valid = -1;
 		int i;
 
@@ -3002,11 +3001,6 @@
 
 			valid = i;
 		}
-=======
-	if (rx->sta->amsdu_mesh_control < 0) {
-		bool valid_std = ieee80211_is_valid_amsdu(skb, true);
-		bool valid_nonstd = ieee80211_is_valid_amsdu(skb, false);
->>>>>>> 12b220a6
 
 		rx->sta->amsdu_mesh_control = valid;
 	}
