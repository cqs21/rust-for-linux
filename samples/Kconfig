--- conflicted
+++ resolved
@@ -211,11 +211,7 @@
 
 config SAMPLE_WATCH_QUEUE
 	bool "Build example /dev/watch_queue notification consumer"
-<<<<<<< HEAD
-	depends on HEADERS_INSTALL
-=======
-	depends on CC_CAN_LINK && HEADERS_INSTALL
->>>>>>> 84569f32
+	depends on CC_CAN_LINK && HEADERS_INSTALL
 	help
 	  Build example userspace program to use the new mount_notify(),
 	  sb_notify() syscalls and the KEYCTL_WATCH_KEY keyctl() function.
