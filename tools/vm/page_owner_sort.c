// SPDX-License-Identifier: GPL-2.0
/*
 * User-space helper to sort the output of /sys/kernel/debug/page_owner
 *
 * Example use:
 * cat /sys/kernel/debug/page_owner > page_owner_full.txt
 * ./page_owner_sort page_owner_full.txt sorted_page_owner.txt
 * Or sort by total memory:
 * ./page_owner_sort -m page_owner_full.txt sorted_page_owner.txt
 *
 * See Documentation/vm/page_owner.rst
*/

#include <stdio.h>
#include <stdlib.h>
#include <sys/types.h>
#include <sys/stat.h>
#include <fcntl.h>
#include <unistd.h>
#include <string.h>
#include <regex.h>
#include <errno.h>
#include <linux/types.h>
#include <getopt.h>

#define bool int
#define true 1
#define false 0
#define TASK_COMM_LEN 16

struct block_list {
	char *txt;
	char *comm; // task command name
	char *stacktrace;
	__u64 ts_nsec;
	__u64 free_ts_nsec;
	int len;
	int num;
	int page_num;
	pid_t pid;
	pid_t tgid;
<<<<<<< HEAD
=======
	int allocator;
>>>>>>> 88084a3d
};
enum FILTER_BIT {
	FILTER_UNRELEASE = 1<<1,
	FILTER_PID = 1<<2,
	FILTER_TGID = 1<<3,
	FILTER_COMM = 1<<4
};
enum CULL_BIT {
	CULL_UNRELEASE = 1<<1,
	CULL_PID = 1<<2,
	CULL_TGID = 1<<3,
	CULL_COMM = 1<<4,
<<<<<<< HEAD
	CULL_STACKTRACE = 1<<5
};
struct filter_condition {
	pid_t tgid;
	pid_t pid;
	char comm[TASK_COMM_LEN];
};
static struct filter_condition fc;
=======
	CULL_STACKTRACE = 1<<5,
	CULL_ALLOCATOR = 1<<6
};
enum ALLOCATOR_BIT {
	ALLOCATOR_CMA = 1<<1,
	ALLOCATOR_SLAB = 1<<2,
	ALLOCATOR_VMALLOC = 1<<3,
	ALLOCATOR_OTHERS = 1<<4
};
enum ARG_TYPE {
	ARG_TXT, ARG_COMM, ARG_STACKTRACE, ARG_ALLOC_TS, ARG_FREE_TS,
	ARG_CULL_TIME, ARG_PAGE_NUM, ARG_PID, ARG_TGID, ARG_UNKNOWN, ARG_FREE,
	ARG_ALLOCATOR
};
enum SORT_ORDER {
	SORT_ASC = 1,
	SORT_DESC = -1,
};
struct filter_condition {
	pid_t *pids;
	pid_t *tgids;
	char **comms;
	int pids_size;
	int tgids_size;
	int comms_size;
};
struct sort_condition {
	int (**cmps)(const void *, const void *);
	int *signs;
	int size;
};
static struct filter_condition fc;
static struct sort_condition sc;
>>>>>>> 88084a3d
static regex_t order_pattern;
static regex_t pid_pattern;
static regex_t tgid_pattern;
static regex_t comm_pattern;
static regex_t ts_nsec_pattern;
static regex_t free_ts_nsec_pattern;
static struct block_list *list;
static int list_size;
static int max_size;
static int cull;
static int filter;
<<<<<<< HEAD
=======
static bool debug_on;

static void set_single_cmp(int (*cmp)(const void *, const void *), int sign);
>>>>>>> 88084a3d

int read_block(char *buf, char *ext_buf, int buf_size, FILE *fin)
{
	char *curr = buf, *const buf_end = buf + buf_size;

	while (buf_end - curr > 1 && fgets(curr, buf_end - curr, fin)) {
		if (*curr == '\n') { /* empty line */
			return curr - buf;
		}
		if (!strncmp(curr, "PFN", 3)) {
			strcpy(ext_buf, curr);
			continue;
		}
		curr += strlen(curr);
	}

	return -1; /* EOF or no space left in buf. */
}

static int compare_txt(const void *p1, const void *p2)
{
	const struct block_list *l1 = p1, *l2 = p2;

	return strcmp(l1->txt, l2->txt);
}

static int compare_stacktrace(const void *p1, const void *p2)
{
	const struct block_list *l1 = p1, *l2 = p2;

	return strcmp(l1->stacktrace, l2->stacktrace);
}

static int compare_num(const void *p1, const void *p2)
{
	const struct block_list *l1 = p1, *l2 = p2;

	return l1->num - l2->num;
}

static int compare_page_num(const void *p1, const void *p2)
{
	const struct block_list *l1 = p1, *l2 = p2;

	return l1->page_num - l2->page_num;
}

static int compare_pid(const void *p1, const void *p2)
{
	const struct block_list *l1 = p1, *l2 = p2;

	return l1->pid - l2->pid;
}

static int compare_tgid(const void *p1, const void *p2)
{
	const struct block_list *l1 = p1, *l2 = p2;

	return l1->tgid - l2->tgid;
}

<<<<<<< HEAD
=======
static int compare_allocator(const void *p1, const void *p2)
{
	const struct block_list *l1 = p1, *l2 = p2;

	return l1->allocator - l2->allocator;
}

>>>>>>> 88084a3d
static int compare_comm(const void *p1, const void *p2)
{
	const struct block_list *l1 = p1, *l2 = p2;

	return strcmp(l1->comm, l2->comm);
}

static int compare_ts(const void *p1, const void *p2)
{
	const struct block_list *l1 = p1, *l2 = p2;

	return l1->ts_nsec < l2->ts_nsec ? -1 : 1;
}

static int compare_free_ts(const void *p1, const void *p2)
{
	const struct block_list *l1 = p1, *l2 = p2;

	return l1->free_ts_nsec < l2->free_ts_nsec ? -1 : 1;
}

<<<<<<< HEAD

=======
>>>>>>> 88084a3d
static int compare_release(const void *p1, const void *p2)
{
	const struct block_list *l1 = p1, *l2 = p2;

	if (!l1->free_ts_nsec && !l2->free_ts_nsec)
		return 0;
	if (l1->free_ts_nsec && l2->free_ts_nsec)
		return 0;
	return l1->free_ts_nsec ? 1 : -1;
}

<<<<<<< HEAD

=======
>>>>>>> 88084a3d
static int compare_cull_condition(const void *p1, const void *p2)
{
	if (cull == 0)
		return compare_txt(p1, p2);
	if ((cull & CULL_STACKTRACE) && compare_stacktrace(p1, p2))
		return compare_stacktrace(p1, p2);
	if ((cull & CULL_PID) && compare_pid(p1, p2))
		return compare_pid(p1, p2);
	if ((cull & CULL_TGID) && compare_tgid(p1, p2))
		return compare_tgid(p1, p2);
	if ((cull & CULL_COMM) && compare_comm(p1, p2))
		return compare_comm(p1, p2);
	if ((cull & CULL_UNRELEASE) && compare_release(p1, p2))
		return compare_release(p1, p2);
<<<<<<< HEAD
	return 0;
}

=======
	if ((cull & CULL_ALLOCATOR) && compare_allocator(p1, p2))
		return compare_allocator(p1, p2);
	return 0;
}

static int compare_sort_condition(const void *p1, const void *p2)
{
	int cmp = 0;

	for (int i = 0; i < sc.size; ++i)
		if (cmp == 0)
			cmp = sc.signs[i] * sc.cmps[i](p1, p2);
	return cmp;
}

>>>>>>> 88084a3d
static int search_pattern(regex_t *pattern, char *pattern_str, char *buf)
{
	int err, val_len;
	regmatch_t pmatch[2];

	err = regexec(pattern, buf, 2, pmatch, REG_NOTBOL);
	if (err != 0 || pmatch[1].rm_so == -1) {
<<<<<<< HEAD
		printf("no matching pattern in %s\n", buf);
=======
		if (debug_on)
			fprintf(stderr, "no matching pattern in %s\n", buf);
>>>>>>> 88084a3d
		return -1;
	}
	val_len = pmatch[1].rm_eo - pmatch[1].rm_so;

	memcpy(pattern_str, buf + pmatch[1].rm_so, val_len);

	return 0;
}

static void check_regcomp(regex_t *pattern, const char *regex)
{
	int err;

	err = regcomp(pattern, regex, REG_EXTENDED | REG_NEWLINE);
	if (err != 0 || pattern->re_nsub != 1) {
<<<<<<< HEAD
		printf("Invalid pattern %s code %d\n", regex, err);
=======
		fprintf(stderr, "Invalid pattern %s code %d\n", regex, err);
>>>>>>> 88084a3d
		exit(1);
	}
}

static char **explode(char sep, const char *str, int *size)
{
	int count = 0, len = strlen(str);
	int lastindex = -1, j = 0;

	for (int i = 0; i < len; i++)
		if (str[i] == sep)
			count++;
	char **ret = calloc(++count, sizeof(char *));

	for (int i = 0; i < len; i++) {
		if (str[i] == sep) {
			ret[j] = calloc(i - lastindex, sizeof(char));
			memcpy(ret[j++], str + lastindex + 1, i - lastindex - 1);
			lastindex = i;
		}
	}
	if (lastindex <= len - 1) {
		ret[j] = calloc(len - lastindex, sizeof(char));
		memcpy(ret[j++], str + lastindex + 1, strlen(str) - 1 - lastindex);
	}
	*size = j;
	return ret;
}

static void free_explode(char **arr, int size)
{
	for (int i = 0; i < size; i++)
		free(arr[i]);
	free(arr);
}

# define FIELD_BUFF 25
<<<<<<< HEAD

static int get_page_num(char *buf)
{
	int order_val;
	char order_str[FIELD_BUFF] = {0};
	char *endptr;

=======

static int get_page_num(char *buf)
{
	int order_val;
	char order_str[FIELD_BUFF] = {0};
	char *endptr;

>>>>>>> 88084a3d
	search_pattern(&order_pattern, order_str, buf);
	errno = 0;
	order_val = strtol(order_str, &endptr, 10);
	if (order_val > 64 || errno != 0 || endptr == order_str || *endptr != '\0') {
<<<<<<< HEAD
		printf("wrong order in follow buf:\n%s\n", buf);
=======
		if (debug_on)
			fprintf(stderr, "wrong order in follow buf:\n%s\n", buf);
>>>>>>> 88084a3d
		return 0;
	}

	return 1 << order_val;
}

static pid_t get_pid(char *buf)
{
	pid_t pid;
	char pid_str[FIELD_BUFF] = {0};
	char *endptr;

	search_pattern(&pid_pattern, pid_str, buf);
	errno = 0;
	pid = strtol(pid_str, &endptr, 10);
	if (errno != 0 || endptr == pid_str || *endptr != '\0') {
<<<<<<< HEAD
		printf("wrong/invalid pid in follow buf:\n%s\n", buf);
=======
		if (debug_on)
			fprintf(stderr, "wrong/invalid pid in follow buf:\n%s\n", buf);
>>>>>>> 88084a3d
		return -1;
	}

	return pid;

<<<<<<< HEAD
}

static pid_t get_tgid(char *buf)
{
	pid_t tgid;
	char tgid_str[FIELD_BUFF] = {0};
	char *endptr;

	search_pattern(&tgid_pattern, tgid_str, buf);
	errno = 0;
	tgid = strtol(tgid_str, &endptr, 10);
	if (errno != 0 || endptr == tgid_str || *endptr != '\0') {
		printf("wrong/invalid tgid in follow buf:\n%s\n", buf);
		return -1;
	}

	return tgid;

}

static __u64 get_ts_nsec(char *buf)
{
	__u64 ts_nsec;
	char ts_nsec_str[FIELD_BUFF] = {0};
	char *endptr;

	search_pattern(&ts_nsec_pattern, ts_nsec_str, buf);
	errno = 0;
	ts_nsec = strtoull(ts_nsec_str, &endptr, 10);
	if (errno != 0 || endptr == ts_nsec_str || *endptr != '\0') {
		printf("wrong ts_nsec in follow buf:\n%s\n", buf);
		return -1;
	}

	return ts_nsec;
}

static __u64 get_free_ts_nsec(char *buf)
{
	__u64 free_ts_nsec;
	char free_ts_nsec_str[FIELD_BUFF] = {0};
	char *endptr;

	search_pattern(&free_ts_nsec_pattern, free_ts_nsec_str, buf);
	errno = 0;
	free_ts_nsec = strtoull(free_ts_nsec_str, &endptr, 10);
	if (errno != 0 || endptr == free_ts_nsec_str || *endptr != '\0') {
		printf("wrong free_ts_nsec in follow buf:\n%s\n", buf);
		return -1;
	}

	return free_ts_nsec;
}

static char *get_comm(char *buf)
{
	char *comm_str = malloc(TASK_COMM_LEN);

	memset(comm_str, 0, TASK_COMM_LEN);

	search_pattern(&comm_pattern, comm_str, buf);
	errno = 0;
	if (errno != 0) {
		printf("wrong comm in follow buf:\n%s\n", buf);
		return NULL;
	}

	return comm_str;
}

static bool is_need(char *buf)
{
		if ((filter & FILTER_UNRELEASE) && get_free_ts_nsec(buf) != 0)
			return false;
		if ((filter & FILTER_PID) && get_pid(buf) != fc.pid)
			return false;
		if ((filter & FILTER_TGID) && get_tgid(buf) != fc.tgid)
			return false;

		char *comm = get_comm(buf);

		if ((filter & FILTER_COMM) &&
		strncmp(comm, fc.comm, TASK_COMM_LEN) != 0) {
			free(comm);
			return false;
		}
		return true;
=======
>>>>>>> 88084a3d
}

static pid_t get_tgid(char *buf)
{
	pid_t tgid;
	char tgid_str[FIELD_BUFF] = {0};
	char *endptr;

	search_pattern(&tgid_pattern, tgid_str, buf);
	errno = 0;
	tgid = strtol(tgid_str, &endptr, 10);
	if (errno != 0 || endptr == tgid_str || *endptr != '\0') {
		if (debug_on)
			fprintf(stderr, "wrong/invalid tgid in follow buf:\n%s\n", buf);
		return -1;
	}

	return tgid;

}

static __u64 get_ts_nsec(char *buf)
{
	__u64 ts_nsec;
	char ts_nsec_str[FIELD_BUFF] = {0};
	char *endptr;

	search_pattern(&ts_nsec_pattern, ts_nsec_str, buf);
	errno = 0;
	ts_nsec = strtoull(ts_nsec_str, &endptr, 10);
	if (errno != 0 || endptr == ts_nsec_str || *endptr != '\0') {
		if (debug_on)
			fprintf(stderr, "wrong ts_nsec in follow buf:\n%s\n", buf);
		return -1;
	}

	return ts_nsec;
}

static __u64 get_free_ts_nsec(char *buf)
{
	__u64 free_ts_nsec;
	char free_ts_nsec_str[FIELD_BUFF] = {0};
	char *endptr;

	search_pattern(&free_ts_nsec_pattern, free_ts_nsec_str, buf);
	errno = 0;
	free_ts_nsec = strtoull(free_ts_nsec_str, &endptr, 10);
	if (errno != 0 || endptr == free_ts_nsec_str || *endptr != '\0') {
		if (debug_on)
			fprintf(stderr, "wrong free_ts_nsec in follow buf:\n%s\n", buf);
		return -1;
	}

	return free_ts_nsec;
}

static char *get_comm(char *buf)
{
	char *comm_str = malloc(TASK_COMM_LEN);

	memset(comm_str, 0, TASK_COMM_LEN);

	search_pattern(&comm_pattern, comm_str, buf);
	errno = 0;
	if (errno != 0) {
		if (debug_on)
			fprintf(stderr, "wrong comm in follow buf:\n%s\n", buf);
		return NULL;
	}

	return comm_str;
}

static int get_arg_type(const char *arg)
{
	if (!strcmp(arg, "pid") || !strcmp(arg, "p"))
		return ARG_PID;
	else if (!strcmp(arg, "tgid") || !strcmp(arg, "tg"))
		return ARG_TGID;
	else if (!strcmp(arg, "name") || !strcmp(arg, "n"))
		return  ARG_COMM;
	else if (!strcmp(arg, "stacktrace") || !strcmp(arg, "st"))
		return ARG_STACKTRACE;
	else if (!strcmp(arg, "free") || !strcmp(arg, "f"))
		return ARG_FREE;
	else if (!strcmp(arg, "txt") || !strcmp(arg, "T"))
		return ARG_TXT;
	else if (!strcmp(arg, "free_ts") || !strcmp(arg, "ft"))
		return ARG_FREE_TS;
	else if (!strcmp(arg, "alloc_ts") || !strcmp(arg, "at"))
		return ARG_ALLOC_TS;
	else if (!strcmp(arg, "allocator") || !strcmp(arg, "ator"))
		return ARG_ALLOCATOR;
	else {
		return ARG_UNKNOWN;
	}
}

static int get_allocator(const char *buf, const char *migrate_info)
{
	char *tmp, *first_line, *second_line;
	int allocator = 0;

	if (strstr(migrate_info, "CMA"))
		allocator |= ALLOCATOR_CMA;
	if (strstr(migrate_info, "slab"))
		allocator |= ALLOCATOR_SLAB;
	tmp = strstr(buf, "__vmalloc_node_range");
	if (tmp) {
		second_line = tmp;
		while (*tmp != '\n')
			tmp--;
		tmp--;
		while (*tmp != '\n')
			tmp--;
		first_line = ++tmp;
		tmp = strstr(tmp, "alloc_pages");
		if (tmp && first_line <= tmp && tmp < second_line)
			allocator |= ALLOCATOR_VMALLOC;
	}
	if (allocator == 0)
		allocator = ALLOCATOR_OTHERS;
	return allocator;
}

static bool match_num_list(int num, int *list, int list_size)
{
	for (int i = 0; i < list_size; ++i)
		if (list[i] == num)
			return true;
	return false;
}

static bool match_str_list(const char *str, char **list, int list_size)
{
	for (int i = 0; i < list_size; ++i)
		if (!strcmp(list[i], str))
			return true;
	return false;
}

static bool is_need(char *buf)
{
		if ((filter & FILTER_UNRELEASE) && get_free_ts_nsec(buf) != 0)
			return false;
		if ((filter & FILTER_PID) && !match_num_list(get_pid(buf), fc.pids, fc.pids_size))
			return false;
		if ((filter & FILTER_TGID) &&
			!match_num_list(get_tgid(buf), fc.tgids, fc.tgids_size))
			return false;

		char *comm = get_comm(buf);

		if ((filter & FILTER_COMM) &&
		!match_str_list(comm, fc.comms, fc.comms_size)) {
			free(comm);
			return false;
		}
		free(comm);
		return true;
}

static void add_list(char *buf, int len, char *ext_buf)
{
	if (list_size != 0 &&
		len == list[list_size-1].len &&
		memcmp(buf, list[list_size-1].txt, len) == 0) {
		list[list_size-1].num++;
		list[list_size-1].page_num += get_page_num(buf);
		return;
	}
	if (list_size == max_size) {
		fprintf(stderr, "max_size too small??\n");
		exit(1);
	}
	if (!is_need(buf))
		return;
	list[list_size].pid = get_pid(buf);
	list[list_size].tgid = get_tgid(buf);
	list[list_size].comm = get_comm(buf);
	list[list_size].txt = malloc(len+1);
	if (!list[list_size].txt) {
<<<<<<< HEAD
		printf("Out of memory\n");
=======
		fprintf(stderr, "Out of memory\n");
>>>>>>> 88084a3d
		exit(1);
	}
	memcpy(list[list_size].txt, buf, len);
	list[list_size].txt[len] = 0;
	list[list_size].len = len;
	list[list_size].num = 1;
	list[list_size].page_num = get_page_num(buf);

	list[list_size].stacktrace = strchr(list[list_size].txt, '\n') ?: "";
	if (*list[list_size].stacktrace == '\n')
		list[list_size].stacktrace++;
	list[list_size].ts_nsec = get_ts_nsec(buf);
	list[list_size].free_ts_nsec = get_free_ts_nsec(buf);
<<<<<<< HEAD
=======
	list[list_size].allocator = get_allocator(buf, ext_buf);
>>>>>>> 88084a3d
	list_size++;
	if (list_size % 1000 == 0) {
		printf("loaded %d\r", list_size);
		fflush(stdout);
	}
}

static bool parse_cull_args(const char *arg_str)
{
	int size = 0;
	char **args = explode(',', arg_str, &size);

<<<<<<< HEAD
	for (int i = 0; i < size; ++i)
		if (!strcmp(args[i], "pid") || !strcmp(args[i], "p"))
			cull |= CULL_PID;
		else if (!strcmp(args[i], "tgid") || !strcmp(args[i], "tg"))
			cull |= CULL_TGID;
		else if (!strcmp(args[i], "name") || !strcmp(args[i], "n"))
			cull |= CULL_COMM;
		else if (!strcmp(args[i], "stacktrace") || !strcmp(args[i], "st"))
			cull |= CULL_STACKTRACE;
		else if (!strcmp(args[i], "free") || !strcmp(args[i], "f"))
			cull |= CULL_UNRELEASE;
		else {
			free_explode(args, size);
			return false;
		}
=======
	for (int i = 0; i < size; ++i) {
		int arg_type = get_arg_type(args[i]);

		if (arg_type == ARG_PID)
			cull |= CULL_PID;
		else if (arg_type == ARG_TGID)
			cull |= CULL_TGID;
		else if (arg_type == ARG_COMM)
			cull |= CULL_COMM;
		else if (arg_type == ARG_STACKTRACE)
			cull |= CULL_STACKTRACE;
		else if (arg_type == ARG_FREE)
			cull |= CULL_UNRELEASE;
		else if (arg_type == ARG_ALLOCATOR)
			cull |= CULL_ALLOCATOR;
		else {
			free_explode(args, size);
			return false;
		}
	}
	free_explode(args, size);
	if (sc.size == 0)
		set_single_cmp(compare_num, SORT_DESC);
	return true;
}

static void set_single_cmp(int (*cmp)(const void *, const void *), int sign)
{
	if (sc.signs == NULL || sc.size < 1)
		sc.signs = calloc(1, sizeof(int));
	sc.signs[0] = sign;
	if (sc.cmps == NULL || sc.size < 1)
		sc.cmps = calloc(1, sizeof(int *));
	sc.cmps[0] = cmp;
	sc.size = 1;
}

static bool parse_sort_args(const char *arg_str)
{
	int size = 0;

	if (sc.size != 0) { /* reset sort_condition */
		free(sc.signs);
		free(sc.cmps);
		size = 0;
	}

	char **args = explode(',', arg_str, &size);

	sc.signs = calloc(size, sizeof(int));
	sc.cmps = calloc(size, sizeof(int *));
	for (int i = 0; i < size; ++i) {
		int offset = 0;

		sc.signs[i] = SORT_ASC;
		if (args[i][0] == '-' || args[i][0] == '+') {
			if (args[i][0] == '-')
				sc.signs[i] = SORT_DESC;
			offset = 1;
		}

		int arg_type = get_arg_type(args[i]+offset);

		if (arg_type == ARG_PID)
			sc.cmps[i] = compare_pid;
		else if (arg_type == ARG_TGID)
			sc.cmps[i] = compare_tgid;
		else if (arg_type == ARG_COMM)
			sc.cmps[i] = compare_comm;
		else if (arg_type == ARG_STACKTRACE)
			sc.cmps[i] = compare_stacktrace;
		else if (arg_type == ARG_ALLOC_TS)
			sc.cmps[i] = compare_ts;
		else if (arg_type == ARG_FREE_TS)
			sc.cmps[i] = compare_free_ts;
		else if (arg_type == ARG_TXT)
			sc.cmps[i] = compare_txt;
		else if (arg_type == ARG_ALLOCATOR)
			sc.cmps[i] = compare_allocator;
		else {
			free_explode(args, size);
			sc.size = 0;
			return false;
		}
	}
	sc.size = size;
>>>>>>> 88084a3d
	free_explode(args, size);
	return true;
}

<<<<<<< HEAD
=======
static int *parse_nums_list(char *arg_str, int *list_size)
{
	int size = 0;
	char **args = explode(',', arg_str, &size);
	int *list = calloc(size, sizeof(int));

	errno = 0;
	for (int i = 0; i < size; ++i) {
		char *endptr = NULL;

		list[i] = strtol(args[i], &endptr, 10);
		if (errno != 0 || endptr == args[i] || *endptr != '\0') {
			free(list);
			return NULL;
		}
	}
	*list_size = size;
	free_explode(args, size);
	return list;
}

static void print_allocator(FILE *out, int allocator)
{
	fprintf(out, "allocated by ");
	if (allocator & ALLOCATOR_CMA)
		fprintf(out, "CMA ");
	if (allocator & ALLOCATOR_SLAB)
		fprintf(out, "SLAB ");
	if (allocator & ALLOCATOR_VMALLOC)
		fprintf(out, "VMALLOC ");
	if (allocator & ALLOCATOR_OTHERS)
		fprintf(out, "OTHERS ");
}

>>>>>>> 88084a3d
#define BUF_SIZE	(128 * 1024)

static void usage(void)
{
	printf("Usage: ./page_owner_sort [OPTIONS] <input> <output>\n"
		"-m\t\tSort by total memory.\n"
		"-s\t\tSort by the stack trace.\n"
		"-t\t\tSort by times (default).\n"
		"-p\t\tSort by pid.\n"
		"-P\t\tSort by tgid.\n"
		"-n\t\tSort by task command name.\n"
		"-a\t\tSort by memory allocate time.\n"
		"-r\t\tSort by memory release time.\n"
		"-f\t\tFilter out the information of blocks whose memory has been released.\n"
<<<<<<< HEAD
		"--pid <PID>\tSelect by pid. This selects the information of blocks whose process ID number equals to <PID>.\n"
		"--tgid <TGID>\tSelect by tgid. This selects the information of blocks whose Thread Group ID number equals to <TGID>.\n"
		"--name <command>\n\t\tSelect by command name. This selects the information of blocks whose command name identical to <command>.\n"
		"--cull <rules>\tCull by user-defined rules. <rules> is a single argument in the form of a comma-separated list with some common fields predefined\n"
=======
		"-d\t\tPrint debug information.\n"
		"--pid <pidlist>\tSelect by pid. This selects the information of blocks whose process ID numbers appear in <pidlist>.\n"
		"--tgid <tgidlist>\tSelect by tgid. This selects the information of blocks whose Thread Group ID numbers appear in <tgidlist>.\n"
		"--name <cmdlist>\n\t\tSelect by command name. This selects the information of blocks whose command name appears in <cmdlist>.\n"
		"--cull <rules>\tCull by user-defined rules.<rules> is a single argument in the form of a comma-separated list with some common fields predefined\n"
		"--sort <order>\tSpecify sort order as: [+|-]key[,[+|-]key[,...]]\n"
>>>>>>> 88084a3d
	);
}

int main(int argc, char **argv)
{
	int (*cmp)(const void *, const void *) = compare_num;
	FILE *fin, *fout;
<<<<<<< HEAD
	char *buf, *endptr;
	int ret, i, count;
=======
	char *buf, *ext_buf;
	int i, count;
>>>>>>> 88084a3d
	struct stat st;
	int opt;
	struct option longopts[] = {
		{ "pid", required_argument, NULL, 1 },
		{ "tgid", required_argument, NULL, 2 },
		{ "name", required_argument, NULL, 3 },
		{ "cull",  required_argument, NULL, 4 },
<<<<<<< HEAD
		{ 0, 0, 0, 0},
	};

	while ((opt = getopt_long(argc, argv, "afmnprstP", longopts, NULL)) != -1)
		switch (opt) {
		case 'a':
			cmp = compare_ts;
=======
		{ "sort",  required_argument, NULL, 5 },
		{ 0, 0, 0, 0},
	};

	while ((opt = getopt_long(argc, argv, "adfmnprstP", longopts, NULL)) != -1)
		switch (opt) {
		case 'a':
			set_single_cmp(compare_ts, SORT_ASC);
			break;
		case 'd':
			debug_on = true;
>>>>>>> 88084a3d
			break;
		case 'f':
			filter = filter | FILTER_UNRELEASE;
			break;
		case 'm':
<<<<<<< HEAD
			cmp = compare_page_num;
			break;
		case 'p':
			cmp = compare_pid;
			break;
		case 'r':
			cmp = compare_free_ts;
			break;
		case 's':
			cmp = compare_stacktrace;
			break;
		case 't':
			cmp = compare_num;
			break;
		case 'P':
			cmp = compare_tgid;
			break;
		case 'n':
			cmp = compare_comm;
			break;
		case 1:
			filter = filter | FILTER_PID;
			errno = 0;
			fc.pid = strtol(optarg, &endptr, 10);
			if (errno != 0 || endptr == optarg || *endptr != '\0') {
				printf("wrong/invalid pid in from the command line:%s\n", optarg);
=======
			set_single_cmp(compare_page_num, SORT_DESC);
			break;
		case 'p':
			set_single_cmp(compare_pid, SORT_ASC);
			break;
		case 'r':
			set_single_cmp(compare_free_ts, SORT_ASC);
			break;
		case 's':
			set_single_cmp(compare_stacktrace, SORT_ASC);
			break;
		case 't':
			set_single_cmp(compare_num, SORT_DESC);
			break;
		case 'P':
			set_single_cmp(compare_tgid, SORT_ASC);
			break;
		case 'n':
			set_single_cmp(compare_comm, SORT_ASC);
			break;
		case 1:
			filter = filter | FILTER_PID;
			fc.pids = parse_nums_list(optarg, &fc.pids_size);
			if (fc.pids == NULL) {
				fprintf(stderr, "wrong/invalid pid in from the command line:%s\n",
						optarg);
>>>>>>> 88084a3d
				exit(1);
			}
			break;
		case 2:
			filter = filter | FILTER_TGID;
<<<<<<< HEAD
			errno = 0;
			fc.tgid = strtol(optarg, &endptr, 10);
			if (errno != 0 || endptr == optarg || *endptr != '\0') {
				printf("wrong/invalid tgid in from the command line:%s\n", optarg);
=======
			fc.tgids = parse_nums_list(optarg, &fc.tgids_size);
			if (fc.tgids == NULL) {
				fprintf(stderr, "wrong/invalid tgid in from the command line:%s\n",
						optarg);
>>>>>>> 88084a3d
				exit(1);
			}
			break;
		case 3:
			filter = filter | FILTER_COMM;
<<<<<<< HEAD
			strncpy(fc.comm, optarg, TASK_COMM_LEN);
			fc.comm[TASK_COMM_LEN-1] = '\0';
			break;
		case 4:
			if (!parse_cull_args(optarg)) {
				printf("wrong argument after --cull in from the command line:%s\n",
=======
			fc.comms = explode(',', optarg, &fc.comms_size);
			break;
		case 4:
			if (!parse_cull_args(optarg)) {
				fprintf(stderr, "wrong argument after --cull option:%s\n",
						optarg);
				exit(1);
			}
			break;
		case 5:
			if (!parse_sort_args(optarg)) {
				fprintf(stderr, "wrong argument after --sort option:%s\n",
>>>>>>> 88084a3d
						optarg);
				exit(1);
			}
			break;
		default:
			usage();
			exit(1);
		}

	if (optind >= (argc - 1)) {
		usage();
		exit(1);
	}

	fin = fopen(argv[optind], "r");
	fout = fopen(argv[optind + 1], "w");
	if (!fin || !fout) {
		usage();
		perror("open: ");
		exit(1);
	}

	check_regcomp(&order_pattern, "order\\s*([0-9]*),");
	check_regcomp(&pid_pattern, "pid\\s*([0-9]*),");
	check_regcomp(&tgid_pattern, "tgid\\s*([0-9]*) ");
	check_regcomp(&comm_pattern, "tgid\\s*[0-9]*\\s*\\((.*)\\),\\s*ts");
	check_regcomp(&ts_nsec_pattern, "ts\\s*([0-9]*)\\s*ns,");
	check_regcomp(&free_ts_nsec_pattern, "free_ts\\s*([0-9]*)\\s*ns");
	fstat(fileno(fin), &st);
	max_size = st.st_size / 100; /* hack ... */

	list = malloc(max_size * sizeof(*list));
	buf = malloc(BUF_SIZE);
	ext_buf = malloc(BUF_SIZE);
	if (!list || !buf || !ext_buf) {
		fprintf(stderr, "Out of memory\n");
		exit(1);
	}

	for ( ; ; ) {
		int buf_len = read_block(buf, ext_buf, BUF_SIZE, fin);

		if (buf_len < 0)
			break;
		add_list(buf, buf_len, ext_buf);
	}

	printf("loaded %d\n", list_size);

	printf("sorting ....\n");

	qsort(list, list_size, sizeof(list[0]), compare_cull_condition);

	printf("culling\n");

	for (i = count = 0; i < list_size; i++) {
		if (count == 0 ||
		    compare_cull_condition((void *)(&list[count-1]), (void *)(&list[i])) != 0) {
			list[count++] = list[i];
		} else {
			list[count-1].num += list[i].num;
			list[count-1].page_num += list[i].page_num;
		}
	}

<<<<<<< HEAD
	qsort(list, count, sizeof(list[0]), cmp);

	for (i = 0; i < count; i++) {
		if (cull == 0)
			fprintf(fout, "%d times, %d pages:\n%s\n",
					list[i].num, list[i].page_num, list[i].txt);
=======
	qsort(list, count, sizeof(list[0]), compare_sort_condition);

	for (i = 0; i < count; i++) {
		if (cull == 0) {
			fprintf(fout, "%d times, %d pages, ", list[i].num, list[i].page_num);
			print_allocator(fout, list[i].allocator);
			fprintf(fout, ":\n%s\n", list[i].txt);
		}
>>>>>>> 88084a3d
		else {
			fprintf(fout, "%d times, %d pages",
					list[i].num, list[i].page_num);
			if (cull & CULL_PID || filter & FILTER_PID)
				fprintf(fout, ", PID %d", list[i].pid);
			if (cull & CULL_TGID || filter & FILTER_TGID)
				fprintf(fout, ", TGID %d", list[i].pid);
			if (cull & CULL_COMM || filter & FILTER_COMM)
				fprintf(fout, ", task_comm_name: %s", list[i].comm);
<<<<<<< HEAD
=======
			if (cull & CULL_ALLOCATOR) {
				fprintf(fout, ", ");
				print_allocator(fout, list[i].allocator);
			}
>>>>>>> 88084a3d
			if (cull & CULL_UNRELEASE)
				fprintf(fout, " (%s)",
						list[i].free_ts_nsec ? "UNRELEASED" : "RELEASED");
			if (cull & CULL_STACKTRACE)
				fprintf(fout, ":\n%s", list[i].stacktrace);
			fprintf(fout, "\n");
		}
	}
	regfree(&order_pattern);
	regfree(&pid_pattern);
	regfree(&tgid_pattern);
	regfree(&comm_pattern);
	regfree(&ts_nsec_pattern);
	regfree(&free_ts_nsec_pattern);
	return 0;
}<|MERGE_RESOLUTION|>--- conflicted
+++ resolved
@@ -39,10 +39,7 @@
 	int page_num;
 	pid_t pid;
 	pid_t tgid;
-<<<<<<< HEAD
-=======
 	int allocator;
->>>>>>> 88084a3d
 };
 enum FILTER_BIT {
 	FILTER_UNRELEASE = 1<<1,
@@ -55,16 +52,6 @@
 	CULL_PID = 1<<2,
 	CULL_TGID = 1<<3,
 	CULL_COMM = 1<<4,
-<<<<<<< HEAD
-	CULL_STACKTRACE = 1<<5
-};
-struct filter_condition {
-	pid_t tgid;
-	pid_t pid;
-	char comm[TASK_COMM_LEN];
-};
-static struct filter_condition fc;
-=======
 	CULL_STACKTRACE = 1<<5,
 	CULL_ALLOCATOR = 1<<6
 };
@@ -98,7 +85,6 @@
 };
 static struct filter_condition fc;
 static struct sort_condition sc;
->>>>>>> 88084a3d
 static regex_t order_pattern;
 static regex_t pid_pattern;
 static regex_t tgid_pattern;
@@ -110,12 +96,9 @@
 static int max_size;
 static int cull;
 static int filter;
-<<<<<<< HEAD
-=======
 static bool debug_on;
 
 static void set_single_cmp(int (*cmp)(const void *, const void *), int sign);
->>>>>>> 88084a3d
 
 int read_block(char *buf, char *ext_buf, int buf_size, FILE *fin)
 {
@@ -177,8 +160,6 @@
 	return l1->tgid - l2->tgid;
 }
 
-<<<<<<< HEAD
-=======
 static int compare_allocator(const void *p1, const void *p2)
 {
 	const struct block_list *l1 = p1, *l2 = p2;
@@ -186,7 +167,6 @@
 	return l1->allocator - l2->allocator;
 }
 
->>>>>>> 88084a3d
 static int compare_comm(const void *p1, const void *p2)
 {
 	const struct block_list *l1 = p1, *l2 = p2;
@@ -208,10 +188,6 @@
 	return l1->free_ts_nsec < l2->free_ts_nsec ? -1 : 1;
 }
 
-<<<<<<< HEAD
-
-=======
->>>>>>> 88084a3d
 static int compare_release(const void *p1, const void *p2)
 {
 	const struct block_list *l1 = p1, *l2 = p2;
@@ -223,10 +199,6 @@
 	return l1->free_ts_nsec ? 1 : -1;
 }
 
-<<<<<<< HEAD
-
-=======
->>>>>>> 88084a3d
 static int compare_cull_condition(const void *p1, const void *p2)
 {
 	if (cull == 0)
@@ -241,11 +213,6 @@
 		return compare_comm(p1, p2);
 	if ((cull & CULL_UNRELEASE) && compare_release(p1, p2))
 		return compare_release(p1, p2);
-<<<<<<< HEAD
-	return 0;
-}
-
-=======
 	if ((cull & CULL_ALLOCATOR) && compare_allocator(p1, p2))
 		return compare_allocator(p1, p2);
 	return 0;
@@ -261,7 +228,6 @@
 	return cmp;
 }
 
->>>>>>> 88084a3d
 static int search_pattern(regex_t *pattern, char *pattern_str, char *buf)
 {
 	int err, val_len;
@@ -269,12 +235,8 @@
 
 	err = regexec(pattern, buf, 2, pmatch, REG_NOTBOL);
 	if (err != 0 || pmatch[1].rm_so == -1) {
-<<<<<<< HEAD
-		printf("no matching pattern in %s\n", buf);
-=======
 		if (debug_on)
 			fprintf(stderr, "no matching pattern in %s\n", buf);
->>>>>>> 88084a3d
 		return -1;
 	}
 	val_len = pmatch[1].rm_eo - pmatch[1].rm_so;
@@ -290,11 +252,7 @@
 
 	err = regcomp(pattern, regex, REG_EXTENDED | REG_NEWLINE);
 	if (err != 0 || pattern->re_nsub != 1) {
-<<<<<<< HEAD
-		printf("Invalid pattern %s code %d\n", regex, err);
-=======
 		fprintf(stderr, "Invalid pattern %s code %d\n", regex, err);
->>>>>>> 88084a3d
 		exit(1);
 	}
 }
@@ -332,7 +290,6 @@
 }
 
 # define FIELD_BUFF 25
-<<<<<<< HEAD
 
 static int get_page_num(char *buf)
 {
@@ -340,25 +297,12 @@
 	char order_str[FIELD_BUFF] = {0};
 	char *endptr;
 
-=======
-
-static int get_page_num(char *buf)
-{
-	int order_val;
-	char order_str[FIELD_BUFF] = {0};
-	char *endptr;
-
->>>>>>> 88084a3d
 	search_pattern(&order_pattern, order_str, buf);
 	errno = 0;
 	order_val = strtol(order_str, &endptr, 10);
 	if (order_val > 64 || errno != 0 || endptr == order_str || *endptr != '\0') {
-<<<<<<< HEAD
-		printf("wrong order in follow buf:\n%s\n", buf);
-=======
 		if (debug_on)
 			fprintf(stderr, "wrong order in follow buf:\n%s\n", buf);
->>>>>>> 88084a3d
 		return 0;
 	}
 
@@ -375,107 +319,13 @@
 	errno = 0;
 	pid = strtol(pid_str, &endptr, 10);
 	if (errno != 0 || endptr == pid_str || *endptr != '\0') {
-<<<<<<< HEAD
-		printf("wrong/invalid pid in follow buf:\n%s\n", buf);
-=======
 		if (debug_on)
 			fprintf(stderr, "wrong/invalid pid in follow buf:\n%s\n", buf);
->>>>>>> 88084a3d
 		return -1;
 	}
 
 	return pid;
 
-<<<<<<< HEAD
-}
-
-static pid_t get_tgid(char *buf)
-{
-	pid_t tgid;
-	char tgid_str[FIELD_BUFF] = {0};
-	char *endptr;
-
-	search_pattern(&tgid_pattern, tgid_str, buf);
-	errno = 0;
-	tgid = strtol(tgid_str, &endptr, 10);
-	if (errno != 0 || endptr == tgid_str || *endptr != '\0') {
-		printf("wrong/invalid tgid in follow buf:\n%s\n", buf);
-		return -1;
-	}
-
-	return tgid;
-
-}
-
-static __u64 get_ts_nsec(char *buf)
-{
-	__u64 ts_nsec;
-	char ts_nsec_str[FIELD_BUFF] = {0};
-	char *endptr;
-
-	search_pattern(&ts_nsec_pattern, ts_nsec_str, buf);
-	errno = 0;
-	ts_nsec = strtoull(ts_nsec_str, &endptr, 10);
-	if (errno != 0 || endptr == ts_nsec_str || *endptr != '\0') {
-		printf("wrong ts_nsec in follow buf:\n%s\n", buf);
-		return -1;
-	}
-
-	return ts_nsec;
-}
-
-static __u64 get_free_ts_nsec(char *buf)
-{
-	__u64 free_ts_nsec;
-	char free_ts_nsec_str[FIELD_BUFF] = {0};
-	char *endptr;
-
-	search_pattern(&free_ts_nsec_pattern, free_ts_nsec_str, buf);
-	errno = 0;
-	free_ts_nsec = strtoull(free_ts_nsec_str, &endptr, 10);
-	if (errno != 0 || endptr == free_ts_nsec_str || *endptr != '\0') {
-		printf("wrong free_ts_nsec in follow buf:\n%s\n", buf);
-		return -1;
-	}
-
-	return free_ts_nsec;
-}
-
-static char *get_comm(char *buf)
-{
-	char *comm_str = malloc(TASK_COMM_LEN);
-
-	memset(comm_str, 0, TASK_COMM_LEN);
-
-	search_pattern(&comm_pattern, comm_str, buf);
-	errno = 0;
-	if (errno != 0) {
-		printf("wrong comm in follow buf:\n%s\n", buf);
-		return NULL;
-	}
-
-	return comm_str;
-}
-
-static bool is_need(char *buf)
-{
-		if ((filter & FILTER_UNRELEASE) && get_free_ts_nsec(buf) != 0)
-			return false;
-		if ((filter & FILTER_PID) && get_pid(buf) != fc.pid)
-			return false;
-		if ((filter & FILTER_TGID) && get_tgid(buf) != fc.tgid)
-			return false;
-
-		char *comm = get_comm(buf);
-
-		if ((filter & FILTER_COMM) &&
-		strncmp(comm, fc.comm, TASK_COMM_LEN) != 0) {
-			free(comm);
-			return false;
-		}
-		return true;
-=======
->>>>>>> 88084a3d
 }
 
 static pid_t get_tgid(char *buf)
@@ -659,11 +509,7 @@
 	list[list_size].comm = get_comm(buf);
 	list[list_size].txt = malloc(len+1);
 	if (!list[list_size].txt) {
-<<<<<<< HEAD
-		printf("Out of memory\n");
-=======
 		fprintf(stderr, "Out of memory\n");
->>>>>>> 88084a3d
 		exit(1);
 	}
 	memcpy(list[list_size].txt, buf, len);
@@ -677,10 +523,7 @@
 		list[list_size].stacktrace++;
 	list[list_size].ts_nsec = get_ts_nsec(buf);
 	list[list_size].free_ts_nsec = get_free_ts_nsec(buf);
-<<<<<<< HEAD
-=======
 	list[list_size].allocator = get_allocator(buf, ext_buf);
->>>>>>> 88084a3d
 	list_size++;
 	if (list_size % 1000 == 0) {
 		printf("loaded %d\r", list_size);
@@ -693,23 +536,6 @@
 	int size = 0;
 	char **args = explode(',', arg_str, &size);
 
-<<<<<<< HEAD
-	for (int i = 0; i < size; ++i)
-		if (!strcmp(args[i], "pid") || !strcmp(args[i], "p"))
-			cull |= CULL_PID;
-		else if (!strcmp(args[i], "tgid") || !strcmp(args[i], "tg"))
-			cull |= CULL_TGID;
-		else if (!strcmp(args[i], "name") || !strcmp(args[i], "n"))
-			cull |= CULL_COMM;
-		else if (!strcmp(args[i], "stacktrace") || !strcmp(args[i], "st"))
-			cull |= CULL_STACKTRACE;
-		else if (!strcmp(args[i], "free") || !strcmp(args[i], "f"))
-			cull |= CULL_UNRELEASE;
-		else {
-			free_explode(args, size);
-			return false;
-		}
-=======
 	for (int i = 0; i < size; ++i) {
 		int arg_type = get_arg_type(args[i]);
 
@@ -796,13 +622,10 @@
 		}
 	}
 	sc.size = size;
->>>>>>> 88084a3d
 	free_explode(args, size);
 	return true;
 }
 
-<<<<<<< HEAD
-=======
 static int *parse_nums_list(char *arg_str, int *list_size)
 {
 	int size = 0;
@@ -837,7 +660,6 @@
 		fprintf(out, "OTHERS ");
 }
 
->>>>>>> 88084a3d
 #define BUF_SIZE	(128 * 1024)
 
 static void usage(void)
@@ -852,33 +674,20 @@
 		"-a\t\tSort by memory allocate time.\n"
 		"-r\t\tSort by memory release time.\n"
 		"-f\t\tFilter out the information of blocks whose memory has been released.\n"
-<<<<<<< HEAD
-		"--pid <PID>\tSelect by pid. This selects the information of blocks whose process ID number equals to <PID>.\n"
-		"--tgid <TGID>\tSelect by tgid. This selects the information of blocks whose Thread Group ID number equals to <TGID>.\n"
-		"--name <command>\n\t\tSelect by command name. This selects the information of blocks whose command name identical to <command>.\n"
-		"--cull <rules>\tCull by user-defined rules. <rules> is a single argument in the form of a comma-separated list with some common fields predefined\n"
-=======
 		"-d\t\tPrint debug information.\n"
 		"--pid <pidlist>\tSelect by pid. This selects the information of blocks whose process ID numbers appear in <pidlist>.\n"
 		"--tgid <tgidlist>\tSelect by tgid. This selects the information of blocks whose Thread Group ID numbers appear in <tgidlist>.\n"
 		"--name <cmdlist>\n\t\tSelect by command name. This selects the information of blocks whose command name appears in <cmdlist>.\n"
 		"--cull <rules>\tCull by user-defined rules.<rules> is a single argument in the form of a comma-separated list with some common fields predefined\n"
 		"--sort <order>\tSpecify sort order as: [+|-]key[,[+|-]key[,...]]\n"
->>>>>>> 88084a3d
 	);
 }
 
 int main(int argc, char **argv)
 {
-	int (*cmp)(const void *, const void *) = compare_num;
 	FILE *fin, *fout;
-<<<<<<< HEAD
-	char *buf, *endptr;
-	int ret, i, count;
-=======
 	char *buf, *ext_buf;
 	int i, count;
->>>>>>> 88084a3d
 	struct stat st;
 	int opt;
 	struct option longopts[] = {
@@ -886,15 +695,6 @@
 		{ "tgid", required_argument, NULL, 2 },
 		{ "name", required_argument, NULL, 3 },
 		{ "cull",  required_argument, NULL, 4 },
-<<<<<<< HEAD
-		{ 0, 0, 0, 0},
-	};
-
-	while ((opt = getopt_long(argc, argv, "afmnprstP", longopts, NULL)) != -1)
-		switch (opt) {
-		case 'a':
-			cmp = compare_ts;
-=======
 		{ "sort",  required_argument, NULL, 5 },
 		{ 0, 0, 0, 0},
 	};
@@ -906,40 +706,11 @@
 			break;
 		case 'd':
 			debug_on = true;
->>>>>>> 88084a3d
 			break;
 		case 'f':
 			filter = filter | FILTER_UNRELEASE;
 			break;
 		case 'm':
-<<<<<<< HEAD
-			cmp = compare_page_num;
-			break;
-		case 'p':
-			cmp = compare_pid;
-			break;
-		case 'r':
-			cmp = compare_free_ts;
-			break;
-		case 's':
-			cmp = compare_stacktrace;
-			break;
-		case 't':
-			cmp = compare_num;
-			break;
-		case 'P':
-			cmp = compare_tgid;
-			break;
-		case 'n':
-			cmp = compare_comm;
-			break;
-		case 1:
-			filter = filter | FILTER_PID;
-			errno = 0;
-			fc.pid = strtol(optarg, &endptr, 10);
-			if (errno != 0 || endptr == optarg || *endptr != '\0') {
-				printf("wrong/invalid pid in from the command line:%s\n", optarg);
-=======
 			set_single_cmp(compare_page_num, SORT_DESC);
 			break;
 		case 'p':
@@ -966,36 +737,20 @@
 			if (fc.pids == NULL) {
 				fprintf(stderr, "wrong/invalid pid in from the command line:%s\n",
 						optarg);
->>>>>>> 88084a3d
 				exit(1);
 			}
 			break;
 		case 2:
 			filter = filter | FILTER_TGID;
-<<<<<<< HEAD
-			errno = 0;
-			fc.tgid = strtol(optarg, &endptr, 10);
-			if (errno != 0 || endptr == optarg || *endptr != '\0') {
-				printf("wrong/invalid tgid in from the command line:%s\n", optarg);
-=======
 			fc.tgids = parse_nums_list(optarg, &fc.tgids_size);
 			if (fc.tgids == NULL) {
 				fprintf(stderr, "wrong/invalid tgid in from the command line:%s\n",
 						optarg);
->>>>>>> 88084a3d
 				exit(1);
 			}
 			break;
 		case 3:
 			filter = filter | FILTER_COMM;
-<<<<<<< HEAD
-			strncpy(fc.comm, optarg, TASK_COMM_LEN);
-			fc.comm[TASK_COMM_LEN-1] = '\0';
-			break;
-		case 4:
-			if (!parse_cull_args(optarg)) {
-				printf("wrong argument after --cull in from the command line:%s\n",
-=======
 			fc.comms = explode(',', optarg, &fc.comms_size);
 			break;
 		case 4:
@@ -1008,7 +763,6 @@
 		case 5:
 			if (!parse_sort_args(optarg)) {
 				fprintf(stderr, "wrong argument after --sort option:%s\n",
->>>>>>> 88084a3d
 						optarg);
 				exit(1);
 			}
@@ -1074,14 +828,6 @@
 		}
 	}
 
-<<<<<<< HEAD
-	qsort(list, count, sizeof(list[0]), cmp);
-
-	for (i = 0; i < count; i++) {
-		if (cull == 0)
-			fprintf(fout, "%d times, %d pages:\n%s\n",
-					list[i].num, list[i].page_num, list[i].txt);
-=======
 	qsort(list, count, sizeof(list[0]), compare_sort_condition);
 
 	for (i = 0; i < count; i++) {
@@ -1090,7 +836,6 @@
 			print_allocator(fout, list[i].allocator);
 			fprintf(fout, ":\n%s\n", list[i].txt);
 		}
->>>>>>> 88084a3d
 		else {
 			fprintf(fout, "%d times, %d pages",
 					list[i].num, list[i].page_num);
@@ -1100,13 +845,10 @@
 				fprintf(fout, ", TGID %d", list[i].pid);
 			if (cull & CULL_COMM || filter & FILTER_COMM)
 				fprintf(fout, ", task_comm_name: %s", list[i].comm);
-<<<<<<< HEAD
-=======
 			if (cull & CULL_ALLOCATOR) {
 				fprintf(fout, ", ");
 				print_allocator(fout, list[i].allocator);
 			}
->>>>>>> 88084a3d
 			if (cull & CULL_UNRELEASE)
 				fprintf(fout, " (%s)",
 						list[i].free_ts_nsec ? "UNRELEASED" : "RELEASED");
