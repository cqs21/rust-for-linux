--- conflicted
+++ resolved
@@ -47,10 +47,7 @@
 	const char *daddr;
 	int expected_ret;
 	const char *expected_src;
-<<<<<<< HEAD
-=======
 	const char *expected_dst;
->>>>>>> 0c383648
 	int lookup_flags;
 	__u32 tbid;
 	__u8 dmac[6];
@@ -106,8 +103,6 @@
 	  .daddr = IPV6_ADDR_DST, .expected_ret = BPF_FIB_LKUP_RET_SUCCESS,
 	  .expected_src = IPV6_IFACE_ADDR_SEC,
 	  .lookup_flags = BPF_FIB_LOOKUP_SRC | BPF_FIB_LOOKUP_SKIP_NEIGH, },
-<<<<<<< HEAD
-=======
 	/* policy routing */
 	{ .desc = "IPv4 policy routing, default",
 	  .daddr = IPV4_REMOTE_DST, .expected_ret = BPF_FIB_LKUP_RET_SUCCESS,
@@ -147,7 +142,6 @@
 	  .expected_dst = IPV6_GW1,
 	  .lookup_flags = BPF_FIB_LOOKUP_SKIP_NEIGH,
 	  .mark = MARK, },
->>>>>>> 0c383648
 };
 
 static int setup_netns(void)
@@ -259,42 +253,6 @@
 		mac[0], mac[1], mac[2], mac[3], mac[4], mac[5]);
 }
 
-<<<<<<< HEAD
-static void assert_src_ip(struct bpf_fib_lookup *fib_params, const char *expected_src)
-{
-	int ret;
-	__u32 src6[4];
-	__be32 src4;
-
-	switch (fib_params->family) {
-	case AF_INET6:
-		ret = inet_pton(AF_INET6, expected_src, src6);
-		ASSERT_EQ(ret, 1, "inet_pton(expected_src)");
-
-		ret = memcmp(src6, fib_params->ipv6_src, sizeof(fib_params->ipv6_src));
-		if (!ASSERT_EQ(ret, 0, "fib_lookup ipv6 src")) {
-			char str_src6[64];
-
-			inet_ntop(AF_INET6, fib_params->ipv6_src, str_src6,
-				  sizeof(str_src6));
-			printf("ipv6 expected %s actual %s ", expected_src,
-			       str_src6);
-		}
-
-		break;
-	case AF_INET:
-		ret = inet_pton(AF_INET, expected_src, &src4);
-		ASSERT_EQ(ret, 1, "inet_pton(expected_src)");
-
-		ASSERT_EQ(fib_params->ipv4_src, src4, "fib_lookup ipv4 src");
-
-		break;
-	default:
-		PRINT_FAIL("invalid addr family: %d", fib_params->family);
-	}
-}
-
-=======
 static void assert_ip_address(int family, void *addr, const char *expected_str)
 {
 	char str[INET6_ADDRSTRLEN];
@@ -334,7 +292,6 @@
 	assert_ip_address(params->family, params->ipv6_dst, expected);
 }
 
->>>>>>> 0c383648
 void test_fib_lookup(void)
 {
 	struct bpf_fib_lookup *fib_params;
@@ -392,12 +349,9 @@
 		if (tests[i].expected_src)
 			assert_src_ip(fib_params, tests[i].expected_src);
 
-<<<<<<< HEAD
-=======
 		if (tests[i].expected_dst)
 			assert_dst_ip(fib_params, tests[i].expected_dst);
 
->>>>>>> 0c383648
 		ret = memcmp(tests[i].dmac, fib_params->dmac, sizeof(tests[i].dmac));
 		if (!ASSERT_EQ(ret, 0, "dmac not match")) {
 			char expected[18], actual[18];
