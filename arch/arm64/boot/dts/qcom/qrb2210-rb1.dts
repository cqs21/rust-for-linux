// SPDX-License-Identifier: (GPL-2.0+ OR BSD-3-Clause)
/*
 * Copyright (c) 2023, Linaro Ltd
 */

/dts-v1/;

#include <dt-bindings/leds/common.h>
#include "qcm2290.dtsi"
#include "pm4125.dtsi"

/ {
	model = "Qualcomm Technologies, Inc. Robotics RB1";
	compatible = "qcom,qrb2210-rb1", "qcom,qrb2210", "qcom,qcm2290";

	aliases {
		serial0 = &uart4;
		sdhc1 = &sdhc_1;
		sdhc2 = &sdhc_2;
	};

	chosen {
		stdout-path = "serial0:115200n8";
	};

	clocks {
		clk40M: can-clk {
			compatible = "fixed-clock";
			clock-frequency = <40000000>;
			#clock-cells = <0>;
		};
	};

	gpio-keys {
		compatible = "gpio-keys";
		label = "gpio-keys";

		pinctrl-0 = <&key_volp_n>;
		pinctrl-names = "default";

		key-volume-up {
			label = "Volume Up";
			linux,code = <KEY_VOLUMEUP>;
			gpios = <&tlmm 96 GPIO_ACTIVE_LOW>;
			debounce-interval = <15>;
			linux,can-disable;
			wakeup-source;
		};
	};

	hdmi-connector {
		compatible = "hdmi-connector";
		type = "a";

		port {
			hdmi_con: endpoint {
				remote-endpoint = <&lt9611_out>;
			};
		};
	};

	leds {
		compatible = "gpio-leds";

		led-bt {
			label = "blue:bt";
			function = LED_FUNCTION_BLUETOOTH;
			color = <LED_COLOR_ID_BLUE>;
			gpios = <&tlmm 45 GPIO_ACTIVE_HIGH>;
			linux,default-trigger = "bluetooth-power";
			default-state = "off";
		};

		led-user0 {
			label = "green:user0";
			function = LED_FUNCTION_INDICATOR;
			color = <LED_COLOR_ID_GREEN>;
			gpios = <&tlmm 52 GPIO_ACTIVE_HIGH>;
			linux,default-trigger = "none";
			default-state = "off";
			panic-indicator;
		};

		led-wlan {
			label = "yellow:wlan";
			function = LED_FUNCTION_WLAN;
			color = <LED_COLOR_ID_YELLOW>;
			gpios = <&tlmm 47 GPIO_ACTIVE_HIGH>;
			linux,default-trigger = "phy0tx";
			default-state = "off";
		};
	};

	vreg_hdmi_out_1p2: regulator-hdmi-out-1p2 {
		compatible = "regulator-fixed";
		regulator-name = "VREG_HDMI_OUT_1P2";
		regulator-min-microvolt = <1200000>;
		regulator-max-microvolt = <1200000>;
		vin-supply = <&vdc_1v2>;
		regulator-always-on;
		regulator-boot-on;
	};

	lt9611_3v3: regulator-lt9611-3v3 {
		compatible = "regulator-fixed";
		regulator-name = "LT9611_3V3";
		regulator-min-microvolt = <3300000>;
		regulator-max-microvolt = <3300000>;
		vin-supply = <&vdc_3v3>;
		regulator-always-on;
		regulator-boot-on;
	};

	/* Main barrel jack input */
	vdc_12v: regulator-vdc-12v {
		compatible = "regulator-fixed";
		regulator-name = "DC_12V";
		regulator-min-microvolt = <12000000>;
		regulator-max-microvolt = <12000000>;
		regulator-always-on;
		regulator-boot-on;
	};

	/* 1.2V supply stepped down from the barrel jack input */
	vdc_1v2: regulator-vdc-1v2 {
		compatible = "regulator-fixed";
		regulator-name = "VDC_1V2";
		regulator-min-microvolt = <1200000>;
		regulator-max-microvolt = <1200000>;
		vin-supply = <&vdc_12v>;
		regulator-always-on;
		regulator-boot-on;
	};

	/* 3.3V supply stepped down from the barrel jack input */
	vdc_3v3: regulator-vdc-3v3 {
		compatible = "regulator-fixed";
		regulator-name = "VDC_3V3";
		regulator-min-microvolt = <3300000>;
		regulator-max-microvolt = <3300000>;
		vin-supply = <&vdc_12v>;
		regulator-always-on;
		regulator-boot-on;
	};

	/* 5V supply stepped down from the barrel jack input */
	vdc_5v: regulator-vdc-5v {
		compatible = "regulator-fixed";
		regulator-name = "VDC_5V";

		regulator-min-microvolt = <5000000>;
		regulator-max-microvolt = <5000000>;
		regulator-always-on;
		regulator-boot-on;
	};

	/* "Battery" voltage for the SoM, stepped down from the barrel jack input */
	vdc_vbat_som: regulator-vdc-vbat {
		compatible = "regulator-fixed";
		regulator-name = "VBAT_SOM";
		regulator-min-microvolt = <4200000>;
		regulator-max-microvolt = <4200000>;
		regulator-always-on;
		regulator-boot-on;
	};

	/* PM2250 charger out, supplied by VBAT */
	vph_pwr: regulator-vph-pwr {
		compatible = "regulator-fixed";
		regulator-name = "vph_pwr";
		regulator-min-microvolt = <3700000>;
		regulator-max-microvolt = <3700000>;
		vin-supply = <&vdc_vbat_som>;

		regulator-always-on;
		regulator-boot-on;
	};
};

&CPU_PD0 {
	/delete-property/ power-domains;
};

&CPU_PD1 {
	/delete-property/ power-domains;
};

&CPU_PD2 {
	/delete-property/ power-domains;
};

&CPU_PD3 {
	/delete-property/ power-domains;
};

/delete-node/ &CLUSTER_PD;

&gpi_dma0 {
	status = "okay";
};

&i2c2 {
	clock-frequency = <400000>;
	status = "okay";

	lt9611_codec: hdmi-bridge@2b {
		compatible = "lontium,lt9611uxc";
		reg = <0x2b>;
		interrupts-extended = <&tlmm 46 IRQ_TYPE_EDGE_FALLING>;
		reset-gpios = <&tlmm 41 GPIO_ACTIVE_HIGH>;

		vdd-supply = <&vreg_hdmi_out_1p2>;
		vcc-supply = <&lt9611_3v3>;

		pinctrl-0 = <&lt9611_irq_pin &lt9611_rst_pin>;
		pinctrl-names = "default";
		#sound-dai-cells = <1>;

		ports {
			#address-cells = <1>;
			#size-cells = <0>;

			port@0 {
				reg = <0>;

				lt9611_a: endpoint {
					remote-endpoint = <&mdss_dsi0_out>;
				};
			};

			port@2 {
				reg = <2>;

				lt9611_out: endpoint {
					remote-endpoint = <&hdmi_con>;
				};
			};
		};
	};
};

&mdss {
	status = "okay";
};

&mdss_dsi0 {
	vdda-supply = <&pm4125_l5>;
	status = "okay";
<<<<<<< HEAD
};

&mdss_dsi0_out {
	remote-endpoint = <&lt9611_a>;
	data-lanes = <0 1 2 3>;
};

&mdss_dsi0_phy {
	status = "okay";
};

=======
};

&mdss_dsi0_out {
	remote-endpoint = <&lt9611_a>;
	data-lanes = <0 1 2 3>;
};

&mdss_dsi0_phy {
	status = "okay";
};

>>>>>>> 0c383648
&pm4125_resin {
	linux,code = <KEY_VOLUMEDOWN>;
	status = "okay";
};

&pm4125_typec {
	status = "okay";

	connector {
		compatible = "usb-c-connector";

		power-role = "dual";
		data-role = "dual";
		self-powered;

		typec-power-opmode = "default";
		pd-disable;

		ports {
			#address-cells = <1>;
			#size-cells = <0>;

			port@0 {
				reg = <0>;
				pm4125_hs_in: endpoint {
					remote-endpoint = <&usb_dwc3_hs>;
				};
			};

			port@1 {
				reg = <1>;
				pm4125_ss_in: endpoint {
					remote-endpoint = <&usb_qmpphy_out>;
				};
			};
		};
	};
};

&pm4125_vbus {
	regulator-min-microamp = <500000>;
	regulator-max-microamp = <500000>;
	status = "okay";
};

&qupv3_id_0 {
	status = "okay";
};

&remoteproc_adsp {
	firmware-name = "qcom/qcm2290/adsp.mbn";
	status = "okay";
};

&remoteproc_mpss {
	firmware-name = "qcom/qcm2290/modem.mbn";
	status = "okay";
};

&rpm_requests {
	regulators {
		compatible = "qcom,rpm-pm2250-regulators";
		vdd_s3-supply = <&vph_pwr>;
		vdd_s4-supply = <&vph_pwr>;
		vdd_l1_l2_l3_l5_l6_l7_l8_l9_l10_l11_l12-supply = <&pm4125_s3>;
		vdd_l4_l17_l18_l19_l20_l21_l22-supply = <&vph_pwr>;
		vdd_l13_l14_l15_l16-supply = <&pm4125_s4>;

		/*
		 * S1 - VDD_APC
		 * S2 - VDD_CX
		 */

		pm4125_s3: s3 {
			/* 0.4V-1.6625V -> 1.3V (Power tree requirements) */
			regulator-min-microvolt = <1352000>;
			regulator-max-microvolt = <1352000>;
			regulator-boot-on;
		};

		pm4125_s4: s4 {
			/* 1.2V-2.35V -> 2.05V (Power tree requirements) */
			regulator-min-microvolt = <2072000>;
			regulator-max-microvolt = <2072000>;
			regulator-boot-on;
		};

		/* L1 - VDD_MX */

		pm4125_l2: l2 {
			/* LPDDR4X VDD2 */
			regulator-min-microvolt = <1136000>;
			regulator-max-microvolt = <1136000>;
			regulator-always-on;
			regulator-boot-on;
		};

		pm4125_l3: l3 {
			/* LPDDR4X VDDQ */
			regulator-min-microvolt = <616000>;
			regulator-max-microvolt = <616000>;
			regulator-always-on;
			regulator-boot-on;
		};

		pm4125_l4: l4 {
			/* max = 3.05V -> max = 2.7 to disable 3V signaling (SDHCI2) */
			regulator-min-microvolt = <1800000>;
			regulator-max-microvolt = <2700000>;
			regulator-allow-set-load;
		};

		pm4125_l5: l5 {
			/* CSI/DSI */
			regulator-min-microvolt = <1232000>;
			regulator-max-microvolt = <1232000>;
			regulator-allow-set-load;
			regulator-boot-on;
		};

		pm4125_l6: l6 {
			/* DRAM PLL */
			regulator-min-microvolt = <928000>;
			regulator-max-microvolt = <928000>;
			regulator-always-on;
			regulator-boot-on;
		};

		pm4125_l7: l7 {
			/* Wi-Fi CX/MX */
			regulator-min-microvolt = <664000>;
			regulator-max-microvolt = <664000>;
		};

		/*
		 * L8 - VDD_LPI_CX
		 * L9 - VDD_LPI_MX
		 */

		pm4125_l10: l10 {
			/* Wi-Fi RFA */
			regulator-min-microvolt = <1304000>;
			regulator-max-microvolt = <1304000>;
		};

		pm4125_l11: l11 {
			/* GPS RF1 */
			regulator-min-microvolt = <1000000>;
			regulator-max-microvolt = <1000000>;
			regulator-boot-on;
		};

		pm4125_l12: l12 {
			/* USB PHYs */
			regulator-min-microvolt = <928000>;
			regulator-max-microvolt = <928000>;
			regulator-allow-set-load;
			regulator-boot-on;
		};

		pm4125_l13: l13 {
			/* USB/QFPROM/PLLs */
			regulator-min-microvolt = <1800000>;
			regulator-max-microvolt = <1800000>;
			regulator-allow-set-load;
			regulator-boot-on;
		};

		pm4125_l14: l14 {
			/* SDHCI1 VQMMC */
			regulator-min-microvolt = <1800000>;
			regulator-max-microvolt = <1800000>;
			regulator-allow-set-load;
			/* Broken hardware, never turn it off! */
			regulator-always-on;
		};

		pm4125_l15: l15 {
			/* WCD/DSI/BT VDDIO */
			regulator-min-microvolt = <1800000>;
			regulator-max-microvolt = <1800000>;
			regulator-allow-set-load;
			regulator-always-on;
			regulator-boot-on;
		};

		pm4125_l16: l16 {
			/* GPS RF2 */
			regulator-min-microvolt = <1800000>;
			regulator-max-microvolt = <1800000>;
			regulator-boot-on;
		};

		pm4125_l17: l17 {
			regulator-min-microvolt = <3000000>;
			regulator-max-microvolt = <3000000>;
		};

		pm4125_l18: l18 {
			/* VDD_PXn */
			regulator-min-microvolt = <1800000>;
			regulator-max-microvolt = <1800000>;
		};

		pm4125_l19: l19 {
			/* VDD_PXn */
			regulator-min-microvolt = <1800000>;
			regulator-max-microvolt = <1800000>;
		};

		pm4125_l20: l20 {
			/* SDHCI1 VMMC */
			regulator-min-microvolt = <2400000>;
			regulator-max-microvolt = <3600000>;
			regulator-allow-set-load;
		};

		pm4125_l21: l21 {
			/* SDHCI2 VMMC */
			regulator-min-microvolt = <2960000>;
			regulator-max-microvolt = <3300000>;
			regulator-allow-set-load;
			regulator-boot-on;
		};

		pm4125_l22: l22 {
			/* Wi-Fi */
			regulator-min-microvolt = <3312000>;
			regulator-max-microvolt = <3312000>;
		};
	};
};

&sdhc_1 {
	vmmc-supply = <&pm4125_l20>;
	vqmmc-supply = <&pm4125_l14>;
	pinctrl-0 = <&sdc1_state_on>;
	pinctrl-1 = <&sdc1_state_off>;
	pinctrl-names = "default", "sleep";
	non-removable;
	supports-cqe;
	no-sdio;
	no-sd;
	status = "okay";
};

&sdhc_2 {
	vmmc-supply = <&pm4125_l21>;
	vqmmc-supply = <&pm4125_l4>;
	cd-gpios = <&tlmm 88 GPIO_ACTIVE_LOW>;
	pinctrl-0 = <&sdc2_state_on &sd_det_in_on>;
	pinctrl-1 = <&sdc2_state_off &sd_det_in_off>;
	pinctrl-names = "default", "sleep";
	no-sdio;
	no-mmc;
	status = "okay";
};

&spi5 {
	status = "okay";

	can@0 {
		compatible = "microchip,mcp2518fd";
		reg = <0>;
		interrupts-extended = <&tlmm 39 IRQ_TYPE_LEVEL_LOW>;
		clocks = <&clk40M>;
		spi-max-frequency = <10000000>;
		vdd-supply = <&vdc_5v>;
		xceiver-supply = <&vdc_5v>;
	};
};

&tlmm {
	lt9611_rst_pin: lt9611-rst-state {
		pins = "gpio41";
		function = "gpio";
		input-disable;
		output-high;
	};

	lt9611_irq_pin: lt9611-irq-state {
		pins = "gpio46";
		function = "gpio";
		bias-disable;
	};

	sd_det_in_on: sd-det-in-on-state {
		pins = "gpio88";
		function = "gpio";
		drive-strength = <2>;
		bias-pull-up;
	};

	sd_det_in_off: sd-det-in-off-state {
		pins = "gpio88";
		function = "gpio";
		drive-strength = <2>;
		bias-disable;
	};

	key_volp_n: key-volp-n-state {
		pins = "gpio96";
		function = "gpio";
		bias-pull-up;
		output-disable;
	};
};

/* UART connected to the Micro-USB port via a FTDI chip */
&uart4 {
	compatible = "qcom,geni-debug-uart";
	status = "okay";
};

&usb {
	status = "okay";
};

<<<<<<< HEAD
&usb_qmpphy {
	vdda-phy-supply = <&pm4125_l12>;
	vdda-pll-supply = <&pm4125_l13>;
	status = "okay";
};

&usb_dwc3 {
	dr_mode = "host";
=======
&usb_dwc3_hs {
	remote-endpoint = <&pm4125_hs_in>;
>>>>>>> 0c383648
};

&usb_hsphy {
	vdd-supply = <&pm4125_l12>;
	vdda-pll-supply = <&pm4125_l13>;
	vdda-phy-dpdm-supply = <&pm4125_l21>;
	status = "okay";
};

<<<<<<< HEAD
=======
&usb_qmpphy {
	vdda-phy-supply = <&pm4125_l12>;
	vdda-pll-supply = <&pm4125_l13>;
	status = "okay";
};

&usb_qmpphy_out {
	remote-endpoint = <&pm4125_ss_in>;
};

>>>>>>> 0c383648
&wifi {
	vdd-0.8-cx-mx-supply = <&pm4125_l7>;
	vdd-1.8-xo-supply = <&pm4125_l13>;
	vdd-1.3-rfa-supply = <&pm4125_l10>;
	vdd-3.3-ch0-supply = <&pm4125_l22>;
	qcom,ath10k-calibration-variant = "Thundercomm_RB1";
<<<<<<< HEAD
=======
	firmware-name = "qcm2290";
>>>>>>> 0c383648
	status = "okay";
};

&xo_board {
	clock-frequency = <38400000>;
};<|MERGE_RESOLUTION|>--- conflicted
+++ resolved
@@ -246,7 +246,6 @@
 &mdss_dsi0 {
 	vdda-supply = <&pm4125_l5>;
 	status = "okay";
-<<<<<<< HEAD
 };
 
 &mdss_dsi0_out {
@@ -258,19 +257,6 @@
 	status = "okay";
 };
 
-=======
-};
-
-&mdss_dsi0_out {
-	remote-endpoint = <&lt9611_a>;
-	data-lanes = <0 1 2 3>;
-};
-
-&mdss_dsi0_phy {
-	status = "okay";
-};
-
->>>>>>> 0c383648
 &pm4125_resin {
 	linux,code = <KEY_VOLUMEDOWN>;
 	status = "okay";
@@ -589,19 +575,8 @@
 	status = "okay";
 };
 
-<<<<<<< HEAD
-&usb_qmpphy {
-	vdda-phy-supply = <&pm4125_l12>;
-	vdda-pll-supply = <&pm4125_l13>;
-	status = "okay";
-};
-
-&usb_dwc3 {
-	dr_mode = "host";
-=======
 &usb_dwc3_hs {
 	remote-endpoint = <&pm4125_hs_in>;
->>>>>>> 0c383648
 };
 
 &usb_hsphy {
@@ -611,8 +586,6 @@
 	status = "okay";
 };
 
-<<<<<<< HEAD
-=======
 &usb_qmpphy {
 	vdda-phy-supply = <&pm4125_l12>;
 	vdda-pll-supply = <&pm4125_l13>;
@@ -623,17 +596,13 @@
 	remote-endpoint = <&pm4125_ss_in>;
 };
 
->>>>>>> 0c383648
 &wifi {
 	vdd-0.8-cx-mx-supply = <&pm4125_l7>;
 	vdd-1.8-xo-supply = <&pm4125_l13>;
 	vdd-1.3-rfa-supply = <&pm4125_l10>;
 	vdd-3.3-ch0-supply = <&pm4125_l22>;
 	qcom,ath10k-calibration-variant = "Thundercomm_RB1";
-<<<<<<< HEAD
-=======
 	firmware-name = "qcm2290";
->>>>>>> 0c383648
 	status = "okay";
 };
 
