--- conflicted
+++ resolved
@@ -229,7 +229,6 @@
 		interrupts = <0 29 0>;
 		clocks = <&clock 24>;
 		clock-names = "usbhost";
-<<<<<<< HEAD
 	};
 
 	pcie@290000 {
@@ -268,7 +267,5 @@
 		#interrupt-cells = <1>;
 		interrupt-map-mask = <0 0 0 0>;
 		interrupt-map = <0x0 0 &gic 56>;
-=======
->>>>>>> 5c913a9a
 	};
 };