--- conflicted
+++ resolved
@@ -48,21 +48,6 @@
 /* Boot argument acquisition, returns the boot command line string. */
 extern char *prom_getbootargs(void);
 
-<<<<<<< HEAD
-/* Device utilities. */
-
-/* Map and unmap devices in IO space at virtual addresses. Note that the
- * virtual address you pass is a request and the prom may put your mappings
- * somewhere else, so check your return value as that is where your new
- * mappings really are!
- *
- * Another note, these are only available on V2 or higher proms!
- */
-extern char *prom_mapio(char *virt_hint, int io_space, unsigned int phys_addr, unsigned int num_bytes);
-extern void prom_unmapio(char *virt_addr, unsigned int num_bytes);
-
-=======
->>>>>>> 09798eb9
 /* Miscellaneous routines, don't really fit in any category per se. */
 
 /* Reboot the machine with the command line passed. */
