--- conflicted
+++ resolved
@@ -29,11 +29,7 @@
 				struct fsl_mc_obj_desc *obj_desc)
 {
 	return mc_dev->obj_desc.id == obj_desc->id &&
-<<<<<<< HEAD
-	       !strcmp(mc_dev->obj_desc.type, obj_desc->type);
-=======
 	       strcmp(mc_dev->obj_desc.type, obj_desc->type) == 0;
->>>>>>> bb176f67
 
 }
 
