/* SPDX-License-Identifier: GPL-2.0 */
#ifndef _SCSI_PRIV_H
#define _SCSI_PRIV_H

#include <linux/device.h>
#include <scsi/scsi_device.h>
#include <linux/sbitmap.h>

struct bsg_device;
struct request_queue;
struct request;
struct scsi_cmnd;
struct scsi_device;
struct scsi_target;
struct scsi_host_template;
struct Scsi_Host;
struct scsi_nl_hdr;

#define SCSI_CMD_RETRIES_NO_LIMIT -1

/*
 * Scsi Error Handler Flags
 */
#define SCSI_EH_ABORT_SCHEDULED	0x0002	/* Abort has been scheduled */

#define SCSI_SENSE_VALID(scmd) \
	(((scmd)->sense_buffer[0] & 0x70) == 0x70)

/* hosts.c */
extern int scsi_init_hosts(void);
extern void scsi_exit_hosts(void);

/* scsi.c */
int scsi_init_sense_cache(struct Scsi_Host *shost);
void scsi_init_command(struct scsi_device *dev, struct scsi_cmnd *cmd);
#ifdef CONFIG_SCSI_LOGGING
void scsi_log_send(struct scsi_cmnd *cmd);
void scsi_log_completion(struct scsi_cmnd *cmd, int disposition);
#else
static inline void scsi_log_send(struct scsi_cmnd *cmd) 
	{ };
static inline void scsi_log_completion(struct scsi_cmnd *cmd, int disposition)
	{ };
#endif

/* scsi_devinfo.c */

/* list of keys for the lists */
enum scsi_devinfo_key {
	SCSI_DEVINFO_GLOBAL = 0,
	SCSI_DEVINFO_SPI,
};

extern blist_flags_t scsi_get_device_flags(struct scsi_device *sdev,
					   const unsigned char *vendor,
					   const unsigned char *model);
extern blist_flags_t scsi_get_device_flags_keyed(struct scsi_device *sdev,
						 const unsigned char *vendor,
						 const unsigned char *model,
						 enum scsi_devinfo_key key);
extern int scsi_dev_info_list_add_keyed(int compatible, char *vendor,
					char *model, char *strflags,
					blist_flags_t flags,
					enum scsi_devinfo_key key);
extern int scsi_dev_info_list_del_keyed(char *vendor, char *model,
					enum scsi_devinfo_key key);
extern int scsi_dev_info_add_list(enum scsi_devinfo_key key, const char *name);
extern int scsi_dev_info_remove_list(enum scsi_devinfo_key key);

extern int __init scsi_init_devinfo(void);
extern void scsi_exit_devinfo(void);

/* scsi_error.c */
extern void scmd_eh_abort_handler(struct work_struct *work);
extern enum blk_eh_timer_return scsi_times_out(struct request *req);
extern int scsi_error_handler(void *host);
extern enum scsi_disposition scsi_decide_disposition(struct scsi_cmnd *cmd);
extern void scsi_eh_wakeup(struct Scsi_Host *shost);
extern void scsi_eh_scmd_add(struct scsi_cmnd *);
void scsi_eh_ready_devs(struct Scsi_Host *shost,
			struct list_head *work_q,
			struct list_head *done_q);
int scsi_eh_get_sense(struct list_head *work_q,
		      struct list_head *done_q);
int scsi_noretry_cmd(struct scsi_cmnd *scmd);
void scsi_eh_done(struct scsi_cmnd *scmd);

/* scsi_lib.c */
extern int scsi_maybe_unblock_host(struct scsi_device *sdev);
extern void scsi_device_unbusy(struct scsi_device *sdev, struct scsi_cmnd *cmd);
extern void scsi_queue_insert(struct scsi_cmnd *cmd, int reason);
extern void scsi_io_completion(struct scsi_cmnd *, unsigned int);
extern void scsi_run_host_queues(struct Scsi_Host *shost);
extern void scsi_requeue_run_queue(struct work_struct *work);
extern void scsi_start_queue(struct scsi_device *sdev);
extern int scsi_mq_setup_tags(struct Scsi_Host *shost);
extern void scsi_mq_destroy_tags(struct Scsi_Host *shost);
extern void scsi_exit_queue(void);
extern void scsi_evt_thread(struct work_struct *work);

/* scsi_proc.c */
#ifdef CONFIG_SCSI_PROC_FS
extern void scsi_proc_hostdir_add(struct scsi_host_template *);
extern void scsi_proc_hostdir_rm(struct scsi_host_template *);
extern void scsi_proc_host_add(struct Scsi_Host *);
extern void scsi_proc_host_rm(struct Scsi_Host *);
extern int scsi_init_procfs(void);
extern void scsi_exit_procfs(void);
#else
# define scsi_proc_hostdir_add(sht)	do { } while (0)
# define scsi_proc_hostdir_rm(sht)	do { } while (0)
# define scsi_proc_host_add(shost)	do { } while (0)
# define scsi_proc_host_rm(shost)	do { } while (0)
# define scsi_init_procfs()		(0)
# define scsi_exit_procfs()		do { } while (0)
#endif /* CONFIG_PROC_FS */

/* scsi_scan.c */
void scsi_enable_async_suspend(struct device *dev);
extern int scsi_complete_async_scans(void);
extern int scsi_scan_host_selected(struct Scsi_Host *, unsigned int,
				   unsigned int, u64, enum scsi_scan_mode);
extern void scsi_forget_host(struct Scsi_Host *);
extern void scsi_rescan_device(struct device *);

/* scsi_sysctl.c */
#ifdef CONFIG_SYSCTL
extern int scsi_init_sysctl(void);
extern void scsi_exit_sysctl(void);
#else
# define scsi_init_sysctl()		(0)
# define scsi_exit_sysctl()		do { } while (0)
#endif /* CONFIG_SYSCTL */

/* scsi_sysfs.c */
extern int scsi_sysfs_add_sdev(struct scsi_device *);
extern int scsi_sysfs_add_host(struct Scsi_Host *);
extern int scsi_sysfs_register(void);
extern void scsi_sysfs_unregister(void);
extern void scsi_sysfs_device_initialize(struct scsi_device *);
extern int scsi_sysfs_target_initialize(struct scsi_device *);
extern struct scsi_transport_template blank_transport_template;
extern void __scsi_remove_device(struct scsi_device *);

extern struct bus_type scsi_bus_type;
<<<<<<< HEAD
extern const struct attribute_group scsi_shost_attr_group;
=======
extern const struct attribute_group *scsi_shost_groups[];
>>>>>>> 754e0b0e

/* scsi_netlink.c */
#ifdef CONFIG_SCSI_NETLINK
extern void scsi_netlink_init(void);
extern void scsi_netlink_exit(void);
extern struct sock *scsi_nl_sock;
#else
static inline void scsi_netlink_init(void) {}
static inline void scsi_netlink_exit(void) {}
#endif

/* scsi_pm.c */
#ifdef CONFIG_PM
extern const struct dev_pm_ops scsi_bus_pm_ops;

extern void scsi_autopm_get_target(struct scsi_target *);
extern void scsi_autopm_put_target(struct scsi_target *);
extern int scsi_autopm_get_host(struct Scsi_Host *);
extern void scsi_autopm_put_host(struct Scsi_Host *);
#else
static inline void scsi_autopm_get_target(struct scsi_target *t) {}
static inline void scsi_autopm_put_target(struct scsi_target *t) {}
static inline int scsi_autopm_get_host(struct Scsi_Host *h) { return 0; }
static inline void scsi_autopm_put_host(struct Scsi_Host *h) {}
#endif /* CONFIG_PM */

/* scsi_dh.c */
#ifdef CONFIG_SCSI_DH
void scsi_dh_add_device(struct scsi_device *sdev);
void scsi_dh_release_device(struct scsi_device *sdev);
#else
static inline void scsi_dh_add_device(struct scsi_device *sdev) { }
static inline void scsi_dh_release_device(struct scsi_device *sdev) { }
#endif

struct bsg_device *scsi_bsg_register_queue(struct scsi_device *sdev);

extern int scsi_device_max_queue_depth(struct scsi_device *sdev);

/* 
 * internal scsi timeout functions: for use by mid-layer and transport
 * classes.
 */

#define SCSI_DEVICE_BLOCK_MAX_TIMEOUT	600	/* units in seconds */

#endif /* _SCSI_PRIV_H */<|MERGE_RESOLUTION|>--- conflicted
+++ resolved
@@ -143,11 +143,7 @@
 extern void __scsi_remove_device(struct scsi_device *);
 
 extern struct bus_type scsi_bus_type;
-<<<<<<< HEAD
-extern const struct attribute_group scsi_shost_attr_group;
-=======
 extern const struct attribute_group *scsi_shost_groups[];
->>>>>>> 754e0b0e
 
 /* scsi_netlink.c */
 #ifdef CONFIG_SCSI_NETLINK
