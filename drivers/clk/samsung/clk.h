/* SPDX-License-Identifier: GPL-2.0-only */
/*
 * Copyright (c) 2013 Samsung Electronics Co., Ltd.
 * Copyright (c) 2013 Linaro Ltd.
 * Author: Thomas Abraham <thomas.ab@samsung.com>
 *
 * Common Clock Framework support for all Samsung platforms
*/

#ifndef __SAMSUNG_CLK_H
#define __SAMSUNG_CLK_H

#include <linux/clk-provider.h>
#include "clk-pll.h"
#include "clk-cpu.h"

/**
 * struct samsung_clk_provider - information about clock provider
 * @reg_base: virtual address for the register base
 * @dev: clock provider device needed for runtime PM
 * @lock: maintains exclusion between callbacks for a given clock-provider
 * @clk_data: holds clock related data like clk_hw* and number of clocks
 */
struct samsung_clk_provider {
	void __iomem *reg_base;
	struct device *dev;
	spinlock_t lock;
	/* clk_data must be the last entry due to variable length 'hws' array */
	struct clk_hw_onecell_data clk_data;
};

/**
 * struct samsung_clock_alias - information about mux clock
 * @id: platform specific id of the clock
 * @dev_name: name of the device to which this clock belongs
 * @alias: optional clock alias name to be assigned to this clock
 */
struct samsung_clock_alias {
	unsigned int		id;
	const char		*dev_name;
	const char		*alias;
};

#define ALIAS(_id, dname, a)	\
	{							\
		.id		= _id,				\
		.dev_name	= dname,			\
		.alias		= a,				\
	}

#define MHZ (1000 * 1000)

/**
 * struct samsung_fixed_rate_clock - information about fixed-rate clock
 * @id: platform specific id of the clock
 * @name: name of this fixed-rate clock
 * @parent_name: optional parent clock name
 * @flags: optional fixed-rate clock flags
 * @fixed_rate: fixed clock rate of this clock
 */
struct samsung_fixed_rate_clock {
	unsigned int		id;
	char			*name;
	const char		*parent_name;
	unsigned long		flags;
	unsigned long		fixed_rate;
};

#define FRATE(_id, cname, pname, f, frate)		\
	{						\
		.id		= _id,			\
		.name		= cname,		\
		.parent_name	= pname,		\
		.flags		= f,			\
		.fixed_rate	= frate,		\
	}

/**
 * struct samsung_fixed_factor_clock - information about fixed-factor clock
 * @id: platform specific id of the clock
 * @name: name of this fixed-factor clock
 * @parent_name: parent clock name
 * @mult: fixed multiplication factor
 * @div: fixed division factor
 * @flags: optional fixed-factor clock flags
 */
struct samsung_fixed_factor_clock {
	unsigned int		id;
	char			*name;
	const char		*parent_name;
	unsigned long		mult;
	unsigned long		div;
	unsigned long		flags;
};

#define FFACTOR(_id, cname, pname, m, d, f)		\
	{						\
		.id		= _id,			\
		.name		= cname,		\
		.parent_name	= pname,		\
		.mult		= m,			\
		.div		= d,			\
		.flags		= f,			\
	}

/**
 * struct samsung_mux_clock - information about mux clock
 * @id: platform specific id of the clock
 * @name: name of this mux clock
 * @parent_names: array of pointer to parent clock names
 * @num_parents: number of parents listed in @parent_names
 * @flags: optional flags for basic clock
 * @offset: offset of the register for configuring the mux
 * @shift: starting bit location of the mux control bit-field in @reg
 * @width: width of the mux control bit-field in @reg
 * @mux_flags: flags for mux-type clock
 */
struct samsung_mux_clock {
	unsigned int		id;
	const char		*name;
	const char		*const *parent_names;
	u8			num_parents;
	unsigned long		flags;
	unsigned long		offset;
	u8			shift;
	u8			width;
	u8			mux_flags;
};

#define __MUX(_id, cname, pnames, o, s, w, f, mf)		\
	{							\
		.id		= _id,				\
		.name		= cname,			\
		.parent_names	= pnames,			\
		.num_parents	= ARRAY_SIZE(pnames),		\
		.flags		= f,				\
		.offset		= o,				\
		.shift		= s,				\
		.width		= w,				\
		.mux_flags	= mf,				\
	}

#define MUX(_id, cname, pnames, o, s, w)			\
	__MUX(_id, cname, pnames, o, s, w, CLK_SET_RATE_NO_REPARENT, 0)

#define MUX_F(_id, cname, pnames, o, s, w, f, mf)		\
	__MUX(_id, cname, pnames, o, s, w, (f) | CLK_SET_RATE_NO_REPARENT, mf)

/* Used by MUX clocks where reparenting on clock rate change is allowed. */
#define nMUX(_id, cname, pnames, o, s, w)			\
	__MUX(_id, cname, pnames, o, s, w, 0, 0)

#define nMUX_F(_id, cname, pnames, o, s, w, f, mf)		\
	__MUX(_id, cname, pnames, o, s, w, f, mf)

/**
 * struct samsung_div_clock - information about div clock
 * @id: platform specific id of the clock
 * @name: name of this div clock
 * @parent_name: name of the parent clock
 * @flags: optional flags for basic clock
 * @offset: offset of the register for configuring the div
 * @shift: starting bit location of the div control bit-field in @reg
 * @width: width of the bitfield
 * @div_flags: flags for div-type clock
 * @table: array of divider/value pairs ending with a div set to 0
 */
struct samsung_div_clock {
	unsigned int		id;
	const char		*name;
	const char		*parent_name;
	unsigned long		flags;
	unsigned long		offset;
	u8			shift;
	u8			width;
	u8			div_flags;
	struct clk_div_table	*table;
};

#define __DIV(_id, cname, pname, o, s, w, f, df, t)	\
	{							\
		.id		= _id,				\
		.name		= cname,			\
		.parent_name	= pname,			\
		.flags		= f,				\
		.offset		= o,				\
		.shift		= s,				\
		.width		= w,				\
		.div_flags	= df,				\
		.table		= t,				\
	}

#define DIV(_id, cname, pname, o, s, w)				\
	__DIV(_id, cname, pname, o, s, w, 0, 0, NULL)

#define DIV_F(_id, cname, pname, o, s, w, f, df)		\
	__DIV(_id, cname, pname, o, s, w, f, df, NULL)

#define DIV_T(_id, cname, pname, o, s, w, t)			\
	__DIV(_id, cname, pname, o, s, w, 0, 0, t)

/**
 * struct samsung_gate_clock - information about gate clock
 * @id: platform specific id of the clock
 * @name: name of this gate clock
 * @parent_name: name of the parent clock
 * @flags: optional flags for basic clock
 * @offset: offset of the register for configuring the gate
 * @bit_idx: bit index of the gate control bit-field in @reg
 * @gate_flags: flags for gate-type clock
 */
struct samsung_gate_clock {
	unsigned int		id;
	const char		*name;
	const char		*parent_name;
	unsigned long		flags;
	unsigned long		offset;
	u8			bit_idx;
	u8			gate_flags;
};

#define __GATE(_id, cname, pname, o, b, f, gf)			\
	{							\
		.id		= _id,				\
		.name		= cname,			\
		.parent_name	= pname,			\
		.flags		= f,				\
		.offset		= o,				\
		.bit_idx	= b,				\
		.gate_flags	= gf,				\
	}

#define GATE(_id, cname, pname, o, b, f, gf)			\
	__GATE(_id, cname, pname, o, b, f, gf)

#define PNAME(x) static const char * const x[] __initconst

/**
 * struct samsung_clk_reg_dump - register dump of clock controller registers
 * @offset: clock register offset from the controller base address
 * @value: the value to be register at offset
 */
struct samsung_clk_reg_dump {
	u32	offset;
	u32	value;
};

/**
 * struct samsung_pll_clock - information about pll clock
 * @id: platform specific id of the clock
 * @name: name of this pll clock
 * @parent_name: name of the parent clock
 * @flags: optional flags for basic clock
 * @con_offset: offset of the register for configuring the PLL
 * @lock_offset: offset of the register for locking the PLL
 * @type: type of PLL to be registered
 * @rate_table: array of PLL settings for possible PLL rates
 */
struct samsung_pll_clock {
	unsigned int		id;
	const char		*name;
	const char		*parent_name;
	unsigned long		flags;
	int			con_offset;
	int			lock_offset;
	enum samsung_pll_type	type;
	const struct samsung_pll_rate_table *rate_table;
};

#define __PLL(_typ, _id, _name, _pname, _flags, _lock, _con, _rtable)	\
	{								\
		.id		= _id,					\
		.type		= _typ,					\
		.name		= _name,				\
		.parent_name	= _pname,				\
		.flags		= _flags,				\
		.con_offset	= _con,					\
		.lock_offset	= _lock,				\
		.rate_table	= _rtable,				\
	}

#define PLL(_typ, _id, _name, _pname, _lock, _con, _rtable)	\
	__PLL(_typ, _id, _name, _pname, CLK_GET_RATE_NOCACHE, _lock,	\
	      _con, _rtable)

struct samsung_cpu_clock {
	unsigned int	id;
	const char	*name;
	unsigned int	parent_id;
	unsigned int	alt_parent_id;
	unsigned long	flags;
	int		offset;
	enum exynos_cpuclk_layout reg_layout;
	const struct exynos_cpuclk_cfg_data *cfg;
};

#define CPU_CLK(_id, _name, _pid, _apid, _flags, _offset, _layout, _cfg) \
	{							\
		.id		  = _id,			\
		.name		  = _name,			\
		.parent_id	  = _pid,			\
		.alt_parent_id	  = _apid,			\
		.flags		  = _flags,			\
		.offset		  = _offset,			\
		.reg_layout	  = _layout,			\
		.cfg		  = _cfg,			\
	}

struct samsung_clock_reg_cache {
	struct list_head node;
	void __iomem *reg_base;
	struct samsung_clk_reg_dump *rdump;
	unsigned int rd_num;
	const struct samsung_clk_reg_dump *rsuspend;
	unsigned int rsuspend_num;
};

/**
 * struct samsung_cmu_info - all clocks information needed for CMU registration
 * @pll_clks: list of PLL clocks
 * @nr_pll_clks: count of clocks in @pll_clks
 * @mux_clks: list of mux clocks
 * @nr_mux_clks: count of clocks in @mux_clks
 * @div_clks: list of div clocks
 * @nr_div_clks: count of clocks in @div_clks
 * @gate_clks: list of gate clocks
 * @nr_gate_clks: count of clocks in @gate_clks
 * @fixed_clks: list of fixed clocks
 * @nr_fixed_clks: count clocks in @fixed_clks
 * @fixed_factor_clks: list of fixed factor clocks
 * @nr_fixed_factor_clks: count of clocks in @fixed_factor_clks
 * @nr_clk_ids: total number of clocks with IDs assigned
 * @cpu_clks: list of CPU clocks
 * @nr_cpu_clks: count of clocks in @cpu_clks
 * @clk_regs: list of clock registers
 * @nr_clk_regs: count of clock registers in @clk_regs
 * @suspend_regs: list of clock registers to set before suspend
 * @nr_suspend_regs: count of clock registers in @suspend_regs
 * @clk_name: name of the parent clock needed for CMU register access
<<<<<<< HEAD
=======
 * @manual_plls: Enable manual control for PLL clocks
>>>>>>> 0c383648
 */
struct samsung_cmu_info {
	const struct samsung_pll_clock *pll_clks;
	unsigned int nr_pll_clks;
	const struct samsung_mux_clock *mux_clks;
	unsigned int nr_mux_clks;
	const struct samsung_div_clock *div_clks;
	unsigned int nr_div_clks;
	const struct samsung_gate_clock *gate_clks;
	unsigned int nr_gate_clks;
	const struct samsung_fixed_rate_clock *fixed_clks;
	unsigned int nr_fixed_clks;
	const struct samsung_fixed_factor_clock *fixed_factor_clks;
	unsigned int nr_fixed_factor_clks;
	unsigned int nr_clk_ids;
	const struct samsung_cpu_clock *cpu_clks;
	unsigned int nr_cpu_clks;

	const unsigned long *clk_regs;
	unsigned int nr_clk_regs;

	const struct samsung_clk_reg_dump *suspend_regs;
	unsigned int nr_suspend_regs;
	const char *clk_name;

	/* ARM64 Exynos CMUs */
	bool manual_plls;
};

struct samsung_clk_provider *samsung_clk_init(struct device *dev,
			void __iomem *base, unsigned long nr_clks);
void samsung_clk_of_add_provider(struct device_node *np,
			struct samsung_clk_provider *ctx);
void samsung_clk_of_register_fixed_ext(
			struct samsung_clk_provider *ctx,
			struct samsung_fixed_rate_clock *fixed_rate_clk,
			unsigned int nr_fixed_rate_clk,
			const struct of_device_id *clk_matches);

void samsung_clk_add_lookup(struct samsung_clk_provider *ctx,
			struct clk_hw *clk_hw, unsigned int id);

void samsung_clk_register_alias(struct samsung_clk_provider *ctx,
			const struct samsung_clock_alias *list,
			unsigned int nr_clk);
void samsung_clk_register_fixed_rate(
			struct samsung_clk_provider *ctx,
			const struct samsung_fixed_rate_clock *clk_list,
			unsigned int nr_clk);
void samsung_clk_register_fixed_factor(
			struct samsung_clk_provider *ctx,
			const struct samsung_fixed_factor_clock *list,
			unsigned int nr_clk);
void samsung_clk_register_mux(struct samsung_clk_provider *ctx,
			const struct samsung_mux_clock *clk_list,
			unsigned int nr_clk);
void samsung_clk_register_div(struct samsung_clk_provider *ctx,
			const struct samsung_div_clock *clk_list,
			unsigned int nr_clk);
void samsung_clk_register_gate(struct samsung_clk_provider *ctx,
			const struct samsung_gate_clock *clk_list,
			unsigned int nr_clk);
void samsung_clk_register_pll(struct samsung_clk_provider *ctx,
			const struct samsung_pll_clock *pll_list,
			unsigned int nr_clk);
void samsung_clk_register_cpu(struct samsung_clk_provider *ctx,
		const struct samsung_cpu_clock *list, unsigned int nr_clk);

void samsung_cmu_register_clocks(struct samsung_clk_provider *ctx,
				 const struct samsung_cmu_info *cmu);
struct samsung_clk_provider *samsung_cmu_register_one(
			struct device_node *,
			const struct samsung_cmu_info *);

#ifdef CONFIG_PM_SLEEP
void samsung_clk_extended_sleep_init(void __iomem *reg_base,
			const unsigned long *rdump,
			unsigned long nr_rdump,
			const struct samsung_clk_reg_dump *rsuspend,
			unsigned long nr_rsuspend);
#else
static inline void samsung_clk_extended_sleep_init(void __iomem *reg_base,
			const unsigned long *rdump,
			unsigned long nr_rdump,
			const struct samsung_clk_reg_dump *rsuspend,
			unsigned long nr_rsuspend) {}
#endif
#define samsung_clk_sleep_init(reg_base, rdump, nr_rdump) \
	samsung_clk_extended_sleep_init(reg_base, rdump, nr_rdump, NULL, 0)

void samsung_clk_save(void __iomem *base,
			struct samsung_clk_reg_dump *rd,
			unsigned int num_regs);
void samsung_clk_restore(void __iomem *base,
			const struct samsung_clk_reg_dump *rd,
			unsigned int num_regs);
struct samsung_clk_reg_dump *samsung_clk_alloc_reg_dump(
			const unsigned long *rdump,
			unsigned long nr_rdump);

#endif /* __SAMSUNG_CLK_H */<|MERGE_RESOLUTION|>--- conflicted
+++ resolved
@@ -337,10 +337,7 @@
  * @suspend_regs: list of clock registers to set before suspend
  * @nr_suspend_regs: count of clock registers in @suspend_regs
  * @clk_name: name of the parent clock needed for CMU register access
-<<<<<<< HEAD
-=======
  * @manual_plls: Enable manual control for PLL clocks
->>>>>>> 0c383648
  */
 struct samsung_cmu_info {
 	const struct samsung_pll_clock *pll_clks;
