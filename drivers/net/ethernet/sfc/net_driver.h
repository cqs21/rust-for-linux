--- conflicted
+++ resolved
@@ -226,20 +226,6 @@
  * @dma_addr: DMA base address of the buffer
  * @page: The associated page buffer.
  *	Will be %NULL if the buffer slot is currently free.
-<<<<<<< HEAD
- * @page: The associated page buffer. Valif iff @flags & %EFX_RX_BUF_PAGE.
- *	Will be %NULL if the buffer slot is currently free.
- * @page_offset: Offset within page. Valid iff @flags & %EFX_RX_BUF_PAGE.
- * @len: Buffer length, in bytes.
- * @flags: Flags for buffer and packet state.
- */
-struct efx_rx_buffer {
-	dma_addr_t dma_addr;
-	union {
-		struct sk_buff *skb;
-		struct page *page;
-	} u;
-=======
  * @page_offset: If pending: offset in @page of DMA base address.
  *	If completed: offset in @page of Ethernet header.
  * @len: If pending: length for DMA descriptor.
@@ -250,7 +236,6 @@
 struct efx_rx_buffer {
 	dma_addr_t dma_addr;
 	struct page *page;
->>>>>>> e4aa937e
 	u16 page_offset;
 	u16 len;
 	u16 flags;
