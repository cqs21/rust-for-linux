--- conflicted
+++ resolved
@@ -282,12 +282,8 @@
 {
 	return (idx == NETXTREME_C_VF || idx == NETXTREME_E_VF ||
 		idx == NETXTREME_S_VF || idx == NETXTREME_C_VF_HV ||
-<<<<<<< HEAD
-		idx == NETXTREME_E_VF_HV || idx == NETXTREME_E_P5_VF);
-=======
 		idx == NETXTREME_E_VF_HV || idx == NETXTREME_E_P5_VF ||
 		idx == NETXTREME_E_P5_VF_HV);
->>>>>>> 8e0eb2fb
 }
 
 #define DB_CP_REARM_FLAGS	(DB_KEY_CP | DB_IDX_VALID)
@@ -10783,8 +10779,6 @@
 	return rc;
 }
 
-<<<<<<< HEAD
-=======
 static bool bnxt_exthdr_check(struct bnxt *bp, struct sk_buff *skb, int nw_off,
 			      u8 **nextp)
 {
@@ -10880,40 +10874,10 @@
 	return false;
 }
 
->>>>>>> 8e0eb2fb
 static netdev_features_t bnxt_features_check(struct sk_buff *skb,
 					     struct net_device *dev,
 					     netdev_features_t features)
 {
-<<<<<<< HEAD
-	struct bnxt *bp;
-	__be16 udp_port;
-	u8 l4_proto = 0;
-
-	features = vlan_features_check(skb, features);
-	if (!skb->encapsulation)
-		return features;
-
-	switch (vlan_get_protocol(skb)) {
-	case htons(ETH_P_IP):
-		l4_proto = ip_hdr(skb)->protocol;
-		break;
-	case htons(ETH_P_IPV6):
-		l4_proto = ipv6_hdr(skb)->nexthdr;
-		break;
-	default:
-		return features;
-	}
-
-	if (l4_proto != IPPROTO_UDP)
-		return features;
-
-	bp = netdev_priv(dev);
-	/* For UDP, we can only handle 1 Vxlan port and 1 Geneve port. */
-	udp_port = udp_hdr(skb)->dest;
-	if (udp_port == bp->vxlan_port || udp_port == bp->nge_port)
-		return features;
-=======
 	struct bnxt *bp = netdev_priv(dev);
 	u8 *l4_proto;
 
@@ -10934,7 +10898,6 @@
 			return features;
 		break;
 	}
->>>>>>> 8e0eb2fb
 	return features & ~(NETIF_F_CSUM_MASK | NETIF_F_GSO_MASK);
 }
 
