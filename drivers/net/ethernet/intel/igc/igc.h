/* SPDX-License-Identifier: GPL-2.0 */
/* Copyright (c)  2018 Intel Corporation */

#ifndef _IGC_H_
#define _IGC_H_

#include <linux/kobject.h>
#include <linux/pci.h>
#include <linux/netdevice.h>
#include <linux/vmalloc.h>
#include <linux/ethtool.h>
#include <linux/sctp.h>
#include <linux/ptp_clock_kernel.h>
#include <linux/timecounter.h>
#include <linux/net_tstamp.h>
#include <linux/bitfield.h>
#include <linux/hrtimer.h>
#include <net/xdp.h>

#include "igc_hw.h"

void igc_ethtool_set_ops(struct net_device *);

/* Transmit and receive queues */
#define IGC_MAX_RX_QUEUES		4
#define IGC_MAX_TX_QUEUES		4

#define MAX_Q_VECTORS			8
#define MAX_STD_JUMBO_FRAME_SIZE	9216

#define MAX_ETYPE_FILTER		8
#define IGC_RETA_SIZE			128

/* SDP support */
#define IGC_N_EXTTS	2
#define IGC_N_PEROUT	2
#define IGC_N_SDP	4

#define MAX_FLEX_FILTER			32

#define IGC_MAX_TX_TSTAMP_REGS		4

enum igc_mac_filter_type {
	IGC_MAC_FILTER_TYPE_DST = 0,
	IGC_MAC_FILTER_TYPE_SRC
};

struct igc_tx_queue_stats {
	u64 packets;
	u64 bytes;
	u64 restart_queue;
	u64 restart_queue2;
};

struct igc_rx_queue_stats {
	u64 packets;
	u64 bytes;
	u64 drops;
	u64 csum_err;
	u64 alloc_failed;
};

struct igc_rx_packet_stats {
	u64 ipv4_packets;      /* IPv4 headers processed */
	u64 ipv4e_packets;     /* IPv4E headers with extensions processed */
	u64 ipv6_packets;      /* IPv6 headers processed */
	u64 ipv6e_packets;     /* IPv6E headers with extensions processed */
	u64 tcp_packets;       /* TCP headers processed */
	u64 udp_packets;       /* UDP headers processed */
	u64 sctp_packets;      /* SCTP headers processed */
	u64 nfs_packets;       /* NFS headers processe */
	u64 other_packets;
};

<<<<<<< HEAD
struct igc_tx_timestamp_request {
	struct sk_buff *skb;   /* reference to the packet being timestamped */
=======
enum igc_tx_buffer_type {
	IGC_TX_BUFFER_TYPE_SKB,
	IGC_TX_BUFFER_TYPE_XDP,
	IGC_TX_BUFFER_TYPE_XSK,
};

/* wrapper around a pointer to a socket buffer,
 * so a DMA handle can be stored along with the buffer
 */
struct igc_tx_buffer {
	union igc_adv_tx_desc *next_to_watch;
	unsigned long time_stamp;
	enum igc_tx_buffer_type type;
	union {
		struct sk_buff *skb;
		struct xdp_frame *xdpf;
	};
	unsigned int bytecount;
	u16 gso_segs;
	__be16 protocol;

	DEFINE_DMA_UNMAP_ADDR(dma);
	DEFINE_DMA_UNMAP_LEN(len);
	u32 tx_flags;
	bool xsk_pending_ts;
};

struct igc_tx_timestamp_request {
	union {                /* reference to the packet being timestamped */
		struct sk_buff *skb;
		struct igc_tx_buffer *xsk_tx_buffer;
	};
	enum igc_tx_buffer_type buffer_type;
>>>>>>> 0c383648
	unsigned long start;   /* when the tstamp request started (jiffies) */
	u32 mask;              /* _TSYNCTXCTL_TXTT_{X} bit for this request */
	u32 regl;              /* which TXSTMPL_{X} register should be used */
	u32 regh;              /* which TXSTMPH_{X} register should be used */
	u32 flags;             /* flags that should be added to the tx_buffer */
<<<<<<< HEAD
=======
	u8 xsk_queue_index;    /* Tx queue which requesting timestamp */
	struct xsk_tx_metadata_compl xsk_meta;	/* ref to xsk Tx metadata */
>>>>>>> 0c383648
};

struct igc_inline_rx_tstamps {
	/* Timestamps are saved in little endian at the beginning of the packet
	 * buffer following the layout:
	 *
	 * DWORD: | 0              | 1              | 2              | 3              |
	 * Field: | Timer1 SYSTIML | Timer1 SYSTIMH | Timer0 SYSTIML | Timer0 SYSTIMH |
	 *
	 * SYSTIML holds the nanoseconds part while SYSTIMH holds the seconds
	 * part of the timestamp.
	 *
	 */
	__le32 timer1[2];
	__le32 timer0[2];
};

struct igc_ring_container {
	struct igc_ring *ring;          /* pointer to linked list of rings */
	unsigned int total_bytes;       /* total bytes processed this int */
	unsigned int total_packets;     /* total packets processed this int */
	u16 work_limit;                 /* total work allowed per interrupt */
	u8 count;                       /* total number of rings in vector */
	u8 itr;                         /* current ITR setting for ring */
};

struct igc_ring {
	struct igc_q_vector *q_vector;  /* backlink to q_vector */
	struct net_device *netdev;      /* back pointer to net_device */
	struct device *dev;             /* device for dma mapping */
	union {                         /* array of buffer info structs */
		struct igc_tx_buffer *tx_buffer_info;
		struct igc_rx_buffer *rx_buffer_info;
	};
	void *desc;                     /* descriptor ring memory */
	unsigned long flags;            /* ring specific flags */
	void __iomem *tail;             /* pointer to ring tail register */
	dma_addr_t dma;                 /* phys address of the ring */
	unsigned int size;              /* length of desc. ring in bytes */

	u16 count;                      /* number of desc. in the ring */
	u8 queue_index;                 /* logical index of the ring*/
	u8 reg_idx;                     /* physical index of the ring */
	bool launchtime_enable;         /* true if LaunchTime is enabled */
	ktime_t last_tx_cycle;          /* end of the cycle with a launchtime transmission */
	ktime_t last_ff_cycle;          /* Last cycle with an active first flag */

	u32 start_time;
	u32 end_time;
	u32 max_sdu;
	bool oper_gate_closed;		/* Operating gate. True if the TX Queue is closed */
	bool admin_gate_closed;		/* Future gate. True if the TX Queue will be closed */

	/* CBS parameters */
	bool cbs_enable;                /* indicates if CBS is enabled */
	s32 idleslope;                  /* idleSlope in kbps */
	s32 sendslope;                  /* sendSlope in kbps */
	s32 hicredit;                   /* hiCredit in bytes */
	s32 locredit;                   /* loCredit in bytes */

	/* everything past this point are written often */
	u16 next_to_clean;
	u16 next_to_use;
	u16 next_to_alloc;

	union {
		/* TX */
		struct {
			struct igc_tx_queue_stats tx_stats;
			struct u64_stats_sync tx_syncp;
			struct u64_stats_sync tx_syncp2;
		};
		/* RX */
		struct {
			struct igc_rx_queue_stats rx_stats;
			struct igc_rx_packet_stats pkt_stats;
			struct u64_stats_sync rx_syncp;
			struct sk_buff *skb;
		};
	};

	struct xdp_rxq_info xdp_rxq;
	struct xsk_buff_pool *xsk_pool;
} ____cacheline_internodealigned_in_smp;

/* Board specific private data structure */
struct igc_adapter {
	struct net_device *netdev;

	struct ethtool_keee eee;
	u16 eee_advert;

	unsigned long state;
	unsigned int flags;
	unsigned int num_q_vectors;

	struct msix_entry *msix_entries;

	/* TX */
	u16 tx_work_limit;
	u32 tx_timeout_count;
	int num_tx_queues;
	struct igc_ring *tx_ring[IGC_MAX_TX_QUEUES];

	/* RX */
	int num_rx_queues;
	struct igc_ring *rx_ring[IGC_MAX_RX_QUEUES];

	struct timer_list watchdog_timer;
	struct timer_list dma_err_timer;
	struct timer_list phy_info_timer;
	struct hrtimer hrtimer;

	u32 wol;
	u32 en_mng_pt;
	u16 link_speed;
	u16 link_duplex;

	u8 port_num;

	u8 __iomem *io_addr;
	/* Interrupt Throttle Rate */
	u32 rx_itr_setting;
	u32 tx_itr_setting;

	struct work_struct reset_task;
	struct work_struct watchdog_task;
	struct work_struct dma_err_task;
	bool fc_autoneg;

	u8 tx_timeout_factor;

	int msg_enable;
	u32 max_frame_size;
	u32 min_frame_size;

	int tc_setup_type;
	ktime_t base_time;
	ktime_t cycle_time;
	bool taprio_offload_enable;
	u32 qbv_config_change_errors;
	bool qbv_transition;
	unsigned int qbv_count;
	/* Access to oper_gate_closed, admin_gate_closed and qbv_transition
	 * are protected by the qbv_tx_lock.
	 */
	spinlock_t qbv_tx_lock;

	/* OS defined structs */
	struct pci_dev *pdev;
	/* lock for statistics */
	spinlock_t stats64_lock;
	struct rtnl_link_stats64 stats64;

	/* structs defined in igc_hw.h */
	struct igc_hw hw;
	struct igc_hw_stats stats;

	struct igc_q_vector *q_vector[MAX_Q_VECTORS];
	u32 eims_enable_mask;
	u32 eims_other;

	u16 tx_ring_count;
	u16 rx_ring_count;

	u32 tx_hwtstamp_timeouts;
	u32 tx_hwtstamp_skipped;
	u32 rx_hwtstamp_cleared;

	u32 rss_queues;
	u32 rss_indir_tbl_init;

	/* Any access to elements in nfc_rule_list is protected by the
	 * nfc_rule_lock.
	 */
	struct mutex nfc_rule_lock;
	struct list_head nfc_rule_list;
	unsigned int nfc_rule_count;

	u8 rss_indir_tbl[IGC_RETA_SIZE];

	unsigned long link_check_timeout;
	struct igc_info ei;

	u32 test_icr;

	struct ptp_clock *ptp_clock;
	struct ptp_clock_info ptp_caps;
	/* Access to ptp_tx_skb and ptp_tx_start are protected by the
	 * ptp_tx_lock.
	 */
	spinlock_t ptp_tx_lock;
	struct igc_tx_timestamp_request tx_tstamp[IGC_MAX_TX_TSTAMP_REGS];
	struct hwtstamp_config tstamp_config;
	unsigned int ptp_flags;
	/* System time value lock */
	spinlock_t tmreg_lock;
	/* Free-running timer lock */
	spinlock_t free_timer_lock;
	struct cyclecounter cc;
	struct timecounter tc;
	struct timespec64 prev_ptp_time; /* Pre-reset PTP clock */
	ktime_t ptp_reset_start; /* Reset time in clock mono */
	struct system_time_snapshot snapshot;

	char fw_version[32];

	struct bpf_prog *xdp_prog;

	bool pps_sys_wrap_on;

	struct ptp_pin_desc sdp_config[IGC_N_SDP];
	struct {
		struct timespec64 start;
		struct timespec64 period;
	} perout[IGC_N_PEROUT];

	/* LEDs */
	struct mutex led_mutex;
	struct igc_led_classdev *leds;
};

void igc_up(struct igc_adapter *adapter);
void igc_down(struct igc_adapter *adapter);
int igc_open(struct net_device *netdev);
int igc_close(struct net_device *netdev);
int igc_setup_tx_resources(struct igc_ring *ring);
int igc_setup_rx_resources(struct igc_ring *ring);
void igc_free_tx_resources(struct igc_ring *ring);
void igc_free_rx_resources(struct igc_ring *ring);
unsigned int igc_get_max_rss_queues(struct igc_adapter *adapter);
void igc_set_flag_queue_pairs(struct igc_adapter *adapter,
			      const u32 max_rss_queues);
int igc_reinit_queues(struct igc_adapter *adapter);
void igc_write_rss_indir_tbl(struct igc_adapter *adapter);
bool igc_has_link(struct igc_adapter *adapter);
void igc_reset(struct igc_adapter *adapter);
void igc_update_stats(struct igc_adapter *adapter);
void igc_disable_rx_ring(struct igc_ring *ring);
void igc_enable_rx_ring(struct igc_ring *ring);
void igc_disable_tx_ring(struct igc_ring *ring);
void igc_enable_tx_ring(struct igc_ring *ring);
int igc_xsk_wakeup(struct net_device *dev, u32 queue_id, u32 flags);

/* AF_XDP TX metadata operations */
extern const struct xsk_tx_metadata_ops igc_xsk_tx_metadata_ops;

/* igc_dump declarations */
void igc_rings_dump(struct igc_adapter *adapter);
void igc_regs_dump(struct igc_adapter *adapter);

extern char igc_driver_name[];

#define IGC_REGS_LEN			740

/* flags controlling PTP/1588 function */
#define IGC_PTP_ENABLED		BIT(0)

/* Flags definitions */
#define IGC_FLAG_HAS_MSI		BIT(0)
#define IGC_FLAG_QUEUE_PAIRS		BIT(3)
#define IGC_FLAG_DMAC			BIT(4)
#define IGC_FLAG_PTP			BIT(8)
#define IGC_FLAG_WOL_SUPPORTED		BIT(8)
#define IGC_FLAG_NEED_LINK_UPDATE	BIT(9)
#define IGC_FLAG_HAS_MSIX		BIT(13)
#define IGC_FLAG_EEE			BIT(14)
#define IGC_FLAG_VLAN_PROMISC		BIT(15)
#define IGC_FLAG_RX_LEGACY		BIT(16)
#define IGC_FLAG_TSN_QBV_ENABLED	BIT(17)
#define IGC_FLAG_TSN_QAV_ENABLED	BIT(18)

#define IGC_FLAG_TSN_ANY_ENABLED \
	(IGC_FLAG_TSN_QBV_ENABLED | IGC_FLAG_TSN_QAV_ENABLED)

#define IGC_FLAG_RSS_FIELD_IPV4_UDP	BIT(6)
#define IGC_FLAG_RSS_FIELD_IPV6_UDP	BIT(7)

#define IGC_MRQC_ENABLE_RSS_MQ		0x00000002
#define IGC_MRQC_RSS_FIELD_IPV4_UDP	0x00400000
#define IGC_MRQC_RSS_FIELD_IPV6_UDP	0x00800000

/* RX-desc Write-Back format RSS Type's */
enum igc_rss_type_num {
	IGC_RSS_TYPE_NO_HASH		= 0,
	IGC_RSS_TYPE_HASH_TCP_IPV4	= 1,
	IGC_RSS_TYPE_HASH_IPV4		= 2,
	IGC_RSS_TYPE_HASH_TCP_IPV6	= 3,
	IGC_RSS_TYPE_HASH_IPV6_EX	= 4,
	IGC_RSS_TYPE_HASH_IPV6		= 5,
	IGC_RSS_TYPE_HASH_TCP_IPV6_EX	= 6,
	IGC_RSS_TYPE_HASH_UDP_IPV4	= 7,
	IGC_RSS_TYPE_HASH_UDP_IPV6	= 8,
	IGC_RSS_TYPE_HASH_UDP_IPV6_EX	= 9,
	IGC_RSS_TYPE_MAX		= 10,
};
#define IGC_RSS_TYPE_MAX_TABLE		16
#define IGC_RSS_TYPE_MASK		GENMASK(3,0) /* 4-bits (3:0) = mask 0x0F */

/* igc_rss_type - Rx descriptor RSS type field */
static inline u32 igc_rss_type(const union igc_adv_rx_desc *rx_desc)
{
	/* RSS Type 4-bits (3:0) number: 0-9 (above 9 is reserved)
	 * Accessing the same bits via u16 (wb.lower.lo_dword.hs_rss.pkt_info)
	 * is slightly slower than via u32 (wb.lower.lo_dword.data)
	 */
	return le32_get_bits(rx_desc->wb.lower.lo_dword.data, IGC_RSS_TYPE_MASK);
}

/* Interrupt defines */
#define IGC_START_ITR			648 /* ~6000 ints/sec */
#define IGC_4K_ITR			980
#define IGC_20K_ITR			196
#define IGC_70K_ITR			56

#define IGC_DEFAULT_ITR		3 /* dynamic */
#define IGC_MAX_ITR_USECS	10000
#define IGC_MIN_ITR_USECS	10
#define NON_Q_VECTORS		1
#define MAX_MSIX_ENTRIES	10

/* TX/RX descriptor defines */
#define IGC_DEFAULT_TXD		256
#define IGC_DEFAULT_TX_WORK	128
#define IGC_MIN_TXD		64
#define IGC_MAX_TXD		4096

#define IGC_DEFAULT_RXD		256
#define IGC_MIN_RXD		64
#define IGC_MAX_RXD		4096

/* Supported Rx Buffer Sizes */
#define IGC_RXBUFFER_256		256
#define IGC_RXBUFFER_2048		2048
#define IGC_RXBUFFER_3072		3072

#define AUTO_ALL_MODES		0
#define IGC_RX_HDR_LEN			IGC_RXBUFFER_256

/* Transmit and receive latency (for PTP timestamps) */
#define IGC_I225_TX_LATENCY_10		240
#define IGC_I225_TX_LATENCY_100		58
#define IGC_I225_TX_LATENCY_1000	80
#define IGC_I225_TX_LATENCY_2500	1325
#define IGC_I225_RX_LATENCY_10		6450
#define IGC_I225_RX_LATENCY_100		185
#define IGC_I225_RX_LATENCY_1000	300
#define IGC_I225_RX_LATENCY_2500	1485

/* RX and TX descriptor control thresholds.
 * PTHRESH - MAC will consider prefetch if it has fewer than this number of
 *           descriptors available in its onboard memory.
 *           Setting this to 0 disables RX descriptor prefetch.
 * HTHRESH - MAC will only prefetch if there are at least this many descriptors
 *           available in host memory.
 *           If PTHRESH is 0, this should also be 0.
 * WTHRESH - RX descriptor writeback threshold - MAC will delay writing back
 *           descriptors until either it has this many to write back, or the
 *           ITR timer expires.
 */
#define IGC_RX_PTHRESH			8
#define IGC_RX_HTHRESH			8
#define IGC_TX_PTHRESH			8
#define IGC_TX_HTHRESH			1
#define IGC_RX_WTHRESH			4
#define IGC_TX_WTHRESH			16

#define IGC_RX_DMA_ATTR \
	(DMA_ATTR_SKIP_CPU_SYNC | DMA_ATTR_WEAK_ORDERING)

#define IGC_TS_HDR_LEN			16

#define IGC_SKB_PAD			(NET_SKB_PAD + NET_IP_ALIGN)

#if (PAGE_SIZE < 8192)
#define IGC_MAX_FRAME_BUILD_SKB \
	(SKB_WITH_OVERHEAD(IGC_RXBUFFER_2048) - IGC_SKB_PAD - IGC_TS_HDR_LEN)
#else
#define IGC_MAX_FRAME_BUILD_SKB (IGC_RXBUFFER_2048 - IGC_TS_HDR_LEN)
#endif

/* How many Rx Buffers do we bundle into one write to the hardware ? */
#define IGC_RX_BUFFER_WRITE	16 /* Must be power of 2 */

/* VLAN info */
#define IGC_TX_FLAGS_VLAN_MASK	0xffff0000
#define IGC_TX_FLAGS_VLAN_SHIFT	16

/* igc_test_staterr - tests bits within Rx descriptor status and error fields */
static inline __le32 igc_test_staterr(union igc_adv_rx_desc *rx_desc,
				      const u32 stat_err_bits)
{
	return rx_desc->wb.upper.status_error & cpu_to_le32(stat_err_bits);
}

enum igc_state_t {
	__IGC_TESTING,
	__IGC_RESETTING,
	__IGC_DOWN,
};

enum igc_tx_flags {
	/* cmd_type flags */
	IGC_TX_FLAGS_VLAN	= 0x01,
	IGC_TX_FLAGS_TSO	= 0x02,
	IGC_TX_FLAGS_TSTAMP	= 0x04,

	/* olinfo flags */
	IGC_TX_FLAGS_IPV4	= 0x10,
	IGC_TX_FLAGS_CSUM	= 0x20,

	IGC_TX_FLAGS_TSTAMP_1	= 0x100,
	IGC_TX_FLAGS_TSTAMP_2	= 0x200,
	IGC_TX_FLAGS_TSTAMP_3	= 0x400,

	IGC_TX_FLAGS_TSTAMP_TIMER_1 = 0x800,
};

enum igc_boards {
	board_base,
};

/* The largest size we can write to the descriptor is 65535.  In order to
 * maintain a power of two alignment we have to limit ourselves to 32K.
 */
#define IGC_MAX_TXD_PWR		15
#define IGC_MAX_DATA_PER_TXD	BIT(IGC_MAX_TXD_PWR)

/* Tx Descriptors needed, worst case */
#define TXD_USE_COUNT(S)	DIV_ROUND_UP((S), IGC_MAX_DATA_PER_TXD)
#define DESC_NEEDED	(MAX_SKB_FRAGS + 4)

struct igc_rx_buffer {
	union {
		struct {
			dma_addr_t dma;
			struct page *page;
#if (BITS_PER_LONG > 32) || (PAGE_SIZE >= 65536)
			__u32 page_offset;
#else
			__u16 page_offset;
#endif
			__u16 pagecnt_bias;
		};
		struct xdp_buff *xdp;
	};
};

/* context wrapper around xdp_buff to provide access to descriptor metadata */
struct igc_xdp_buff {
	struct xdp_buff xdp;
	union igc_adv_rx_desc *rx_desc;
	struct igc_inline_rx_tstamps *rx_ts; /* data indication bit IGC_RXDADV_STAT_TSIP */
<<<<<<< HEAD
=======
};

struct igc_metadata_request {
	struct igc_tx_buffer *tx_buffer;
	struct xsk_tx_metadata *meta;
	struct igc_ring *tx_ring;
	u32 cmd_type;
>>>>>>> 0c383648
};

struct igc_q_vector {
	struct igc_adapter *adapter;    /* backlink */
	void __iomem *itr_register;
	u32 eims_value;                 /* EIMS mask value */

	u16 itr_val;
	u8 set_itr;

	struct igc_ring_container rx, tx;

	struct napi_struct napi;

	struct rcu_head rcu;    /* to avoid race with update stats on free */
	char name[IFNAMSIZ + 9];

	/* for dynamic allocation of rings associated with this q_vector */
	struct igc_ring ring[] ____cacheline_internodealigned_in_smp;
};

enum igc_filter_match_flags {
	IGC_FILTER_FLAG_ETHER_TYPE =	BIT(0),
	IGC_FILTER_FLAG_VLAN_TCI   =	BIT(1),
	IGC_FILTER_FLAG_SRC_MAC_ADDR =	BIT(2),
	IGC_FILTER_FLAG_DST_MAC_ADDR =	BIT(3),
	IGC_FILTER_FLAG_USER_DATA =	BIT(4),
	IGC_FILTER_FLAG_VLAN_ETYPE =	BIT(5),
};

struct igc_nfc_filter {
	u8 match_flags;
	u16 etype;
	u16 vlan_etype;
	u16 vlan_tci;
	u16 vlan_tci_mask;
	u8 src_addr[ETH_ALEN];
	u8 dst_addr[ETH_ALEN];
	u8 user_data[8];
	u8 user_mask[8];
	u8 flex_index;
	u8 rx_queue;
	u8 prio;
	u8 immediate_irq;
	u8 drop;
};

struct igc_nfc_rule {
	struct list_head list;
	struct igc_nfc_filter filter;
	u32 location;
	u16 action;
	bool flex;
};

/* IGC supports a total of 32 NFC rules: 16 MAC address based, 8 VLAN priority
 * based, 8 ethertype based and 32 Flex filter based rules.
 */
#define IGC_MAX_RXNFC_RULES		64

struct igc_flex_filter {
	u8 index;
	u8 data[128];
	u8 mask[16];
	u8 length;
	u8 rx_queue;
	u8 prio;
	u8 immediate_irq;
	u8 drop;
};

/* igc_desc_unused - calculate if we have unused descriptors */
static inline u16 igc_desc_unused(const struct igc_ring *ring)
{
	u16 ntc = ring->next_to_clean;
	u16 ntu = ring->next_to_use;

	return ((ntc > ntu) ? 0 : ring->count) + ntc - ntu - 1;
}

static inline s32 igc_get_phy_info(struct igc_hw *hw)
{
	if (hw->phy.ops.get_phy_info)
		return hw->phy.ops.get_phy_info(hw);

	return 0;
}

static inline s32 igc_reset_phy(struct igc_hw *hw)
{
	if (hw->phy.ops.reset)
		return hw->phy.ops.reset(hw);

	return 0;
}

static inline struct netdev_queue *txring_txq(const struct igc_ring *tx_ring)
{
	return netdev_get_tx_queue(tx_ring->netdev, tx_ring->queue_index);
}

enum igc_ring_flags_t {
	IGC_RING_FLAG_RX_3K_BUFFER,
	IGC_RING_FLAG_RX_BUILD_SKB_ENABLED,
	IGC_RING_FLAG_RX_SCTP_CSUM,
	IGC_RING_FLAG_RX_LB_VLAN_BSWAP,
	IGC_RING_FLAG_TX_CTX_IDX,
	IGC_RING_FLAG_TX_DETECT_HANG,
	IGC_RING_FLAG_AF_XDP_ZC,
	IGC_RING_FLAG_TX_HWTSTAMP,
};

#define ring_uses_large_buffer(ring) \
	test_bit(IGC_RING_FLAG_RX_3K_BUFFER, &(ring)->flags)
#define set_ring_uses_large_buffer(ring) \
	set_bit(IGC_RING_FLAG_RX_3K_BUFFER, &(ring)->flags)
#define clear_ring_uses_large_buffer(ring) \
	clear_bit(IGC_RING_FLAG_RX_3K_BUFFER, &(ring)->flags)

#define ring_uses_build_skb(ring) \
	test_bit(IGC_RING_FLAG_RX_BUILD_SKB_ENABLED, &(ring)->flags)

static inline unsigned int igc_rx_bufsz(struct igc_ring *ring)
{
#if (PAGE_SIZE < 8192)
	if (ring_uses_large_buffer(ring))
		return IGC_RXBUFFER_3072;

	if (ring_uses_build_skb(ring))
		return IGC_MAX_FRAME_BUILD_SKB + IGC_TS_HDR_LEN;
#endif
	return IGC_RXBUFFER_2048;
}

static inline unsigned int igc_rx_pg_order(struct igc_ring *ring)
{
#if (PAGE_SIZE < 8192)
	if (ring_uses_large_buffer(ring))
		return 1;
#endif
	return 0;
}

static inline s32 igc_read_phy_reg(struct igc_hw *hw, u32 offset, u16 *data)
{
	if (hw->phy.ops.read_reg)
		return hw->phy.ops.read_reg(hw, offset, data);

	return -EOPNOTSUPP;
}

void igc_reinit_locked(struct igc_adapter *);
struct igc_nfc_rule *igc_get_nfc_rule(struct igc_adapter *adapter,
				      u32 location);
int igc_add_nfc_rule(struct igc_adapter *adapter, struct igc_nfc_rule *rule);
void igc_del_nfc_rule(struct igc_adapter *adapter, struct igc_nfc_rule *rule);

void igc_ptp_init(struct igc_adapter *adapter);
void igc_ptp_reset(struct igc_adapter *adapter);
void igc_ptp_suspend(struct igc_adapter *adapter);
void igc_ptp_stop(struct igc_adapter *adapter);
ktime_t igc_ptp_rx_pktstamp(struct igc_adapter *adapter, __le32 *buf);
int igc_ptp_set_ts_config(struct net_device *netdev, struct ifreq *ifr);
int igc_ptp_get_ts_config(struct net_device *netdev, struct ifreq *ifr);
void igc_ptp_tx_hang(struct igc_adapter *adapter);
void igc_ptp_read(struct igc_adapter *adapter, struct timespec64 *ts);
void igc_ptp_tx_tstamp_event(struct igc_adapter *adapter);

int igc_led_setup(struct igc_adapter *adapter);
void igc_led_free(struct igc_adapter *adapter);

#define igc_rx_pg_size(_ring) (PAGE_SIZE << igc_rx_pg_order(_ring))

#define IGC_TXD_DCMD	(IGC_ADVTXD_DCMD_EOP | IGC_ADVTXD_DCMD_RS)

#define IGC_RX_DESC(R, i)       \
	(&(((union igc_adv_rx_desc *)((R)->desc))[i]))
#define IGC_TX_DESC(R, i)       \
	(&(((union igc_adv_tx_desc *)((R)->desc))[i]))
#define IGC_TX_CTXTDESC(R, i)   \
	(&(((struct igc_adv_tx_context_desc *)((R)->desc))[i]))

#endif /* _IGC_H_ */<|MERGE_RESOLUTION|>--- conflicted
+++ resolved
@@ -72,10 +72,6 @@
 	u64 other_packets;
 };
 
-<<<<<<< HEAD
-struct igc_tx_timestamp_request {
-	struct sk_buff *skb;   /* reference to the packet being timestamped */
-=======
 enum igc_tx_buffer_type {
 	IGC_TX_BUFFER_TYPE_SKB,
 	IGC_TX_BUFFER_TYPE_XDP,
@@ -109,17 +105,13 @@
 		struct igc_tx_buffer *xsk_tx_buffer;
 	};
 	enum igc_tx_buffer_type buffer_type;
->>>>>>> 0c383648
 	unsigned long start;   /* when the tstamp request started (jiffies) */
 	u32 mask;              /* _TSYNCTXCTL_TXTT_{X} bit for this request */
 	u32 regl;              /* which TXSTMPL_{X} register should be used */
 	u32 regh;              /* which TXSTMPH_{X} register should be used */
 	u32 flags;             /* flags that should be added to the tx_buffer */
-<<<<<<< HEAD
-=======
 	u8 xsk_queue_index;    /* Tx queue which requesting timestamp */
 	struct xsk_tx_metadata_compl xsk_meta;	/* ref to xsk Tx metadata */
->>>>>>> 0c383648
 };
 
 struct igc_inline_rx_tstamps {
@@ -573,8 +565,6 @@
 	struct xdp_buff xdp;
 	union igc_adv_rx_desc *rx_desc;
 	struct igc_inline_rx_tstamps *rx_ts; /* data indication bit IGC_RXDADV_STAT_TSIP */
-<<<<<<< HEAD
-=======
 };
 
 struct igc_metadata_request {
@@ -582,7 +572,6 @@
 	struct xsk_tx_metadata *meta;
 	struct igc_ring *tx_ring;
 	u32 cmd_type;
->>>>>>> 0c383648
 };
 
 struct igc_q_vector {
