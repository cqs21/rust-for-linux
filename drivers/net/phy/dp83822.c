// SPDX-License-Identifier: GPL-2.0
/* Driver for the Texas Instruments DP83822, DP83825 and DP83826 PHYs.
 *
 * Copyright (C) 2017 Texas Instruments Inc.
 */

#include <linux/ethtool.h>
#include <linux/etherdevice.h>
#include <linux/kernel.h>
#include <linux/mii.h>
#include <linux/module.h>
#include <linux/of.h>
#include <linux/phy.h>
#include <linux/netdevice.h>
#include <linux/bitfield.h>

#define DP83822_PHY_ID	        0x2000a240
#define DP83825S_PHY_ID		0x2000a140
#define DP83825I_PHY_ID		0x2000a150
#define DP83825CM_PHY_ID	0x2000a160
#define DP83825CS_PHY_ID	0x2000a170
#define DP83826C_PHY_ID		0x2000a130
#define DP83826NC_PHY_ID	0x2000a110

#define DP83822_DEVADDR		0x1f

#define MII_DP83822_CTRL_2	0x0a
#define MII_DP83822_PHYSTS	0x10
#define MII_DP83822_PHYSCR	0x11
#define MII_DP83822_MISR1	0x12
#define MII_DP83822_MISR2	0x13
#define MII_DP83822_FCSCR	0x14
#define MII_DP83822_RCSR	0x17
#define MII_DP83822_RESET_CTRL	0x1f
#define MII_DP83822_GENCFG	0x465
#define MII_DP83822_SOR1	0x467

/* DP83826 specific registers */
#define MII_DP83826_VOD_CFG1	0x30b
#define MII_DP83826_VOD_CFG2	0x30c

/* GENCFG */
#define DP83822_SIG_DET_LOW	BIT(0)

/* Control Register 2 bits */
#define DP83822_FX_ENABLE	BIT(14)

#define DP83822_HW_RESET	BIT(15)
#define DP83822_SW_RESET	BIT(14)

/* PHY STS bits */
#define DP83822_PHYSTS_DUPLEX			BIT(2)
#define DP83822_PHYSTS_10			BIT(1)
#define DP83822_PHYSTS_LINK			BIT(0)

/* PHYSCR Register Fields */
#define DP83822_PHYSCR_INT_OE		BIT(0) /* Interrupt Output Enable */
#define DP83822_PHYSCR_INTEN		BIT(1) /* Interrupt Enable */

/* MISR1 bits */
#define DP83822_RX_ERR_HF_INT_EN	BIT(0)
#define DP83822_FALSE_CARRIER_HF_INT_EN	BIT(1)
#define DP83822_ANEG_COMPLETE_INT_EN	BIT(2)
#define DP83822_DUP_MODE_CHANGE_INT_EN	BIT(3)
#define DP83822_SPEED_CHANGED_INT_EN	BIT(4)
#define DP83822_LINK_STAT_INT_EN	BIT(5)
#define DP83822_ENERGY_DET_INT_EN	BIT(6)
#define DP83822_LINK_QUAL_INT_EN	BIT(7)

/* MISR2 bits */
#define DP83822_JABBER_DET_INT_EN	BIT(0)
#define DP83822_WOL_PKT_INT_EN		BIT(1)
#define DP83822_SLEEP_MODE_INT_EN	BIT(2)
#define DP83822_MDI_XOVER_INT_EN	BIT(3)
#define DP83822_LB_FIFO_INT_EN		BIT(4)
#define DP83822_PAGE_RX_INT_EN		BIT(5)
#define DP83822_ANEG_ERR_INT_EN		BIT(6)
#define DP83822_EEE_ERROR_CHANGE_INT_EN	BIT(7)

/* INT_STAT1 bits */
#define DP83822_WOL_INT_EN	BIT(4)
#define DP83822_WOL_INT_STAT	BIT(12)

#define MII_DP83822_RXSOP1	0x04a5
#define	MII_DP83822_RXSOP2	0x04a6
#define	MII_DP83822_RXSOP3	0x04a7

/* WoL Registers */
#define	MII_DP83822_WOL_CFG	0x04a0
#define	MII_DP83822_WOL_STAT	0x04a1
#define	MII_DP83822_WOL_DA1	0x04a2
#define	MII_DP83822_WOL_DA2	0x04a3
#define	MII_DP83822_WOL_DA3	0x04a4

/* WoL bits */
#define DP83822_WOL_MAGIC_EN	BIT(0)
#define DP83822_WOL_SECURE_ON	BIT(5)
#define DP83822_WOL_EN		BIT(7)
#define DP83822_WOL_INDICATION_SEL BIT(8)
#define DP83822_WOL_CLR_INDICATION BIT(11)

/* RCSR bits */
#define DP83822_RMII_MODE_EN	BIT(5)
#define DP83822_RMII_MODE_SEL	BIT(7)
#define DP83822_RGMII_MODE_EN	BIT(9)
#define DP83822_RX_CLK_SHIFT	BIT(12)
#define DP83822_TX_CLK_SHIFT	BIT(11)

/* SOR1 mode */
#define DP83822_STRAP_MODE1	0
#define DP83822_STRAP_MODE2	BIT(0)
#define DP83822_STRAP_MODE3	BIT(1)
#define DP83822_STRAP_MODE4	GENMASK(1, 0)

#define DP83822_COL_STRAP_MASK	GENMASK(11, 10)
#define DP83822_COL_SHIFT	10
#define DP83822_RX_ER_STR_MASK	GENMASK(9, 8)
#define DP83822_RX_ER_SHIFT	8

/* DP83826: VOD_CFG1 & VOD_CFG2 */
#define DP83826_VOD_CFG1_MINUS_MDIX_MASK	GENMASK(13, 12)
#define DP83826_VOD_CFG1_MINUS_MDI_MASK		GENMASK(11, 6)
#define DP83826_VOD_CFG2_MINUS_MDIX_MASK	GENMASK(15, 12)
#define DP83826_VOD_CFG2_PLUS_MDIX_MASK		GENMASK(11, 6)
#define DP83826_VOD_CFG2_PLUS_MDI_MASK		GENMASK(5, 0)
#define DP83826_CFG_DAC_MINUS_MDIX_5_TO_4	GENMASK(5, 4)
#define DP83826_CFG_DAC_MINUS_MDIX_3_TO_0	GENMASK(3, 0)
#define DP83826_CFG_DAC_PERCENT_PER_STEP	625
#define DP83826_CFG_DAC_PERCENT_DEFAULT		10000
#define DP83826_CFG_DAC_MINUS_DEFAULT		0x30
#define DP83826_CFG_DAC_PLUS_DEFAULT		0x10

#define MII_DP83822_FIBER_ADVERTISE    (ADVERTISED_TP | ADVERTISED_MII | \
					ADVERTISED_FIBRE | \
					ADVERTISED_Pause | ADVERTISED_Asym_Pause)

struct dp83822_private {
	bool fx_signal_det_low;
	int fx_enabled;
	u16 fx_sd_enable;
	u8 cfg_dac_minus;
	u8 cfg_dac_plus;
<<<<<<< HEAD
=======
	struct ethtool_wolinfo wol;
>>>>>>> 0c383648
};

static int dp83822_config_wol(struct phy_device *phydev,
			      struct ethtool_wolinfo *wol)
{
	struct net_device *ndev = phydev->attached_dev;
	u16 value;
	const u8 *mac;

	if (wol->wolopts & (WAKE_MAGIC | WAKE_MAGICSECURE)) {
		mac = (const u8 *)ndev->dev_addr;

		if (!is_valid_ether_addr(mac))
			return -EINVAL;

		/* MAC addresses start with byte 5, but stored in mac[0].
		 * 822 PHYs store bytes 4|5, 2|3, 0|1
		 */
		phy_write_mmd(phydev, DP83822_DEVADDR, MII_DP83822_WOL_DA1,
			      (mac[1] << 8) | mac[0]);
		phy_write_mmd(phydev, DP83822_DEVADDR, MII_DP83822_WOL_DA2,
			      (mac[3] << 8) | mac[2]);
		phy_write_mmd(phydev, DP83822_DEVADDR, MII_DP83822_WOL_DA3,
			      (mac[5] << 8) | mac[4]);

		value = phy_read_mmd(phydev, DP83822_DEVADDR,
				     MII_DP83822_WOL_CFG);
		if (wol->wolopts & WAKE_MAGIC)
			value |= DP83822_WOL_MAGIC_EN;
		else
			value &= ~DP83822_WOL_MAGIC_EN;

		if (wol->wolopts & WAKE_MAGICSECURE) {
			phy_write_mmd(phydev, DP83822_DEVADDR,
				      MII_DP83822_RXSOP1,
				      (wol->sopass[1] << 8) | wol->sopass[0]);
			phy_write_mmd(phydev, DP83822_DEVADDR,
				      MII_DP83822_RXSOP2,
				      (wol->sopass[3] << 8) | wol->sopass[2]);
			phy_write_mmd(phydev, DP83822_DEVADDR,
				      MII_DP83822_RXSOP3,
				      (wol->sopass[5] << 8) | wol->sopass[4]);
			value |= DP83822_WOL_SECURE_ON;
		} else {
			value &= ~DP83822_WOL_SECURE_ON;
		}

		/* Clear any pending WoL interrupt */
		phy_read(phydev, MII_DP83822_MISR2);

		value |= DP83822_WOL_EN | DP83822_WOL_INDICATION_SEL |
			 DP83822_WOL_CLR_INDICATION;

		return phy_write_mmd(phydev, DP83822_DEVADDR,
				     MII_DP83822_WOL_CFG, value);
	} else {
		return phy_clear_bits_mmd(phydev, DP83822_DEVADDR,
					  MII_DP83822_WOL_CFG,
					  DP83822_WOL_EN |
					  DP83822_WOL_MAGIC_EN |
					  DP83822_WOL_SECURE_ON);
	}
}

static int dp83822_set_wol(struct phy_device *phydev,
			   struct ethtool_wolinfo *wol)
{
	struct dp83822_private *dp83822 = phydev->priv;
	int ret;

	ret = dp83822_config_wol(phydev, wol);
	if (!ret)
		memcpy(&dp83822->wol, wol, sizeof(*wol));
	return ret;
}

static void dp83822_get_wol(struct phy_device *phydev,
			    struct ethtool_wolinfo *wol)
{
	int value;
	u16 sopass_val;

	wol->supported = (WAKE_MAGIC | WAKE_MAGICSECURE);
	wol->wolopts = 0;

	value = phy_read_mmd(phydev, DP83822_DEVADDR, MII_DP83822_WOL_CFG);

	if (value & DP83822_WOL_MAGIC_EN)
		wol->wolopts |= WAKE_MAGIC;

	if (value & DP83822_WOL_SECURE_ON) {
		sopass_val = phy_read_mmd(phydev, DP83822_DEVADDR,
					  MII_DP83822_RXSOP1);
		wol->sopass[0] = (sopass_val & 0xff);
		wol->sopass[1] = (sopass_val >> 8);

		sopass_val = phy_read_mmd(phydev, DP83822_DEVADDR,
					  MII_DP83822_RXSOP2);
		wol->sopass[2] = (sopass_val & 0xff);
		wol->sopass[3] = (sopass_val >> 8);

		sopass_val = phy_read_mmd(phydev, DP83822_DEVADDR,
					  MII_DP83822_RXSOP3);
		wol->sopass[4] = (sopass_val & 0xff);
		wol->sopass[5] = (sopass_val >> 8);

		wol->wolopts |= WAKE_MAGICSECURE;
	}

	/* WoL is not enabled so set wolopts to 0 */
	if (!(value & DP83822_WOL_EN))
		wol->wolopts = 0;
}

static int dp83822_config_intr(struct phy_device *phydev)
{
	struct dp83822_private *dp83822 = phydev->priv;
	int misr_status;
	int physcr_status;
	int err;

	if (phydev->interrupts == PHY_INTERRUPT_ENABLED) {
		misr_status = phy_read(phydev, MII_DP83822_MISR1);
		if (misr_status < 0)
			return misr_status;

		misr_status |= (DP83822_LINK_STAT_INT_EN |
				DP83822_ENERGY_DET_INT_EN |
				DP83822_LINK_QUAL_INT_EN);

		/* Private data pointer is NULL on DP83825 */
		if (!dp83822 || !dp83822->fx_enabled)
			misr_status |= DP83822_ANEG_COMPLETE_INT_EN |
				       DP83822_DUP_MODE_CHANGE_INT_EN |
				       DP83822_SPEED_CHANGED_INT_EN;


		err = phy_write(phydev, MII_DP83822_MISR1, misr_status);
		if (err < 0)
			return err;

		misr_status = phy_read(phydev, MII_DP83822_MISR2);
		if (misr_status < 0)
			return misr_status;

		misr_status |= (DP83822_JABBER_DET_INT_EN |
				DP83822_SLEEP_MODE_INT_EN |
				DP83822_LB_FIFO_INT_EN |
				DP83822_PAGE_RX_INT_EN |
				DP83822_EEE_ERROR_CHANGE_INT_EN);

		/* Private data pointer is NULL on DP83825 */
		if (!dp83822 || !dp83822->fx_enabled)
			misr_status |= DP83822_ANEG_ERR_INT_EN |
				       DP83822_WOL_PKT_INT_EN;

		err = phy_write(phydev, MII_DP83822_MISR2, misr_status);
		if (err < 0)
			return err;

		physcr_status = phy_read(phydev, MII_DP83822_PHYSCR);
		if (physcr_status < 0)
			return physcr_status;

		physcr_status |= DP83822_PHYSCR_INT_OE | DP83822_PHYSCR_INTEN;

	} else {
		err = phy_write(phydev, MII_DP83822_MISR1, 0);
		if (err < 0)
			return err;

		err = phy_write(phydev, MII_DP83822_MISR2, 0);
		if (err < 0)
			return err;

		physcr_status = phy_read(phydev, MII_DP83822_PHYSCR);
		if (physcr_status < 0)
			return physcr_status;

		physcr_status &= ~DP83822_PHYSCR_INTEN;
	}

	return phy_write(phydev, MII_DP83822_PHYSCR, physcr_status);
}

static irqreturn_t dp83822_handle_interrupt(struct phy_device *phydev)
{
	bool trigger_machine = false;
	int irq_status;

	/* The MISR1 and MISR2 registers are holding the interrupt status in
	 * the upper half (15:8), while the lower half (7:0) is used for
	 * controlling the interrupt enable state of those individual interrupt
	 * sources. To determine the possible interrupt sources, just read the
	 * MISR* register and use it directly to know which interrupts have
	 * been enabled previously or not.
	 */
	irq_status = phy_read(phydev, MII_DP83822_MISR1);
	if (irq_status < 0) {
		phy_error(phydev);
		return IRQ_NONE;
	}
	if (irq_status & ((irq_status & GENMASK(7, 0)) << 8))
		trigger_machine = true;

	irq_status = phy_read(phydev, MII_DP83822_MISR2);
	if (irq_status < 0) {
		phy_error(phydev);
		return IRQ_NONE;
	}
	if (irq_status & ((irq_status & GENMASK(7, 0)) << 8))
		trigger_machine = true;

	if (!trigger_machine)
		return IRQ_NONE;

	phy_trigger_machine(phydev);

	return IRQ_HANDLED;
}

static int dp83822_read_status(struct phy_device *phydev)
{
	struct dp83822_private *dp83822 = phydev->priv;
	int status = phy_read(phydev, MII_DP83822_PHYSTS);
	int ctrl2;
	int ret;

	if (dp83822->fx_enabled) {
		if (status & DP83822_PHYSTS_LINK) {
			phydev->speed = SPEED_UNKNOWN;
			phydev->duplex = DUPLEX_UNKNOWN;
		} else {
			ctrl2 = phy_read(phydev, MII_DP83822_CTRL_2);
			if (ctrl2 < 0)
				return ctrl2;

			if (!(ctrl2 & DP83822_FX_ENABLE)) {
				ret = phy_write(phydev, MII_DP83822_CTRL_2,
						DP83822_FX_ENABLE | ctrl2);
				if (ret < 0)
					return ret;
			}
		}
	}

	ret = genphy_read_status(phydev);
	if (ret)
		return ret;

	if (status < 0)
		return status;

	if (status & DP83822_PHYSTS_DUPLEX)
		phydev->duplex = DUPLEX_FULL;
	else
		phydev->duplex = DUPLEX_HALF;

	if (status & DP83822_PHYSTS_10)
		phydev->speed = SPEED_10;
	else
		phydev->speed = SPEED_100;

	return 0;
}

static int dp83822_config_init(struct phy_device *phydev)
{
	struct dp83822_private *dp83822 = phydev->priv;
	struct device *dev = &phydev->mdio.dev;
	int rgmii_delay = 0;
	s32 rx_int_delay;
	s32 tx_int_delay;
	int err = 0;
	int bmcr;

	if (phy_interface_is_rgmii(phydev)) {
		rx_int_delay = phy_get_internal_delay(phydev, dev, NULL, 0,
						      true);

		/* Set DP83822_RX_CLK_SHIFT to enable rx clk internal delay */
		if (rx_int_delay > 0)
			rgmii_delay |= DP83822_RX_CLK_SHIFT;

		tx_int_delay = phy_get_internal_delay(phydev, dev, NULL, 0,
						      false);

		/* Set DP83822_TX_CLK_SHIFT to disable tx clk internal delay */
		if (tx_int_delay <= 0)
			rgmii_delay |= DP83822_TX_CLK_SHIFT;

		err = phy_modify_mmd(phydev, DP83822_DEVADDR, MII_DP83822_RCSR,
				     DP83822_RX_CLK_SHIFT | DP83822_TX_CLK_SHIFT, rgmii_delay);
		if (err)
			return err;

		err = phy_set_bits_mmd(phydev, DP83822_DEVADDR,
				       MII_DP83822_RCSR, DP83822_RGMII_MODE_EN);

		if (err)
			return err;
	} else {
		err = phy_clear_bits_mmd(phydev, DP83822_DEVADDR,
					 MII_DP83822_RCSR, DP83822_RGMII_MODE_EN);

		if (err)
			return err;
	}

	if (dp83822->fx_enabled) {
		err = phy_modify(phydev, MII_DP83822_CTRL_2,
				 DP83822_FX_ENABLE, 1);
		if (err < 0)
			return err;

		/* Only allow advertising what this PHY supports */
		linkmode_and(phydev->advertising, phydev->advertising,
			     phydev->supported);

		linkmode_set_bit(ETHTOOL_LINK_MODE_FIBRE_BIT,
				 phydev->supported);
		linkmode_set_bit(ETHTOOL_LINK_MODE_FIBRE_BIT,
				 phydev->advertising);
		linkmode_set_bit(ETHTOOL_LINK_MODE_100baseFX_Full_BIT,
				 phydev->supported);
		linkmode_set_bit(ETHTOOL_LINK_MODE_100baseFX_Half_BIT,
				 phydev->supported);
		linkmode_set_bit(ETHTOOL_LINK_MODE_100baseFX_Full_BIT,
				 phydev->advertising);
		linkmode_set_bit(ETHTOOL_LINK_MODE_100baseFX_Half_BIT,
				 phydev->advertising);

		/* Auto neg is not supported in fiber mode */
		bmcr = phy_read(phydev, MII_BMCR);
		if (bmcr < 0)
			return bmcr;

		if (bmcr & BMCR_ANENABLE) {
			err =  phy_modify(phydev, MII_BMCR, BMCR_ANENABLE, 0);
			if (err < 0)
				return err;
		}
		phydev->autoneg = AUTONEG_DISABLE;
		linkmode_clear_bit(ETHTOOL_LINK_MODE_Autoneg_BIT,
				   phydev->supported);
		linkmode_clear_bit(ETHTOOL_LINK_MODE_Autoneg_BIT,
				   phydev->advertising);

		/* Setup fiber advertisement */
		err = phy_modify_changed(phydev, MII_ADVERTISE,
					 MII_DP83822_FIBER_ADVERTISE,
					 MII_DP83822_FIBER_ADVERTISE);

		if (err < 0)
			return err;

		if (dp83822->fx_signal_det_low) {
			err = phy_set_bits_mmd(phydev, DP83822_DEVADDR,
					       MII_DP83822_GENCFG,
					       DP83822_SIG_DET_LOW);
			if (err)
				return err;
		}
	}
	return dp83822_config_wol(phydev, &dp83822->wol);
}

static int dp83826_config_rmii_mode(struct phy_device *phydev)
{
	struct device *dev = &phydev->mdio.dev;
	const char *of_val;
	int ret;

	if (!device_property_read_string(dev, "ti,rmii-mode", &of_val)) {
		if (strcmp(of_val, "master") == 0) {
			ret = phy_clear_bits_mmd(phydev, DP83822_DEVADDR, MII_DP83822_RCSR,
						 DP83822_RMII_MODE_SEL);
		} else if (strcmp(of_val, "slave") == 0) {
			ret = phy_set_bits_mmd(phydev, DP83822_DEVADDR, MII_DP83822_RCSR,
					       DP83822_RMII_MODE_SEL);
		} else {
			phydev_err(phydev, "Invalid value for ti,rmii-mode property (%s)\n",
				   of_val);
			ret = -EINVAL;
		}

		if (ret)
			return ret;
	}

	return 0;
}

static int dp83826_config_init(struct phy_device *phydev)
{
	struct dp83822_private *dp83822 = phydev->priv;
	u16 val, mask;
	int ret;

	if (phydev->interface == PHY_INTERFACE_MODE_RMII) {
		ret = phy_set_bits_mmd(phydev, DP83822_DEVADDR, MII_DP83822_RCSR,
				       DP83822_RMII_MODE_EN);
		if (ret)
			return ret;

		ret = dp83826_config_rmii_mode(phydev);
		if (ret)
			return ret;
	} else {
		ret = phy_clear_bits_mmd(phydev, DP83822_DEVADDR, MII_DP83822_RCSR,
					 DP83822_RMII_MODE_EN);
		if (ret)
			return ret;
	}

	if (dp83822->cfg_dac_minus != DP83826_CFG_DAC_MINUS_DEFAULT) {
		val = FIELD_PREP(DP83826_VOD_CFG1_MINUS_MDI_MASK, dp83822->cfg_dac_minus) |
		      FIELD_PREP(DP83826_VOD_CFG1_MINUS_MDIX_MASK,
				 FIELD_GET(DP83826_CFG_DAC_MINUS_MDIX_5_TO_4,
					   dp83822->cfg_dac_minus));
		mask = DP83826_VOD_CFG1_MINUS_MDIX_MASK | DP83826_VOD_CFG1_MINUS_MDI_MASK;
		ret = phy_modify_mmd(phydev, DP83822_DEVADDR, MII_DP83826_VOD_CFG1, mask, val);
		if (ret)
			return ret;

		val = FIELD_PREP(DP83826_VOD_CFG2_MINUS_MDIX_MASK,
				 FIELD_GET(DP83826_CFG_DAC_MINUS_MDIX_3_TO_0,
					   dp83822->cfg_dac_minus));
		mask = DP83826_VOD_CFG2_MINUS_MDIX_MASK;
		ret = phy_modify_mmd(phydev, DP83822_DEVADDR, MII_DP83826_VOD_CFG2, mask, val);
		if (ret)
			return ret;
	}

	if (dp83822->cfg_dac_plus != DP83826_CFG_DAC_PLUS_DEFAULT) {
		val = FIELD_PREP(DP83826_VOD_CFG2_PLUS_MDIX_MASK, dp83822->cfg_dac_plus) |
		      FIELD_PREP(DP83826_VOD_CFG2_PLUS_MDI_MASK, dp83822->cfg_dac_plus);
		mask = DP83826_VOD_CFG2_PLUS_MDIX_MASK | DP83826_VOD_CFG2_PLUS_MDI_MASK;
		ret = phy_modify_mmd(phydev, DP83822_DEVADDR, MII_DP83826_VOD_CFG2, mask, val);
		if (ret)
			return ret;
	}

	return dp83822_config_wol(phydev, &dp83822->wol);
}

static int dp83826_config_rmii_mode(struct phy_device *phydev)
{
	struct device *dev = &phydev->mdio.dev;
	const char *of_val;
	int ret;

	if (!device_property_read_string(dev, "ti,rmii-mode", &of_val)) {
		if (strcmp(of_val, "master") == 0) {
			ret = phy_clear_bits_mmd(phydev, DP83822_DEVADDR, MII_DP83822_RCSR,
						 DP83822_RMII_MODE_SEL);
		} else if (strcmp(of_val, "slave") == 0) {
			ret = phy_set_bits_mmd(phydev, DP83822_DEVADDR, MII_DP83822_RCSR,
					       DP83822_RMII_MODE_SEL);
		} else {
			phydev_err(phydev, "Invalid value for ti,rmii-mode property (%s)\n",
				   of_val);
			ret = -EINVAL;
		}

		if (ret)
			return ret;
	}

	return 0;
}

static int dp83826_config_init(struct phy_device *phydev)
{
	struct dp83822_private *dp83822 = phydev->priv;
	u16 val, mask;
	int ret;

	if (phydev->interface == PHY_INTERFACE_MODE_RMII) {
		ret = phy_set_bits_mmd(phydev, DP83822_DEVADDR, MII_DP83822_RCSR,
				       DP83822_RMII_MODE_EN);
		if (ret)
			return ret;

		ret = dp83826_config_rmii_mode(phydev);
		if (ret)
			return ret;
	} else {
		ret = phy_clear_bits_mmd(phydev, DP83822_DEVADDR, MII_DP83822_RCSR,
					 DP83822_RMII_MODE_EN);
		if (ret)
			return ret;
	}

	if (dp83822->cfg_dac_minus != DP83826_CFG_DAC_MINUS_DEFAULT) {
		val = FIELD_PREP(DP83826_VOD_CFG1_MINUS_MDI_MASK, dp83822->cfg_dac_minus) |
		      FIELD_PREP(DP83826_VOD_CFG1_MINUS_MDIX_MASK,
				 FIELD_GET(DP83826_CFG_DAC_MINUS_MDIX_5_TO_4,
					   dp83822->cfg_dac_minus));
		mask = DP83826_VOD_CFG1_MINUS_MDIX_MASK | DP83826_VOD_CFG1_MINUS_MDI_MASK;
		ret = phy_modify_mmd(phydev, DP83822_DEVADDR, MII_DP83826_VOD_CFG1, mask, val);
		if (ret)
			return ret;

		val = FIELD_PREP(DP83826_VOD_CFG2_MINUS_MDIX_MASK,
				 FIELD_GET(DP83826_CFG_DAC_MINUS_MDIX_3_TO_0,
					   dp83822->cfg_dac_minus));
		mask = DP83826_VOD_CFG2_MINUS_MDIX_MASK;
		ret = phy_modify_mmd(phydev, DP83822_DEVADDR, MII_DP83826_VOD_CFG2, mask, val);
		if (ret)
			return ret;
	}

	if (dp83822->cfg_dac_plus != DP83826_CFG_DAC_PLUS_DEFAULT) {
		val = FIELD_PREP(DP83826_VOD_CFG2_PLUS_MDIX_MASK, dp83822->cfg_dac_plus) |
		      FIELD_PREP(DP83826_VOD_CFG2_PLUS_MDI_MASK, dp83822->cfg_dac_plus);
		mask = DP83826_VOD_CFG2_PLUS_MDIX_MASK | DP83826_VOD_CFG2_PLUS_MDI_MASK;
		ret = phy_modify_mmd(phydev, DP83822_DEVADDR, MII_DP83826_VOD_CFG2, mask, val);
		if (ret)
			return ret;
	}

	return dp8382x_disable_wol(phydev);
}

static int dp8382x_config_init(struct phy_device *phydev)
{
	struct dp83822_private *dp83822 = phydev->priv;

	return dp83822_config_wol(phydev, &dp83822->wol);
}

static int dp83822_phy_reset(struct phy_device *phydev)
{
	int err;

	err = phy_write(phydev, MII_DP83822_RESET_CTRL, DP83822_SW_RESET);
	if (err < 0)
		return err;

	return phydev->drv->config_init(phydev);
}

#ifdef CONFIG_OF_MDIO
static int dp83822_of_init(struct phy_device *phydev)
{
	struct dp83822_private *dp83822 = phydev->priv;
	struct device *dev = &phydev->mdio.dev;

	/* Signal detection for the PHY is only enabled if the FX_EN and the
	 * SD_EN pins are strapped. Signal detection can only enabled if FX_EN
	 * is strapped otherwise signal detection is disabled for the PHY.
	 */
	if (dp83822->fx_enabled && dp83822->fx_sd_enable)
		dp83822->fx_signal_det_low = device_property_present(dev,
								     "ti,link-loss-low");
	if (!dp83822->fx_enabled)
		dp83822->fx_enabled = device_property_present(dev,
							      "ti,fiber-mode");

	return 0;
}

static int dp83826_to_dac_minus_one_regval(int percent)
{
	int tmp = DP83826_CFG_DAC_PERCENT_DEFAULT - percent;

	return tmp / DP83826_CFG_DAC_PERCENT_PER_STEP;
}

static int dp83826_to_dac_plus_one_regval(int percent)
{
	int tmp = percent - DP83826_CFG_DAC_PERCENT_DEFAULT;

	return tmp / DP83826_CFG_DAC_PERCENT_PER_STEP;
}

static void dp83826_of_init(struct phy_device *phydev)
{
	struct dp83822_private *dp83822 = phydev->priv;
	struct device *dev = &phydev->mdio.dev;
	u32 val;

	dp83822->cfg_dac_minus = DP83826_CFG_DAC_MINUS_DEFAULT;
	if (!device_property_read_u32(dev, "ti,cfg-dac-minus-one-bp", &val))
		dp83822->cfg_dac_minus += dp83826_to_dac_minus_one_regval(val);

	dp83822->cfg_dac_plus = DP83826_CFG_DAC_PLUS_DEFAULT;
	if (!device_property_read_u32(dev, "ti,cfg-dac-plus-one-bp", &val))
		dp83822->cfg_dac_plus += dp83826_to_dac_plus_one_regval(val);
}
#else
static int dp83822_of_init(struct phy_device *phydev)
{
	return 0;
}

static void dp83826_of_init(struct phy_device *phydev)
{
}
#endif /* CONFIG_OF_MDIO */

static int dp83822_read_straps(struct phy_device *phydev)
{
	struct dp83822_private *dp83822 = phydev->priv;
	int fx_enabled, fx_sd_enable;
	int val;

	val = phy_read_mmd(phydev, DP83822_DEVADDR, MII_DP83822_SOR1);
	if (val < 0)
		return val;

	phydev_dbg(phydev, "SOR1 strap register: 0x%04x\n", val);

	fx_enabled = (val & DP83822_COL_STRAP_MASK) >> DP83822_COL_SHIFT;
	if (fx_enabled == DP83822_STRAP_MODE2 ||
	    fx_enabled == DP83822_STRAP_MODE3)
		dp83822->fx_enabled = 1;

	if (dp83822->fx_enabled) {
		fx_sd_enable = (val & DP83822_RX_ER_STR_MASK) >> DP83822_RX_ER_SHIFT;
		if (fx_sd_enable == DP83822_STRAP_MODE3 ||
		    fx_sd_enable == DP83822_STRAP_MODE4)
			dp83822->fx_sd_enable = 1;
	}

	return 0;
}

static int dp83822_probe(struct phy_device *phydev)
{
	struct dp83822_private *dp83822;
	int ret;

	dp83822 = devm_kzalloc(&phydev->mdio.dev, sizeof(*dp83822),
			       GFP_KERNEL);
	if (!dp83822)
		return -ENOMEM;

	phydev->priv = dp83822;

	ret = dp83822_read_straps(phydev);
	if (ret)
		return ret;

	dp83822_of_init(phydev);

	if (dp83822->fx_enabled)
		phydev->port = PORT_FIBRE;

	return 0;
}

static int dp83826_probe(struct phy_device *phydev)
{
	struct dp83822_private *dp83822;

	dp83822 = devm_kzalloc(&phydev->mdio.dev, sizeof(*dp83822),
			       GFP_KERNEL);
	if (!dp83822)
		return -ENOMEM;

	phydev->priv = dp83822;

	dp83826_of_init(phydev);

	return 0;
}

static int dp83822_suspend(struct phy_device *phydev)
{
	int value;

	value = phy_read_mmd(phydev, DP83822_DEVADDR, MII_DP83822_WOL_CFG);

	if (!(value & DP83822_WOL_EN))
		genphy_suspend(phydev);

	return 0;
}

static int dp83822_resume(struct phy_device *phydev)
{
	int value;

	genphy_resume(phydev);

	value = phy_read_mmd(phydev, DP83822_DEVADDR, MII_DP83822_WOL_CFG);

	phy_write_mmd(phydev, DP83822_DEVADDR, MII_DP83822_WOL_CFG, value |
		      DP83822_WOL_CLR_INDICATION);

	return 0;
}

#define DP83822_PHY_DRIVER(_id, _name)				\
	{							\
		PHY_ID_MATCH_MODEL(_id),			\
		.name		= (_name),			\
		/* PHY_BASIC_FEATURES */			\
		.probe          = dp83822_probe,		\
		.soft_reset	= dp83822_phy_reset,		\
		.config_init	= dp83822_config_init,		\
		.read_status	= dp83822_read_status,		\
		.get_wol = dp83822_get_wol,			\
		.set_wol = dp83822_set_wol,			\
		.config_intr = dp83822_config_intr,		\
		.handle_interrupt = dp83822_handle_interrupt,	\
		.suspend = dp83822_suspend,			\
		.resume = dp83822_resume,			\
	}

#define DP83826_PHY_DRIVER(_id, _name)				\
	{							\
		PHY_ID_MATCH_MODEL(_id),			\
		.name		= (_name),			\
		/* PHY_BASIC_FEATURES */			\
		.probe          = dp83826_probe,		\
		.soft_reset	= dp83822_phy_reset,		\
		.config_init	= dp83826_config_init,		\
		.get_wol = dp83822_get_wol,			\
		.set_wol = dp83822_set_wol,			\
		.config_intr = dp83822_config_intr,		\
		.handle_interrupt = dp83822_handle_interrupt,	\
		.suspend = dp83822_suspend,			\
		.resume = dp83822_resume,			\
	}

#define DP8382X_PHY_DRIVER(_id, _name)				\
	{							\
		PHY_ID_MATCH_MODEL(_id),			\
		.name		= (_name),			\
		/* PHY_BASIC_FEATURES */			\
		.soft_reset	= dp83822_phy_reset,		\
		.config_init	= dp8382x_config_init,		\
		.get_wol = dp83822_get_wol,			\
		.set_wol = dp83822_set_wol,			\
		.config_intr = dp83822_config_intr,		\
		.handle_interrupt = dp83822_handle_interrupt,	\
		.suspend = dp83822_suspend,			\
		.resume = dp83822_resume,			\
	}

static struct phy_driver dp83822_driver[] = {
	DP83822_PHY_DRIVER(DP83822_PHY_ID, "TI DP83822"),
	DP8382X_PHY_DRIVER(DP83825I_PHY_ID, "TI DP83825I"),
	DP83826_PHY_DRIVER(DP83826C_PHY_ID, "TI DP83826C"),
	DP83826_PHY_DRIVER(DP83826NC_PHY_ID, "TI DP83826NC"),
	DP8382X_PHY_DRIVER(DP83825S_PHY_ID, "TI DP83825S"),
	DP8382X_PHY_DRIVER(DP83825CM_PHY_ID, "TI DP83825M"),
	DP8382X_PHY_DRIVER(DP83825CS_PHY_ID, "TI DP83825CS"),
};
module_phy_driver(dp83822_driver);

static struct mdio_device_id __maybe_unused dp83822_tbl[] = {
	{ DP83822_PHY_ID, 0xfffffff0 },
	{ DP83825I_PHY_ID, 0xfffffff0 },
	{ DP83826C_PHY_ID, 0xfffffff0 },
	{ DP83826NC_PHY_ID, 0xfffffff0 },
	{ DP83825S_PHY_ID, 0xfffffff0 },
	{ DP83825CM_PHY_ID, 0xfffffff0 },
	{ DP83825CS_PHY_ID, 0xfffffff0 },
	{ },
};
MODULE_DEVICE_TABLE(mdio, dp83822_tbl);

MODULE_DESCRIPTION("Texas Instruments DP83822 PHY driver");
MODULE_AUTHOR("Dan Murphy <dmurphy@ti.com");
MODULE_LICENSE("GPL v2");<|MERGE_RESOLUTION|>--- conflicted
+++ resolved
@@ -140,10 +140,7 @@
 	u16 fx_sd_enable;
 	u8 cfg_dac_minus;
 	u8 cfg_dac_plus;
-<<<<<<< HEAD
-=======
 	struct ethtool_wolinfo wol;
->>>>>>> 0c383648
 };
 
 static int dp83822_config_wol(struct phy_device *phydev,
@@ -588,85 +585,6 @@
 	}
 
 	return dp83822_config_wol(phydev, &dp83822->wol);
-}
-
-static int dp83826_config_rmii_mode(struct phy_device *phydev)
-{
-	struct device *dev = &phydev->mdio.dev;
-	const char *of_val;
-	int ret;
-
-	if (!device_property_read_string(dev, "ti,rmii-mode", &of_val)) {
-		if (strcmp(of_val, "master") == 0) {
-			ret = phy_clear_bits_mmd(phydev, DP83822_DEVADDR, MII_DP83822_RCSR,
-						 DP83822_RMII_MODE_SEL);
-		} else if (strcmp(of_val, "slave") == 0) {
-			ret = phy_set_bits_mmd(phydev, DP83822_DEVADDR, MII_DP83822_RCSR,
-					       DP83822_RMII_MODE_SEL);
-		} else {
-			phydev_err(phydev, "Invalid value for ti,rmii-mode property (%s)\n",
-				   of_val);
-			ret = -EINVAL;
-		}
-
-		if (ret)
-			return ret;
-	}
-
-	return 0;
-}
-
-static int dp83826_config_init(struct phy_device *phydev)
-{
-	struct dp83822_private *dp83822 = phydev->priv;
-	u16 val, mask;
-	int ret;
-
-	if (phydev->interface == PHY_INTERFACE_MODE_RMII) {
-		ret = phy_set_bits_mmd(phydev, DP83822_DEVADDR, MII_DP83822_RCSR,
-				       DP83822_RMII_MODE_EN);
-		if (ret)
-			return ret;
-
-		ret = dp83826_config_rmii_mode(phydev);
-		if (ret)
-			return ret;
-	} else {
-		ret = phy_clear_bits_mmd(phydev, DP83822_DEVADDR, MII_DP83822_RCSR,
-					 DP83822_RMII_MODE_EN);
-		if (ret)
-			return ret;
-	}
-
-	if (dp83822->cfg_dac_minus != DP83826_CFG_DAC_MINUS_DEFAULT) {
-		val = FIELD_PREP(DP83826_VOD_CFG1_MINUS_MDI_MASK, dp83822->cfg_dac_minus) |
-		      FIELD_PREP(DP83826_VOD_CFG1_MINUS_MDIX_MASK,
-				 FIELD_GET(DP83826_CFG_DAC_MINUS_MDIX_5_TO_4,
-					   dp83822->cfg_dac_minus));
-		mask = DP83826_VOD_CFG1_MINUS_MDIX_MASK | DP83826_VOD_CFG1_MINUS_MDI_MASK;
-		ret = phy_modify_mmd(phydev, DP83822_DEVADDR, MII_DP83826_VOD_CFG1, mask, val);
-		if (ret)
-			return ret;
-
-		val = FIELD_PREP(DP83826_VOD_CFG2_MINUS_MDIX_MASK,
-				 FIELD_GET(DP83826_CFG_DAC_MINUS_MDIX_3_TO_0,
-					   dp83822->cfg_dac_minus));
-		mask = DP83826_VOD_CFG2_MINUS_MDIX_MASK;
-		ret = phy_modify_mmd(phydev, DP83822_DEVADDR, MII_DP83826_VOD_CFG2, mask, val);
-		if (ret)
-			return ret;
-	}
-
-	if (dp83822->cfg_dac_plus != DP83826_CFG_DAC_PLUS_DEFAULT) {
-		val = FIELD_PREP(DP83826_VOD_CFG2_PLUS_MDIX_MASK, dp83822->cfg_dac_plus) |
-		      FIELD_PREP(DP83826_VOD_CFG2_PLUS_MDI_MASK, dp83822->cfg_dac_plus);
-		mask = DP83826_VOD_CFG2_PLUS_MDIX_MASK | DP83826_VOD_CFG2_PLUS_MDI_MASK;
-		ret = phy_modify_mmd(phydev, DP83822_DEVADDR, MII_DP83826_VOD_CFG2, mask, val);
-		if (ret)
-			return ret;
-	}
-
-	return dp8382x_disable_wol(phydev);
 }
 
 static int dp8382x_config_init(struct phy_device *phydev)
