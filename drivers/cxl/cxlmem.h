/* SPDX-License-Identifier: GPL-2.0-only */
/* Copyright(c) 2020-2021 Intel Corporation. */
#ifndef __CXL_MEM_H__
#define __CXL_MEM_H__
#include <uapi/linux/cxl_mem.h>
#include <linux/cdev.h>
#include <linux/uuid.h>
#include <linux/rcuwait.h>
#include <linux/cxl-event.h>
#include <linux/node.h>
#include "cxl.h"

/* CXL 2.0 8.2.8.5.1.1 Memory Device Status Register */
#define CXLMDEV_STATUS_OFFSET 0x0
#define   CXLMDEV_DEV_FATAL BIT(0)
#define   CXLMDEV_FW_HALT BIT(1)
#define   CXLMDEV_STATUS_MEDIA_STATUS_MASK GENMASK(3, 2)
#define     CXLMDEV_MS_NOT_READY 0
#define     CXLMDEV_MS_READY 1
#define     CXLMDEV_MS_ERROR 2
#define     CXLMDEV_MS_DISABLED 3
#define CXLMDEV_READY(status)                                                  \
	(FIELD_GET(CXLMDEV_STATUS_MEDIA_STATUS_MASK, status) ==                \
	 CXLMDEV_MS_READY)
#define   CXLMDEV_MBOX_IF_READY BIT(4)
#define   CXLMDEV_RESET_NEEDED_MASK GENMASK(7, 5)
#define     CXLMDEV_RESET_NEEDED_NOT 0
#define     CXLMDEV_RESET_NEEDED_COLD 1
#define     CXLMDEV_RESET_NEEDED_WARM 2
#define     CXLMDEV_RESET_NEEDED_HOT 3
#define     CXLMDEV_RESET_NEEDED_CXL 4
#define CXLMDEV_RESET_NEEDED(status)                                           \
	(FIELD_GET(CXLMDEV_RESET_NEEDED_MASK, status) !=                       \
	 CXLMDEV_RESET_NEEDED_NOT)

/**
 * struct cxl_memdev - CXL bus object representing a Type-3 Memory Device
 * @dev: driver core device object
 * @cdev: char dev core object for ioctl operations
 * @cxlds: The device state backing this device
 * @detach_work: active memdev lost a port in its ancestry
 * @cxl_nvb: coordinate removal of @cxl_nvd if present
 * @cxl_nvd: optional bridge to an nvdimm if the device supports pmem
 * @endpoint: connection to the CXL port topology for this memory device
 * @id: id number of this memdev instance.
 * @depth: endpoint port depth
 */
struct cxl_memdev {
	struct device dev;
	struct cdev cdev;
	struct cxl_dev_state *cxlds;
	struct work_struct detach_work;
	struct cxl_nvdimm_bridge *cxl_nvb;
	struct cxl_nvdimm *cxl_nvd;
	struct cxl_port *endpoint;
	int id;
	int depth;
};

static inline struct cxl_memdev *to_cxl_memdev(struct device *dev)
{
	return container_of(dev, struct cxl_memdev, dev);
}

static inline struct cxl_port *cxled_to_port(struct cxl_endpoint_decoder *cxled)
{
	return to_cxl_port(cxled->cxld.dev.parent);
}

static inline struct cxl_port *cxlrd_to_port(struct cxl_root_decoder *cxlrd)
{
	return to_cxl_port(cxlrd->cxlsd.cxld.dev.parent);
}

static inline struct cxl_memdev *
cxled_to_memdev(struct cxl_endpoint_decoder *cxled)
{
	struct cxl_port *port = to_cxl_port(cxled->cxld.dev.parent);

	return to_cxl_memdev(port->uport_dev);
}

bool is_cxl_memdev(const struct device *dev);
static inline bool is_cxl_endpoint(struct cxl_port *port)
{
	return is_cxl_memdev(port->uport_dev);
}

struct cxl_memdev *devm_cxl_add_memdev(struct device *host,
				       struct cxl_dev_state *cxlds);
int devm_cxl_sanitize_setup_notifier(struct device *host,
				     struct cxl_memdev *cxlmd);
struct cxl_memdev_state;
int devm_cxl_setup_fw_upload(struct device *host, struct cxl_memdev_state *mds);
int devm_cxl_dpa_reserve(struct cxl_endpoint_decoder *cxled,
			 resource_size_t base, resource_size_t len,
			 resource_size_t skipped);

static inline struct cxl_ep *cxl_ep_load(struct cxl_port *port,
					 struct cxl_memdev *cxlmd)
{
	if (!port)
		return NULL;

	return xa_load(&port->endpoints, (unsigned long)&cxlmd->dev);
}

/**
 * struct cxl_mbox_cmd - A command to be submitted to hardware.
 * @opcode: (input) The command set and command submitted to hardware.
 * @payload_in: (input) Pointer to the input payload.
 * @payload_out: (output) Pointer to the output payload. Must be allocated by
 *		 the caller.
 * @size_in: (input) Number of bytes to load from @payload_in.
 * @size_out: (input) Max number of bytes loaded into @payload_out.
 *            (output) Number of bytes generated by the device. For fixed size
 *            outputs commands this is always expected to be deterministic. For
 *            variable sized output commands, it tells the exact number of bytes
 *            written.
 * @min_out: (input) internal command output payload size validation
 * @poll_count: (input) Number of timeouts to attempt.
 * @poll_interval_ms: (input) Time between mailbox background command polling
 *                    interval timeouts.
 * @return_code: (output) Error code returned from hardware.
 *
 * This is the primary mechanism used to send commands to the hardware.
 * All the fields except @payload_* correspond exactly to the fields described in
 * Command Register section of the CXL 2.0 8.2.8.4.5. @payload_in and
 * @payload_out are written to, and read from the Command Payload Registers
 * defined in CXL 2.0 8.2.8.4.8.
 */
struct cxl_mbox_cmd {
	u16 opcode;
	void *payload_in;
	void *payload_out;
	size_t size_in;
	size_t size_out;
	size_t min_out;
	int poll_count;
	int poll_interval_ms;
	u16 return_code;
};

/*
 * Per CXL 3.0 Section 8.2.8.4.5.1
 */
#define CMD_CMD_RC_TABLE							\
	C(SUCCESS, 0, NULL),							\
	C(BACKGROUND, -ENXIO, "background cmd started successfully"),           \
	C(INPUT, -ENXIO, "cmd input was invalid"),				\
	C(UNSUPPORTED, -ENXIO, "cmd is not supported"),				\
	C(INTERNAL, -ENXIO, "internal device error"),				\
	C(RETRY, -ENXIO, "temporary error, retry once"),			\
	C(BUSY, -ENXIO, "ongoing background operation"),			\
	C(MEDIADISABLED, -ENXIO, "media access is disabled"),			\
	C(FWINPROGRESS, -ENXIO,	"one FW package can be transferred at a time"), \
	C(FWOOO, -ENXIO, "FW package content was transferred out of order"),    \
	C(FWAUTH, -ENXIO, "FW package authentication failed"),			\
	C(FWSLOT, -ENXIO, "FW slot is not supported for requested operation"),  \
	C(FWROLLBACK, -ENXIO, "rolled back to the previous active FW"),         \
	C(FWRESET, -ENXIO, "FW failed to activate, needs cold reset"),		\
	C(HANDLE, -ENXIO, "one or more Event Record Handles were invalid"),     \
	C(PADDR, -EFAULT, "physical address specified is invalid"),		\
	C(POISONLMT, -ENXIO, "poison injection limit has been reached"),        \
	C(MEDIAFAILURE, -ENXIO, "permanent issue with the media"),		\
	C(ABORT, -ENXIO, "background cmd was aborted by device"),               \
	C(SECURITY, -ENXIO, "not valid in the current security state"),         \
	C(PASSPHRASE, -ENXIO, "phrase doesn't match current set passphrase"),   \
	C(MBUNSUPPORTED, -ENXIO, "unsupported on the mailbox it was issued on"),\
	C(PAYLOADLEN, -ENXIO, "invalid payload length"),			\
	C(LOG, -ENXIO, "invalid or unsupported log page"),			\
	C(INTERRUPTED, -ENXIO, "asynchronous event occured"),			\
	C(FEATUREVERSION, -ENXIO, "unsupported feature version"),		\
	C(FEATURESELVALUE, -ENXIO, "unsupported feature selection value"),	\
	C(FEATURETRANSFERIP, -ENXIO, "feature transfer in progress"),		\
	C(FEATURETRANSFEROOO, -ENXIO, "feature transfer out of order"),		\
	C(RESOURCEEXHAUSTED, -ENXIO, "resources are exhausted"),		\
	C(EXTLIST, -ENXIO, "invalid Extent List"),				\

#undef C
#define C(a, b, c) CXL_MBOX_CMD_RC_##a
enum  { CMD_CMD_RC_TABLE };
#undef C
#define C(a, b, c) { b, c }
struct cxl_mbox_cmd_rc {
	int err;
	const char *desc;
};

static const
struct cxl_mbox_cmd_rc cxl_mbox_cmd_rctable[] ={ CMD_CMD_RC_TABLE };
#undef C

static inline const char *cxl_mbox_cmd_rc2str(struct cxl_mbox_cmd *mbox_cmd)
{
	return cxl_mbox_cmd_rctable[mbox_cmd->return_code].desc;
}

static inline int cxl_mbox_cmd_rc2errno(struct cxl_mbox_cmd *mbox_cmd)
{
	return cxl_mbox_cmd_rctable[mbox_cmd->return_code].err;
}

/*
 * CXL 2.0 - Memory capacity multiplier
 * See Section 8.2.9.5
 *
 * Volatile, Persistent, and Partition capacities are specified to be in
 * multiples of 256MB - define a multiplier to convert to/from bytes.
 */
#define CXL_CAPACITY_MULTIPLIER SZ_256M

/*
 * Event Interrupt Policy
 *
 * CXL rev 3.0 section 8.2.9.2.4; Table 8-52
 */
enum cxl_event_int_mode {
	CXL_INT_NONE		= 0x00,
	CXL_INT_MSI_MSIX	= 0x01,
	CXL_INT_FW		= 0x02
};
struct cxl_event_interrupt_policy {
	u8 info_settings;
	u8 warn_settings;
	u8 failure_settings;
	u8 fatal_settings;
} __packed;

/**
 * struct cxl_event_state - Event log driver state
 *
 * @buf: Buffer to receive event data
 * @log_lock: Serialize event_buf and log use
 */
struct cxl_event_state {
	struct cxl_get_event_payload *buf;
	struct mutex log_lock;
};

/* Device enabled poison commands */
enum poison_cmd_enabled_bits {
	CXL_POISON_ENABLED_LIST,
	CXL_POISON_ENABLED_INJECT,
	CXL_POISON_ENABLED_CLEAR,
	CXL_POISON_ENABLED_SCAN_CAPS,
	CXL_POISON_ENABLED_SCAN_MEDIA,
	CXL_POISON_ENABLED_SCAN_RESULTS,
	CXL_POISON_ENABLED_MAX
};

/* Device enabled security commands */
enum security_cmd_enabled_bits {
	CXL_SEC_ENABLED_SANITIZE,
	CXL_SEC_ENABLED_SECURE_ERASE,
	CXL_SEC_ENABLED_GET_SECURITY_STATE,
	CXL_SEC_ENABLED_SET_PASSPHRASE,
	CXL_SEC_ENABLED_DISABLE_PASSPHRASE,
	CXL_SEC_ENABLED_UNLOCK,
	CXL_SEC_ENABLED_FREEZE_SECURITY,
	CXL_SEC_ENABLED_PASSPHRASE_SECURE_ERASE,
	CXL_SEC_ENABLED_MAX
};

/**
 * struct cxl_poison_state - Driver poison state info
 *
 * @max_errors: Maximum media error records held in device cache
 * @enabled_cmds: All poison commands enabled in the CEL
 * @list_out: The poison list payload returned by device
 * @lock: Protect reads of the poison list
 *
 * Reads of the poison list are synchronized to ensure that a reader
 * does not get an incomplete list because their request overlapped
 * (was interrupted or preceded by) another read request of the same
 * DPA range. CXL Spec 3.0 Section 8.2.9.8.4.1
 */
struct cxl_poison_state {
	u32 max_errors;
	DECLARE_BITMAP(enabled_cmds, CXL_POISON_ENABLED_MAX);
	struct cxl_mbox_poison_out *list_out;
	struct mutex lock;  /* Protect reads of poison list */
};

/*
 * Get FW Info
 * CXL rev 3.0 section 8.2.9.3.1; Table 8-56
 */
struct cxl_mbox_get_fw_info {
	u8 num_slots;
	u8 slot_info;
	u8 activation_cap;
	u8 reserved[13];
	char slot_1_revision[16];
	char slot_2_revision[16];
	char slot_3_revision[16];
	char slot_4_revision[16];
} __packed;

#define CXL_FW_INFO_SLOT_INFO_CUR_MASK			GENMASK(2, 0)
#define CXL_FW_INFO_SLOT_INFO_NEXT_MASK			GENMASK(5, 3)
#define CXL_FW_INFO_SLOT_INFO_NEXT_SHIFT		3
#define CXL_FW_INFO_ACTIVATION_CAP_HAS_LIVE_ACTIVATE	BIT(0)

/*
 * Transfer FW Input Payload
 * CXL rev 3.0 section 8.2.9.3.2; Table 8-57
 */
struct cxl_mbox_transfer_fw {
	u8 action;
	u8 slot;
	u8 reserved[2];
	__le32 offset;
	u8 reserved2[0x78];
	u8 data[];
} __packed;

#define CXL_FW_TRANSFER_ACTION_FULL	0x0
#define CXL_FW_TRANSFER_ACTION_INITIATE	0x1
#define CXL_FW_TRANSFER_ACTION_CONTINUE	0x2
#define CXL_FW_TRANSFER_ACTION_END	0x3
#define CXL_FW_TRANSFER_ACTION_ABORT	0x4

/*
 * CXL rev 3.0 section 8.2.9.3.2 mandates 128-byte alignment for FW packages
 * and for each part transferred in a Transfer FW command.
 */
#define CXL_FW_TRANSFER_ALIGNMENT	128

/*
 * Activate FW Input Payload
 * CXL rev 3.0 section 8.2.9.3.3; Table 8-58
 */
struct cxl_mbox_activate_fw {
	u8 action;
	u8 slot;
} __packed;

#define CXL_FW_ACTIVATE_ONLINE		0x0
#define CXL_FW_ACTIVATE_OFFLINE		0x1

/* FW state bits */
#define CXL_FW_STATE_BITS		32
#define CXL_FW_CANCEL			0

/**
 * struct cxl_fw_state - Firmware upload / activation state
 *
 * @state: fw_uploader state bitmask
 * @oneshot: whether the fw upload fits in a single transfer
 * @num_slots: Number of FW slots available
 * @cur_slot: Slot number currently active
 * @next_slot: Slot number for the new firmware
 */
struct cxl_fw_state {
	DECLARE_BITMAP(state, CXL_FW_STATE_BITS);
	bool oneshot;
	int num_slots;
	int cur_slot;
	int next_slot;
};

/**
 * struct cxl_security_state - Device security state
 *
 * @state: state of last security operation
 * @enabled_cmds: All security commands enabled in the CEL
 * @poll_tmo_secs: polling timeout
 * @sanitize_active: sanitize completion pending
 * @poll_dwork: polling work item
 * @sanitize_node: sanitation sysfs file to notify
 */
struct cxl_security_state {
	unsigned long state;
	DECLARE_BITMAP(enabled_cmds, CXL_SEC_ENABLED_MAX);
	int poll_tmo_secs;
	bool sanitize_active;
	struct delayed_work poll_dwork;
	struct kernfs_node *sanitize_node;
};

/*
 * enum cxl_devtype - delineate type-2 from a generic type-3 device
 * @CXL_DEVTYPE_DEVMEM - Vendor specific CXL Type-2 device implementing HDM-D or
 *			 HDM-DB, no requirement that this device implements a
 *			 mailbox, or other memory-device-standard manageability
 *			 flows.
 * @CXL_DEVTYPE_CLASSMEM - Common class definition of a CXL Type-3 device with
 *			   HDM-H and class-mandatory memory device registers
 */
enum cxl_devtype {
	CXL_DEVTYPE_DEVMEM,
	CXL_DEVTYPE_CLASSMEM,
};

/**
 * struct cxl_dpa_perf - DPA performance property entry
<<<<<<< HEAD
 * @dpa_range - range for DPA address
 * @coord - QoS performance data (i.e. latency, bandwidth)
 * @qos_class - QoS Class cookies
=======
 * @dpa_range: range for DPA address
 * @coord: QoS performance data (i.e. latency, bandwidth)
 * @qos_class: QoS Class cookies
>>>>>>> 0c383648
 */
struct cxl_dpa_perf {
	struct range dpa_range;
	struct access_coordinate coord[ACCESS_COORDINATE_MAX];
	int qos_class;
};

/**
 * struct cxl_dev_state - The driver device state
 *
 * cxl_dev_state represents the CXL driver/device state.  It provides an
 * interface to mailbox commands as well as some cached data about the device.
 * Currently only memory devices are represented.
 *
 * @dev: The device associated with this CXL state
 * @cxlmd: The device representing the CXL.mem capabilities of @dev
 * @reg_map: component and ras register mapping parameters
 * @regs: Parsed register blocks
 * @cxl_dvsec: Offset to the PCIe device DVSEC
 * @rcd: operating in RCD mode (CXL 3.0 9.11.8 CXL Devices Attached to an RCH)
 * @media_ready: Indicate whether the device media is usable
 * @dpa_res: Overall DPA resource tree for the device
 * @pmem_res: Active Persistent memory capacity configuration
 * @ram_res: Active Volatile memory capacity configuration
 * @serial: PCIe Device Serial Number
 * @type: Generic Memory Class device or Vendor Specific Memory device
 */
struct cxl_dev_state {
	struct device *dev;
	struct cxl_memdev *cxlmd;
	struct cxl_register_map reg_map;
	struct cxl_regs regs;
	int cxl_dvsec;
	bool rcd;
	bool media_ready;
	struct resource dpa_res;
	struct resource pmem_res;
	struct resource ram_res;
	u64 serial;
	enum cxl_devtype type;
};

/**
 * struct cxl_memdev_state - Generic Type-3 Memory Device Class driver data
 *
 * CXL 8.1.12.1 PCI Header - Class Code Register Memory Device defines
 * common memory device functionality like the presence of a mailbox and
 * the functionality related to that like Identify Memory Device and Get
 * Partition Info
 * @cxlds: Core driver state common across Type-2 and Type-3 devices
 * @payload_size: Size of space for payload
 *                (CXL 2.0 8.2.8.4.3 Mailbox Capabilities Register)
 * @lsa_size: Size of Label Storage Area
 *                (CXL 2.0 8.2.9.5.1.1 Identify Memory Device)
 * @mbox_mutex: Mutex to synchronize mailbox access.
 * @firmware_version: Firmware version for the memory device.
 * @enabled_cmds: Hardware commands found enabled in CEL.
 * @exclusive_cmds: Commands that are kernel-internal only
 * @total_bytes: sum of all possible capacities
 * @volatile_only_bytes: hard volatile capacity
 * @persistent_only_bytes: hard persistent capacity
 * @partition_align_bytes: alignment size for partition-able capacity
 * @active_volatile_bytes: sum of hard + soft volatile
 * @active_persistent_bytes: sum of hard + soft persistent
 * @next_volatile_bytes: volatile capacity change pending device reset
 * @next_persistent_bytes: persistent capacity change pending device reset
 * @ram_perf: performance data entry matched to RAM partition
 * @pmem_perf: performance data entry matched to PMEM partition
 * @event: event log driver state
 * @poison: poison driver state info
 * @security: security driver state info
 * @fw: firmware upload / activation state
 * @mbox_wait: RCU wait for mbox send completely
 * @mbox_send: @dev specific transport for transmitting mailbox commands
 * @ram_perf: performance data entry matched to RAM partition
 * @pmem_perf: performance data entry matched to PMEM partition
 *
 * See CXL 3.0 8.2.9.8.2 Capacity Configuration and Label Storage for
 * details on capacity parameters.
 */
struct cxl_memdev_state {
	struct cxl_dev_state cxlds;
	size_t payload_size;
	size_t lsa_size;
	struct mutex mbox_mutex; /* Protects device mailbox and firmware */
	char firmware_version[0x10];
	DECLARE_BITMAP(enabled_cmds, CXL_MEM_COMMAND_ID_MAX);
	DECLARE_BITMAP(exclusive_cmds, CXL_MEM_COMMAND_ID_MAX);
	u64 total_bytes;
	u64 volatile_only_bytes;
	u64 persistent_only_bytes;
	u64 partition_align_bytes;
	u64 active_volatile_bytes;
	u64 active_persistent_bytes;
	u64 next_volatile_bytes;
	u64 next_persistent_bytes;

	struct cxl_dpa_perf ram_perf;
	struct cxl_dpa_perf pmem_perf;

	struct cxl_event_state event;
	struct cxl_poison_state poison;
	struct cxl_security_state security;
	struct cxl_fw_state fw;

	struct rcuwait mbox_wait;
	int (*mbox_send)(struct cxl_memdev_state *mds,
			 struct cxl_mbox_cmd *cmd);
};

static inline struct cxl_memdev_state *
to_cxl_memdev_state(struct cxl_dev_state *cxlds)
{
	if (cxlds->type != CXL_DEVTYPE_CLASSMEM)
		return NULL;
	return container_of(cxlds, struct cxl_memdev_state, cxlds);
}

enum cxl_opcode {
	CXL_MBOX_OP_INVALID		= 0x0000,
	CXL_MBOX_OP_RAW			= CXL_MBOX_OP_INVALID,
	CXL_MBOX_OP_GET_EVENT_RECORD	= 0x0100,
	CXL_MBOX_OP_CLEAR_EVENT_RECORD	= 0x0101,
	CXL_MBOX_OP_GET_EVT_INT_POLICY	= 0x0102,
	CXL_MBOX_OP_SET_EVT_INT_POLICY	= 0x0103,
	CXL_MBOX_OP_GET_FW_INFO		= 0x0200,
	CXL_MBOX_OP_TRANSFER_FW		= 0x0201,
	CXL_MBOX_OP_ACTIVATE_FW		= 0x0202,
	CXL_MBOX_OP_GET_TIMESTAMP	= 0x0300,
	CXL_MBOX_OP_SET_TIMESTAMP	= 0x0301,
	CXL_MBOX_OP_GET_SUPPORTED_LOGS	= 0x0400,
	CXL_MBOX_OP_GET_LOG		= 0x0401,
	CXL_MBOX_OP_GET_LOG_CAPS	= 0x0402,
	CXL_MBOX_OP_CLEAR_LOG           = 0x0403,
	CXL_MBOX_OP_GET_SUP_LOG_SUBLIST = 0x0405,
	CXL_MBOX_OP_IDENTIFY		= 0x4000,
	CXL_MBOX_OP_GET_PARTITION_INFO	= 0x4100,
	CXL_MBOX_OP_SET_PARTITION_INFO	= 0x4101,
	CXL_MBOX_OP_GET_LSA		= 0x4102,
	CXL_MBOX_OP_SET_LSA		= 0x4103,
	CXL_MBOX_OP_GET_HEALTH_INFO	= 0x4200,
	CXL_MBOX_OP_GET_ALERT_CONFIG	= 0x4201,
	CXL_MBOX_OP_SET_ALERT_CONFIG	= 0x4202,
	CXL_MBOX_OP_GET_SHUTDOWN_STATE	= 0x4203,
	CXL_MBOX_OP_SET_SHUTDOWN_STATE	= 0x4204,
	CXL_MBOX_OP_GET_POISON		= 0x4300,
	CXL_MBOX_OP_INJECT_POISON	= 0x4301,
	CXL_MBOX_OP_CLEAR_POISON	= 0x4302,
	CXL_MBOX_OP_GET_SCAN_MEDIA_CAPS	= 0x4303,
	CXL_MBOX_OP_SCAN_MEDIA		= 0x4304,
	CXL_MBOX_OP_GET_SCAN_MEDIA	= 0x4305,
	CXL_MBOX_OP_SANITIZE		= 0x4400,
	CXL_MBOX_OP_SECURE_ERASE	= 0x4401,
	CXL_MBOX_OP_GET_SECURITY_STATE	= 0x4500,
	CXL_MBOX_OP_SET_PASSPHRASE	= 0x4501,
	CXL_MBOX_OP_DISABLE_PASSPHRASE	= 0x4502,
	CXL_MBOX_OP_UNLOCK		= 0x4503,
	CXL_MBOX_OP_FREEZE_SECURITY	= 0x4504,
	CXL_MBOX_OP_PASSPHRASE_SECURE_ERASE	= 0x4505,
	CXL_MBOX_OP_MAX			= 0x10000
};

#define DEFINE_CXL_CEL_UUID                                                    \
	UUID_INIT(0xda9c0b5, 0xbf41, 0x4b78, 0x8f, 0x79, 0x96, 0xb1, 0x62,     \
		  0x3b, 0x3f, 0x17)

#define DEFINE_CXL_VENDOR_DEBUG_UUID                                           \
	UUID_INIT(0xe1819d9, 0x11a9, 0x400c, 0x81, 0x1f, 0xd6, 0x07, 0x19,     \
		  0x40, 0x3d, 0x86)

struct cxl_mbox_get_supported_logs {
	__le16 entries;
	u8 rsvd[6];
	struct cxl_gsl_entry {
		uuid_t uuid;
		__le32 size;
	} __packed entry[];
}  __packed;

struct cxl_cel_entry {
	__le16 opcode;
	__le16 effect;
} __packed;

struct cxl_mbox_get_log {
	uuid_t uuid;
	__le32 offset;
	__le32 length;
} __packed;

/* See CXL 2.0 Table 175 Identify Memory Device Output Payload */
struct cxl_mbox_identify {
	char fw_revision[0x10];
	__le64 total_capacity;
	__le64 volatile_capacity;
	__le64 persistent_capacity;
	__le64 partition_align;
	__le16 info_event_log_size;
	__le16 warning_event_log_size;
	__le16 failure_event_log_size;
	__le16 fatal_event_log_size;
	__le32 lsa_size;
	u8 poison_list_max_mer[3];
	__le16 inject_poison_limit;
	u8 poison_caps;
	u8 qos_telemetry_caps;
} __packed;

/*
 * General Media Event Record UUID
 * CXL rev 3.0 Section 8.2.9.2.1.1; Table 8-43
 */
#define CXL_EVENT_GEN_MEDIA_UUID                                            \
	UUID_INIT(0xfbcd0a77, 0xc260, 0x417f, 0x85, 0xa9, 0x08, 0x8b, 0x16, \
		  0x21, 0xeb, 0xa6)

/*
 * DRAM Event Record UUID
 * CXL rev 3.0 section 8.2.9.2.1.2; Table 8-44
 */
#define CXL_EVENT_DRAM_UUID                                                 \
	UUID_INIT(0x601dcbb3, 0x9c06, 0x4eab, 0xb8, 0xaf, 0x4e, 0x9b, 0xfb, \
		  0x5c, 0x96, 0x24)

/*
 * Memory Module Event Record UUID
 * CXL rev 3.0 section 8.2.9.2.1.3; Table 8-45
 */
#define CXL_EVENT_MEM_MODULE_UUID                                           \
	UUID_INIT(0xfe927475, 0xdd59, 0x4339, 0xa5, 0x86, 0x79, 0xba, 0xb1, \
		  0x13, 0xb7, 0x74)

/*
 * Get Event Records output payload
 * CXL rev 3.0 section 8.2.9.2.2; Table 8-50
 */
#define CXL_GET_EVENT_FLAG_OVERFLOW		BIT(0)
#define CXL_GET_EVENT_FLAG_MORE_RECORDS		BIT(1)
struct cxl_get_event_payload {
	u8 flags;
	u8 reserved1;
	__le16 overflow_err_count;
	__le64 first_overflow_timestamp;
	__le64 last_overflow_timestamp;
	__le16 record_count;
	u8 reserved2[10];
	struct cxl_event_record_raw records[];
} __packed;

/*
 * CXL rev 3.0 section 8.2.9.2.2; Table 8-49
 */
enum cxl_event_log_type {
	CXL_EVENT_TYPE_INFO = 0x00,
	CXL_EVENT_TYPE_WARN,
	CXL_EVENT_TYPE_FAIL,
	CXL_EVENT_TYPE_FATAL,
	CXL_EVENT_TYPE_MAX
};

/*
 * Clear Event Records input payload
 * CXL rev 3.0 section 8.2.9.2.3; Table 8-51
 */
struct cxl_mbox_clear_event_payload {
	u8 event_log;		/* enum cxl_event_log_type */
	u8 clear_flags;
	u8 nr_recs;
	u8 reserved[3];
	__le16 handles[];
} __packed;
#define CXL_CLEAR_EVENT_MAX_HANDLES U8_MAX

struct cxl_mbox_get_partition_info {
	__le64 active_volatile_cap;
	__le64 active_persistent_cap;
	__le64 next_volatile_cap;
	__le64 next_persistent_cap;
} __packed;

struct cxl_mbox_get_lsa {
	__le32 offset;
	__le32 length;
} __packed;

struct cxl_mbox_set_lsa {
	__le32 offset;
	__le32 reserved;
	u8 data[];
} __packed;

struct cxl_mbox_set_partition_info {
	__le64 volatile_capacity;
	u8 flags;
} __packed;

#define  CXL_SET_PARTITION_IMMEDIATE_FLAG	BIT(0)

/* Set Timestamp CXL 3.0 Spec 8.2.9.4.2 */
struct cxl_mbox_set_timestamp_in {
	__le64 timestamp;

} __packed;

/* Get Poison List  CXL 3.0 Spec 8.2.9.8.4.1 */
struct cxl_mbox_poison_in {
	__le64 offset;
	__le64 length;
} __packed;

struct cxl_mbox_poison_out {
	u8 flags;
	u8 rsvd1;
	__le64 overflow_ts;
	__le16 count;
	u8 rsvd2[20];
	struct cxl_poison_record {
		__le64 address;
		__le32 length;
		__le32 rsvd;
	} __packed record[];
} __packed;

/*
 * Get Poison List address field encodes the starting
 * address of poison, and the source of the poison.
 */
#define CXL_POISON_START_MASK		GENMASK_ULL(63, 6)
#define CXL_POISON_SOURCE_MASK		GENMASK(2, 0)

/* Get Poison List record length is in units of 64 bytes */
#define CXL_POISON_LEN_MULT	64

/* Kernel defined maximum for a list of poison errors */
#define CXL_POISON_LIST_MAX	1024

/* Get Poison List: Payload out flags */
#define CXL_POISON_FLAG_MORE            BIT(0)
#define CXL_POISON_FLAG_OVERFLOW        BIT(1)
#define CXL_POISON_FLAG_SCANNING        BIT(2)

/* Get Poison List: Poison Source */
#define CXL_POISON_SOURCE_UNKNOWN	0
#define CXL_POISON_SOURCE_EXTERNAL	1
#define CXL_POISON_SOURCE_INTERNAL	2
#define CXL_POISON_SOURCE_INJECTED	3
#define CXL_POISON_SOURCE_VENDOR	7

/* Inject & Clear Poison  CXL 3.0 Spec 8.2.9.8.4.2/3 */
struct cxl_mbox_inject_poison {
	__le64 address;
};

/* Clear Poison  CXL 3.0 Spec 8.2.9.8.4.3 */
struct cxl_mbox_clear_poison {
	__le64 address;
	u8 write_data[CXL_POISON_LEN_MULT];
} __packed;

/**
 * struct cxl_mem_command - Driver representation of a memory device command
 * @info: Command information as it exists for the UAPI
 * @opcode: The actual bits used for the mailbox protocol
 * @flags: Set of flags effecting driver behavior.
 *
 *  * %CXL_CMD_FLAG_FORCE_ENABLE: In cases of error, commands with this flag
 *    will be enabled by the driver regardless of what hardware may have
 *    advertised.
 *
 * The cxl_mem_command is the driver's internal representation of commands that
 * are supported by the driver. Some of these commands may not be supported by
 * the hardware. The driver will use @info to validate the fields passed in by
 * the user then submit the @opcode to the hardware.
 *
 * See struct cxl_command_info.
 */
struct cxl_mem_command {
	struct cxl_command_info info;
	enum cxl_opcode opcode;
	u32 flags;
#define CXL_CMD_FLAG_FORCE_ENABLE BIT(0)
};

#define CXL_PMEM_SEC_STATE_USER_PASS_SET	0x01
#define CXL_PMEM_SEC_STATE_MASTER_PASS_SET	0x02
#define CXL_PMEM_SEC_STATE_LOCKED		0x04
#define CXL_PMEM_SEC_STATE_FROZEN		0x08
#define CXL_PMEM_SEC_STATE_USER_PLIMIT		0x10
#define CXL_PMEM_SEC_STATE_MASTER_PLIMIT	0x20

/* set passphrase input payload */
struct cxl_set_pass {
	u8 type;
	u8 reserved[31];
	/* CXL field using NVDIMM define, same length */
	u8 old_pass[NVDIMM_PASSPHRASE_LEN];
	u8 new_pass[NVDIMM_PASSPHRASE_LEN];
} __packed;

/* disable passphrase input payload */
struct cxl_disable_pass {
	u8 type;
	u8 reserved[31];
	u8 pass[NVDIMM_PASSPHRASE_LEN];
} __packed;

/* passphrase secure erase payload */
struct cxl_pass_erase {
	u8 type;
	u8 reserved[31];
	u8 pass[NVDIMM_PASSPHRASE_LEN];
} __packed;

enum {
	CXL_PMEM_SEC_PASS_MASTER = 0,
	CXL_PMEM_SEC_PASS_USER,
};

int cxl_internal_send_cmd(struct cxl_memdev_state *mds,
			  struct cxl_mbox_cmd *cmd);
int cxl_dev_state_identify(struct cxl_memdev_state *mds);
int cxl_await_media_ready(struct cxl_dev_state *cxlds);
int cxl_enumerate_cmds(struct cxl_memdev_state *mds);
int cxl_mem_create_range_info(struct cxl_memdev_state *mds);
struct cxl_memdev_state *cxl_memdev_state_create(struct device *dev);
void set_exclusive_cxl_commands(struct cxl_memdev_state *mds,
				unsigned long *cmds);
void clear_exclusive_cxl_commands(struct cxl_memdev_state *mds,
				  unsigned long *cmds);
void cxl_mem_get_event_records(struct cxl_memdev_state *mds, u32 status);
void cxl_event_trace_record(const struct cxl_memdev *cxlmd,
			    enum cxl_event_log_type type,
			    enum cxl_event_type event_type,
			    const uuid_t *uuid, union cxl_event *evt);
int cxl_set_timestamp(struct cxl_memdev_state *mds);
int cxl_poison_state_init(struct cxl_memdev_state *mds);
int cxl_mem_get_poison(struct cxl_memdev *cxlmd, u64 offset, u64 len,
		       struct cxl_region *cxlr);
int cxl_trigger_poison_list(struct cxl_memdev *cxlmd);
int cxl_inject_poison(struct cxl_memdev *cxlmd, u64 dpa);
int cxl_clear_poison(struct cxl_memdev *cxlmd, u64 dpa);

#ifdef CONFIG_CXL_SUSPEND
void cxl_mem_active_inc(void);
void cxl_mem_active_dec(void);
#else
static inline void cxl_mem_active_inc(void)
{
}
static inline void cxl_mem_active_dec(void)
{
}
#endif

int cxl_mem_sanitize(struct cxl_memdev *cxlmd, u16 cmd);

/**
 * struct cxl_hdm - HDM Decoder registers and cached / decoded capabilities
 * @regs: mapped registers, see devm_cxl_setup_hdm()
 * @decoder_count: number of decoders for this port
 * @target_count: for switch decoders, max downstream port targets
 * @interleave_mask: interleave granularity capability, see check_interleave_cap()
 * @iw_cap_mask: bitmask of supported interleave ways, see check_interleave_cap()
 * @port: mapped cxl_port, see devm_cxl_setup_hdm()
 */
struct cxl_hdm {
	struct cxl_component_regs regs;
	unsigned int decoder_count;
	unsigned int target_count;
	unsigned int interleave_mask;
	unsigned long iw_cap_mask;
	struct cxl_port *port;
};

struct seq_file;
struct dentry *cxl_debugfs_create_dir(const char *dir);
void cxl_dpa_debug(struct seq_file *file, struct cxl_dev_state *cxlds);
#endif /* __CXL_MEM_H__ */<|MERGE_RESOLUTION|>--- conflicted
+++ resolved
@@ -395,15 +395,9 @@
 
 /**
  * struct cxl_dpa_perf - DPA performance property entry
-<<<<<<< HEAD
- * @dpa_range - range for DPA address
- * @coord - QoS performance data (i.e. latency, bandwidth)
- * @qos_class - QoS Class cookies
-=======
  * @dpa_range: range for DPA address
  * @coord: QoS performance data (i.e. latency, bandwidth)
  * @qos_class: QoS Class cookies
->>>>>>> 0c383648
  */
 struct cxl_dpa_perf {
 	struct range dpa_range;
@@ -478,8 +472,6 @@
  * @fw: firmware upload / activation state
  * @mbox_wait: RCU wait for mbox send completely
  * @mbox_send: @dev specific transport for transmitting mailbox commands
- * @ram_perf: performance data entry matched to RAM partition
- * @pmem_perf: performance data entry matched to PMEM partition
  *
  * See CXL 3.0 8.2.9.8.2 Capacity Configuration and Label Storage for
  * details on capacity parameters.
