/*
 * Copyright 2018 Advanced Micro Devices, Inc.
 *
 * Permission is hereby granted, free of charge, to any person obtaining a
 * copy of this software and associated documentation files (the "Software"),
 * to deal in the Software without restriction, including without limitation
 * the rights to use, copy, modify, merge, publish, distribute, sublicense,
 * and/or sell copies of the Software, and to permit persons to whom the
 * Software is furnished to do so, subject to the following conditions:
 *
 * The above copyright notice and this permission notice shall be included in
 * all copies or substantial portions of the Software.
 *
 * THE SOFTWARE IS PROVIDED "AS IS", WITHOUT WARRANTY OF ANY KIND, EXPRESS OR
 * IMPLIED, INCLUDING BUT NOT LIMITED TO THE WARRANTIES OF MERCHANTABILITY,
 * FITNESS FOR A PARTICULAR PURPOSE AND NONINFRINGEMENT.  IN NO EVENT SHALL
 * THE COPYRIGHT HOLDER(S) OR AUTHOR(S) BE LIABLE FOR ANY CLAIM, DAMAGES OR
 * OTHER LIABILITY, WHETHER IN AN ACTION OF CONTRACT, TORT OR OTHERWISE,
 * ARISING FROM, OUT OF OR IN CONNECTION WITH THE SOFTWARE OR THE USE OR
 * OTHER DEALINGS IN THE SOFTWARE.
 *
 * Authors: AMD
 *
 */

#include "dccg.h"
#include "clk_mgr_internal.h"


#include "dcn20/dcn20_clk_mgr.h"
#include "rn_clk_mgr.h"


#include "dce100/dce_clk_mgr.h"
#include "rn_clk_mgr_vbios_smu.h"
#include "reg_helper.h"
#include "core_types.h"
#include "dm_helpers.h"

#include "atomfirmware.h"
#include "clk/clk_10_0_2_offset.h"
#include "clk/clk_10_0_2_sh_mask.h"
#include "renoir_ip_offset.h"


/* Constants */

#define LPDDR_MEM_RETRAIN_LATENCY 4.977 /* Number obtained from LPDDR4 Training Counter Requirement doc */

/* Macros */

#define REG(reg_name) \
	(CLK_BASE.instance[0].segment[mm ## reg_name ## _BASE_IDX] + mm ## reg_name)


/* TODO: evaluate how to lower or disable all dcn clocks in screen off case */
int rn_get_active_display_cnt_wa(
		struct dc *dc,
		struct dc_state *context)
{
	int i, display_count;
	bool tmds_present = false;

	display_count = 0;
	for (i = 0; i < context->stream_count; i++) {
		const struct dc_stream_state *stream = context->streams[i];

		if (stream->signal == SIGNAL_TYPE_HDMI_TYPE_A ||
				stream->signal == SIGNAL_TYPE_DVI_SINGLE_LINK ||
				stream->signal == SIGNAL_TYPE_DVI_DUAL_LINK)
			tmds_present = true;
	}

	for (i = 0; i < dc->link_count; i++) {
		const struct dc_link *link = dc->links[i];

		/*
		 * Only notify active stream or virtual stream.
		 * Need to notify virtual stream to work around
		 * headless case. HPD does not fire when system is in
		 * S0i2.
		 */
		/* abusing the fact that the dig and phy are coupled to see if the phy is enabled */
		if (link->connector_signal == SIGNAL_TYPE_VIRTUAL ||
				link->link_enc->funcs->is_dig_enabled(link->link_enc))
			display_count++;
	}

	/* WA for hang on HDMI after display off back back on*/
	if (display_count == 0 && tmds_present)
		display_count = 1;

	return display_count;
}

void rn_update_clocks(struct clk_mgr *clk_mgr_base,
			struct dc_state *context,
			bool safe_to_lower)
{
	struct clk_mgr_internal *clk_mgr = TO_CLK_MGR_INTERNAL(clk_mgr_base);
	struct dc_clocks *new_clocks = &context->bw_ctx.bw.dcn.clk;
	struct dc *dc = clk_mgr_base->ctx->dc;
	int display_count;
	bool update_dppclk = false;
	bool update_dispclk = false;
	bool dpp_clock_lowered = false;

	struct dmcu *dmcu = clk_mgr_base->ctx->dc->res_pool->dmcu;

	if (dc->work_arounds.skip_clock_update)
		return;

	/*
	 * if it is safe to lower, but we are already in the lower state, we don't have to do anything
	 * also if safe to lower is false, we just go in the higher state
	 */
	if (safe_to_lower) {
		/* check that we're not already in lower */
		if (clk_mgr_base->clks.pwr_state != DCN_PWR_STATE_LOW_POWER) {

			display_count = rn_get_active_display_cnt_wa(dc, context);
			/* if we can go lower, go lower */
			if (display_count == 0) {
				rn_vbios_smu_set_dcn_low_power_state(clk_mgr, DCN_PWR_STATE_LOW_POWER);
				/* update power state */
				clk_mgr_base->clks.pwr_state = DCN_PWR_STATE_LOW_POWER;
			}
		}
	} else {
		/* check that we're not already in D0 */
		if (clk_mgr_base->clks.pwr_state != DCN_PWR_STATE_MISSION_MODE) {
			rn_vbios_smu_set_dcn_low_power_state(clk_mgr, DCN_PWR_STATE_MISSION_MODE);
			/* update power state */
			clk_mgr_base->clks.pwr_state = DCN_PWR_STATE_MISSION_MODE;
		}
	}

	if (should_set_clock(safe_to_lower, new_clocks->phyclk_khz, clk_mgr_base->clks.phyclk_khz)) {
		clk_mgr_base->clks.phyclk_khz = new_clocks->phyclk_khz;
		rn_vbios_smu_set_phyclk(clk_mgr, clk_mgr_base->clks.phyclk_khz);
	}

	if (should_set_clock(safe_to_lower, new_clocks->dcfclk_khz, clk_mgr_base->clks.dcfclk_khz)) {
		clk_mgr_base->clks.dcfclk_khz = new_clocks->dcfclk_khz;
		rn_vbios_smu_set_hard_min_dcfclk(clk_mgr, clk_mgr_base->clks.dcfclk_khz);
	}

	if (should_set_clock(safe_to_lower,
			new_clocks->dcfclk_deep_sleep_khz, clk_mgr_base->clks.dcfclk_deep_sleep_khz)) {
		clk_mgr_base->clks.dcfclk_deep_sleep_khz = new_clocks->dcfclk_deep_sleep_khz;
		rn_vbios_smu_set_min_deep_sleep_dcfclk(clk_mgr, clk_mgr_base->clks.dcfclk_deep_sleep_khz);
	}

	// workaround: Limit dppclk to 100Mhz to avoid lower eDP panel switch to plus 4K monitor underflow.
	if (!IS_DIAG_DC(dc->ctx->dce_environment)) {
		if (new_clocks->dppclk_khz < 100000)
			new_clocks->dppclk_khz = 100000;
	}

	if (should_set_clock(safe_to_lower, new_clocks->dppclk_khz, clk_mgr->base.clks.dppclk_khz)) {
		if (clk_mgr->base.clks.dppclk_khz > new_clocks->dppclk_khz)
			dpp_clock_lowered = true;
		clk_mgr_base->clks.dppclk_khz = new_clocks->dppclk_khz;
		update_dppclk = true;
	}

	if (should_set_clock(safe_to_lower, new_clocks->dispclk_khz, clk_mgr_base->clks.dispclk_khz)) {
		clk_mgr_base->clks.dispclk_khz = new_clocks->dispclk_khz;
		rn_vbios_smu_set_dispclk(clk_mgr, clk_mgr_base->clks.dispclk_khz);

		update_dispclk = true;
	}

	if (dpp_clock_lowered) {
		// increase per DPP DTO before lowering global dppclk
		dcn20_update_clocks_update_dpp_dto(clk_mgr, context, safe_to_lower);
		rn_vbios_smu_set_dppclk(clk_mgr, clk_mgr_base->clks.dppclk_khz);
	} else {
		// increase global DPPCLK before lowering per DPP DTO
		if (update_dppclk || update_dispclk)
			rn_vbios_smu_set_dppclk(clk_mgr, clk_mgr_base->clks.dppclk_khz);
		// always update dtos unless clock is lowered and not safe to lower
		if (new_clocks->dppclk_khz >= dc->current_state->bw_ctx.bw.dcn.clk.dppclk_khz)
			dcn20_update_clocks_update_dpp_dto(clk_mgr, context, safe_to_lower);
	}

	if (update_dispclk &&
			dmcu && dmcu->funcs->is_dmcu_initialized(dmcu)) {
		/*update dmcu for wait_loop count*/
		dmcu->funcs->set_psr_wait_loop(dmcu,
			clk_mgr_base->clks.dispclk_khz / 1000 / 7);
	}
}


static int get_vco_frequency_from_reg(struct clk_mgr_internal *clk_mgr)
{
	/* get FbMult value */
	struct fixed31_32 pll_req;
	unsigned int fbmult_frac_val = 0;
	unsigned int fbmult_int_val = 0;


	/*
	 * Register value of fbmult is in 8.16 format, we are converting to 31.32
	 * to leverage the fix point operations available in driver
	 */

	REG_GET(CLK1_CLK_PLL_REQ, FbMult_frac, &fbmult_frac_val); /* 16 bit fractional part*/
	REG_GET(CLK1_CLK_PLL_REQ, FbMult_int, &fbmult_int_val); /* 8 bit integer part */

	pll_req = dc_fixpt_from_int(fbmult_int_val);

	/*
	 * since fractional part is only 16 bit in register definition but is 32 bit
	 * in our fix point definiton, need to shift left by 16 to obtain correct value
	 */
	pll_req.value |= fbmult_frac_val << 16;

	/* multiply by REFCLK period */
	pll_req = dc_fixpt_mul_int(pll_req, clk_mgr->dfs_ref_freq_khz);

	/* integer part is now VCO frequency in kHz */
	return dc_fixpt_floor(pll_req);
}

static void rn_dump_clk_registers_internal(struct rn_clk_internal *internal, struct clk_mgr *clk_mgr_base)
{
	struct clk_mgr_internal *clk_mgr = TO_CLK_MGR_INTERNAL(clk_mgr_base);

	internal->CLK1_CLK3_CURRENT_CNT = REG_READ(CLK1_CLK3_CURRENT_CNT);
	internal->CLK1_CLK3_BYPASS_CNTL = REG_READ(CLK1_CLK3_BYPASS_CNTL);

	internal->CLK1_CLK3_DS_CNTL = REG_READ(CLK1_CLK3_DS_CNTL);	//dcf deep sleep divider
	internal->CLK1_CLK3_ALLOW_DS = REG_READ(CLK1_CLK3_ALLOW_DS);

	internal->CLK1_CLK1_CURRENT_CNT = REG_READ(CLK1_CLK1_CURRENT_CNT);
	internal->CLK1_CLK1_BYPASS_CNTL = REG_READ(CLK1_CLK1_BYPASS_CNTL);

	internal->CLK1_CLK2_CURRENT_CNT = REG_READ(CLK1_CLK2_CURRENT_CNT);
	internal->CLK1_CLK2_BYPASS_CNTL = REG_READ(CLK1_CLK2_BYPASS_CNTL);

	internal->CLK1_CLK0_CURRENT_CNT = REG_READ(CLK1_CLK0_CURRENT_CNT);
	internal->CLK1_CLK0_BYPASS_CNTL = REG_READ(CLK1_CLK0_BYPASS_CNTL);
}

/* This function collect raw clk register values */
static void rn_dump_clk_registers(struct clk_state_registers_and_bypass *regs_and_bypass,
		struct clk_mgr *clk_mgr_base, struct clk_log_info *log_info)
{
	struct rn_clk_internal internal = {0};
	char *bypass_clks[5] = {"0x0 DFS", "0x1 REFCLK", "0x2 ERROR", "0x3 400 FCH", "0x4 600 FCH"};
	unsigned int chars_printed = 0;
	unsigned int remaining_buffer = log_info->bufSize;

	rn_dump_clk_registers_internal(&internal, clk_mgr_base);

	regs_and_bypass->dcfclk = internal.CLK1_CLK3_CURRENT_CNT / 10;
	regs_and_bypass->dcf_deep_sleep_divider = internal.CLK1_CLK3_DS_CNTL / 10;
	regs_and_bypass->dcf_deep_sleep_allow = internal.CLK1_CLK3_ALLOW_DS;
	regs_and_bypass->dprefclk = internal.CLK1_CLK2_CURRENT_CNT / 10;
	regs_and_bypass->dispclk = internal.CLK1_CLK0_CURRENT_CNT / 10;
	regs_and_bypass->dppclk = internal.CLK1_CLK1_CURRENT_CNT / 10;

	regs_and_bypass->dppclk_bypass = internal.CLK1_CLK1_BYPASS_CNTL & 0x0007;
	if (regs_and_bypass->dppclk_bypass < 0 || regs_and_bypass->dppclk_bypass > 4)
		regs_and_bypass->dppclk_bypass = 0;
	regs_and_bypass->dcfclk_bypass = internal.CLK1_CLK3_BYPASS_CNTL & 0x0007;
	if (regs_and_bypass->dcfclk_bypass < 0 || regs_and_bypass->dcfclk_bypass > 4)
		regs_and_bypass->dcfclk_bypass = 0;
	regs_and_bypass->dispclk_bypass = internal.CLK1_CLK0_BYPASS_CNTL & 0x0007;
	if (regs_and_bypass->dispclk_bypass < 0 || regs_and_bypass->dispclk_bypass > 4)
		regs_and_bypass->dispclk_bypass = 0;
	regs_and_bypass->dprefclk_bypass = internal.CLK1_CLK2_BYPASS_CNTL & 0x0007;
	if (regs_and_bypass->dprefclk_bypass < 0 || regs_and_bypass->dprefclk_bypass > 4)
		regs_and_bypass->dprefclk_bypass = 0;

	if (log_info->enabled) {
		chars_printed = snprintf_count(log_info->pBuf, remaining_buffer, "clk_type,clk_value,deepsleep_cntl,deepsleep_allow,bypass\n");
		remaining_buffer -= chars_printed;
		*log_info->sum_chars_printed += chars_printed;
		log_info->pBuf += chars_printed;

		chars_printed = snprintf_count(log_info->pBuf, remaining_buffer, "dcfclk,%d,%d,%d,%s\n",
			regs_and_bypass->dcfclk,
			regs_and_bypass->dcf_deep_sleep_divider,
			regs_and_bypass->dcf_deep_sleep_allow,
			bypass_clks[(int) regs_and_bypass->dcfclk_bypass]);
		remaining_buffer -= chars_printed;
		*log_info->sum_chars_printed += chars_printed;
		log_info->pBuf += chars_printed;

		chars_printed = snprintf_count(log_info->pBuf, remaining_buffer, "dprefclk,%d,N/A,N/A,%s\n",
			regs_and_bypass->dprefclk,
			bypass_clks[(int) regs_and_bypass->dprefclk_bypass]);
		remaining_buffer -= chars_printed;
		*log_info->sum_chars_printed += chars_printed;
		log_info->pBuf += chars_printed;

		chars_printed = snprintf_count(log_info->pBuf, remaining_buffer, "dispclk,%d,N/A,N/A,%s\n",
			regs_and_bypass->dispclk,
			bypass_clks[(int) regs_and_bypass->dispclk_bypass]);
		remaining_buffer -= chars_printed;
		*log_info->sum_chars_printed += chars_printed;
		log_info->pBuf += chars_printed;

		//split
		chars_printed = snprintf_count(log_info->pBuf, remaining_buffer, "SPLIT\n");
		remaining_buffer -= chars_printed;
		*log_info->sum_chars_printed += chars_printed;
		log_info->pBuf += chars_printed;

		// REGISTER VALUES
		chars_printed = snprintf_count(log_info->pBuf, remaining_buffer, "reg_name,value,clk_type\n");
		remaining_buffer -= chars_printed;
		*log_info->sum_chars_printed += chars_printed;
		log_info->pBuf += chars_printed;

		chars_printed = snprintf_count(log_info->pBuf, remaining_buffer, "CLK1_CLK3_CURRENT_CNT,%d,dcfclk\n",
				internal.CLK1_CLK3_CURRENT_CNT);
		remaining_buffer -= chars_printed;
		*log_info->sum_chars_printed += chars_printed;
		log_info->pBuf += chars_printed;

		chars_printed = snprintf_count(log_info->pBuf, remaining_buffer, "CLK1_CLK3_DS_CNTL,%d,dcf_deep_sleep_divider\n",
					internal.CLK1_CLK3_DS_CNTL);
		remaining_buffer -= chars_printed;
		*log_info->sum_chars_printed += chars_printed;
		log_info->pBuf += chars_printed;

		chars_printed = snprintf_count(log_info->pBuf, remaining_buffer, "CLK1_CLK3_ALLOW_DS,%d,dcf_deep_sleep_allow\n",
					internal.CLK1_CLK3_ALLOW_DS);
		remaining_buffer -= chars_printed;
		*log_info->sum_chars_printed += chars_printed;
		log_info->pBuf += chars_printed;

		chars_printed = snprintf_count(log_info->pBuf, remaining_buffer, "CLK1_CLK2_CURRENT_CNT,%d,dprefclk\n",
					internal.CLK1_CLK2_CURRENT_CNT);
		remaining_buffer -= chars_printed;
		*log_info->sum_chars_printed += chars_printed;
		log_info->pBuf += chars_printed;

		chars_printed = snprintf_count(log_info->pBuf, remaining_buffer, "CLK1_CLK0_CURRENT_CNT,%d,dispclk\n",
					internal.CLK1_CLK0_CURRENT_CNT);
		remaining_buffer -= chars_printed;
		*log_info->sum_chars_printed += chars_printed;
		log_info->pBuf += chars_printed;

		chars_printed = snprintf_count(log_info->pBuf, remaining_buffer, "CLK1_CLK1_CURRENT_CNT,%d,dppclk\n",
					internal.CLK1_CLK1_CURRENT_CNT);
		remaining_buffer -= chars_printed;
		*log_info->sum_chars_printed += chars_printed;
		log_info->pBuf += chars_printed;

		chars_printed = snprintf_count(log_info->pBuf, remaining_buffer, "CLK1_CLK3_BYPASS_CNTL,%d,dcfclk_bypass\n",
					internal.CLK1_CLK3_BYPASS_CNTL);
		remaining_buffer -= chars_printed;
		*log_info->sum_chars_printed += chars_printed;
		log_info->pBuf += chars_printed;

		chars_printed = snprintf_count(log_info->pBuf, remaining_buffer, "CLK1_CLK2_BYPASS_CNTL,%d,dprefclk_bypass\n",
					internal.CLK1_CLK2_BYPASS_CNTL);
		remaining_buffer -= chars_printed;
		*log_info->sum_chars_printed += chars_printed;
		log_info->pBuf += chars_printed;

		chars_printed = snprintf_count(log_info->pBuf, remaining_buffer, "CLK1_CLK0_BYPASS_CNTL,%d,dispclk_bypass\n",
					internal.CLK1_CLK0_BYPASS_CNTL);
		remaining_buffer -= chars_printed;
		*log_info->sum_chars_printed += chars_printed;
		log_info->pBuf += chars_printed;

		chars_printed = snprintf_count(log_info->pBuf, remaining_buffer, "CLK1_CLK1_BYPASS_CNTL,%d,dppclk_bypass\n",
					internal.CLK1_CLK1_BYPASS_CNTL);
		remaining_buffer -= chars_printed;
		*log_info->sum_chars_printed += chars_printed;
		log_info->pBuf += chars_printed;
	}
}

/* This function produce translated logical clk state values*/
void rn_get_clk_states(struct clk_mgr *clk_mgr_base, struct clk_states *s)
{
	struct clk_state_registers_and_bypass sb = { 0 };
	struct clk_log_info log_info = { 0 };

	rn_dump_clk_registers(&sb, clk_mgr_base, &log_info);

	s->dprefclk_khz = sb.dprefclk * 1000;
}

void rn_enable_pme_wa(struct clk_mgr *clk_mgr_base)
{
	struct clk_mgr_internal *clk_mgr = TO_CLK_MGR_INTERNAL(clk_mgr_base);

	rn_vbios_smu_enable_pme_wa(clk_mgr);
}

void rn_init_clocks(struct clk_mgr *clk_mgr)
{
	memset(&(clk_mgr->clks), 0, sizeof(struct dc_clocks));
	// Assumption is that boot state always supports pstate
	clk_mgr->clks.p_state_change_support = true;
	clk_mgr->clks.prev_p_state_change_support = true;
	clk_mgr->clks.pwr_state = DCN_PWR_STATE_UNKNOWN;
}

void build_watermark_ranges(struct clk_bw_params *bw_params, struct pp_smu_wm_range_sets *ranges)
{
	int i, num_valid_sets;

	num_valid_sets = 0;

	for (i = 0; i < WM_SET_COUNT; i++) {
		/* skip empty entries, the smu array has no holes*/
		if (!bw_params->wm_table.entries[i].valid)
			continue;

		ranges->reader_wm_sets[num_valid_sets].wm_inst = bw_params->wm_table.entries[i].wm_inst;
		ranges->reader_wm_sets[num_valid_sets].wm_type = bw_params->wm_table.entries[i].wm_type;
<<<<<<< HEAD
		/* We will not select WM based on dcfclk, so leave it as unconstrained */
		ranges->reader_wm_sets[num_valid_sets].min_drain_clk_mhz = PP_SMU_WM_SET_RANGE_CLK_UNCONSTRAINED_MIN;
		ranges->reader_wm_sets[num_valid_sets].max_drain_clk_mhz = PP_SMU_WM_SET_RANGE_CLK_UNCONSTRAINED_MAX;
		/* fclk wil be used to select WM*/
=======
		/* We will not select WM based on fclk, so leave it as unconstrained */
		ranges->reader_wm_sets[num_valid_sets].min_fill_clk_mhz = PP_SMU_WM_SET_RANGE_CLK_UNCONSTRAINED_MIN;
		ranges->reader_wm_sets[num_valid_sets].max_fill_clk_mhz = PP_SMU_WM_SET_RANGE_CLK_UNCONSTRAINED_MAX;
		/* dcfclk wil be used to select WM*/
>>>>>>> 2c523b34

		if (ranges->reader_wm_sets[num_valid_sets].wm_type == WM_TYPE_PSTATE_CHG) {
			if (i == 0)
				ranges->reader_wm_sets[num_valid_sets].min_drain_clk_mhz = 0;
			else {
				/* add 1 to make it non-overlapping with next lvl */
				ranges->reader_wm_sets[num_valid_sets].min_drain_clk_mhz = bw_params->clk_table.entries[i - 1].dcfclk_mhz + 1;
			}
			ranges->reader_wm_sets[num_valid_sets].max_drain_clk_mhz = bw_params->clk_table.entries[i].dcfclk_mhz;

		} else {
			/* unconstrained for memory retraining */
			ranges->reader_wm_sets[num_valid_sets].min_fill_clk_mhz = PP_SMU_WM_SET_RANGE_CLK_UNCONSTRAINED_MIN;
			ranges->reader_wm_sets[num_valid_sets].max_fill_clk_mhz = PP_SMU_WM_SET_RANGE_CLK_UNCONSTRAINED_MAX;

			/* Modify previous watermark range to cover up to max */
			ranges->reader_wm_sets[num_valid_sets - 1].max_fill_clk_mhz = PP_SMU_WM_SET_RANGE_CLK_UNCONSTRAINED_MAX;
		}
		num_valid_sets++;
	}

	ASSERT(num_valid_sets != 0); /* Must have at least one set of valid watermarks */
	ranges->num_reader_wm_sets = num_valid_sets;

	/* modify the min and max to make sure we cover the whole range*/
	ranges->reader_wm_sets[0].min_drain_clk_mhz = PP_SMU_WM_SET_RANGE_CLK_UNCONSTRAINED_MIN;
	ranges->reader_wm_sets[0].min_fill_clk_mhz = PP_SMU_WM_SET_RANGE_CLK_UNCONSTRAINED_MIN;
	ranges->reader_wm_sets[ranges->num_reader_wm_sets - 1].max_drain_clk_mhz = PP_SMU_WM_SET_RANGE_CLK_UNCONSTRAINED_MAX;
	ranges->reader_wm_sets[ranges->num_reader_wm_sets - 1].max_fill_clk_mhz = PP_SMU_WM_SET_RANGE_CLK_UNCONSTRAINED_MAX;

	/* This is for writeback only, does not matter currently as no writeback support*/
	ranges->num_writer_wm_sets = 1;
	ranges->writer_wm_sets[0].wm_inst = WM_A;
	ranges->writer_wm_sets[0].min_fill_clk_mhz = PP_SMU_WM_SET_RANGE_CLK_UNCONSTRAINED_MIN;
	ranges->writer_wm_sets[0].max_fill_clk_mhz = PP_SMU_WM_SET_RANGE_CLK_UNCONSTRAINED_MAX;
	ranges->writer_wm_sets[0].min_drain_clk_mhz = PP_SMU_WM_SET_RANGE_CLK_UNCONSTRAINED_MIN;
	ranges->writer_wm_sets[0].max_drain_clk_mhz = PP_SMU_WM_SET_RANGE_CLK_UNCONSTRAINED_MAX;

}

static void rn_notify_wm_ranges(struct clk_mgr *clk_mgr_base)
{
	struct dc_debug_options *debug = &clk_mgr_base->ctx->dc->debug;
	struct pp_smu_wm_range_sets ranges = {0};
	struct clk_mgr_internal *clk_mgr = TO_CLK_MGR_INTERNAL(clk_mgr_base);
	struct pp_smu_funcs *pp_smu = clk_mgr->pp_smu;

	if (!debug->disable_pplib_wm_range) {
		build_watermark_ranges(clk_mgr_base->bw_params, &ranges);

		/* Notify PP Lib/SMU which Watermarks to use for which clock ranges */
		if (pp_smu && pp_smu->rn_funcs.set_wm_ranges)
			pp_smu->rn_funcs.set_wm_ranges(&pp_smu->rn_funcs.pp_smu, &ranges);
	}

}

static bool rn_are_clock_states_equal(struct dc_clocks *a,
		struct dc_clocks *b)
{
	if (a->dispclk_khz != b->dispclk_khz)
		return false;
	else if (a->dppclk_khz != b->dppclk_khz)
		return false;
	else if (a->dcfclk_khz != b->dcfclk_khz)
		return false;
	else if (a->dcfclk_deep_sleep_khz != b->dcfclk_deep_sleep_khz)
		return false;

	return true;
}


static struct clk_mgr_funcs dcn21_funcs = {
	.get_dp_ref_clk_frequency = dce12_get_dp_ref_freq_khz,
	.update_clocks = rn_update_clocks,
	.init_clocks = rn_init_clocks,
	.enable_pme_wa = rn_enable_pme_wa,
	.are_clock_states_equal = rn_are_clock_states_equal,
	.notify_wm_ranges = rn_notify_wm_ranges
};

struct clk_bw_params rn_bw_params = {
	.vram_type = Ddr4MemType,
	.num_channels = 1,
	.clk_table = {
		.entries = {
			{
				.voltage = 0,
				.dcfclk_mhz = 400,
				.fclk_mhz = 400,
				.memclk_mhz = 800,
				.socclk_mhz = 0,
			},
			{
				.voltage = 0,
				.dcfclk_mhz = 483,
				.fclk_mhz = 800,
				.memclk_mhz = 1600,
				.socclk_mhz = 0,
			},
			{
				.voltage = 0,
				.dcfclk_mhz = 602,
				.fclk_mhz = 1067,
				.memclk_mhz = 1067,
				.socclk_mhz = 0,
			},
			{
				.voltage = 0,
				.dcfclk_mhz = 738,
				.fclk_mhz = 1333,
				.memclk_mhz = 1600,
				.socclk_mhz = 0,
			},
		},

		.num_entries = 4,
	},

};

struct wm_table ddr4_wm_table = {
	.entries = {
		{
			.wm_inst = WM_A,
			.wm_type = WM_TYPE_PSTATE_CHG,
			.pstate_latency_us = 11.72,
			.sr_exit_time_us = 6.09,
			.sr_enter_plus_exit_time_us = 7.14,
			.valid = true,
		},
		{
			.wm_inst = WM_B,
			.wm_type = WM_TYPE_PSTATE_CHG,
			.pstate_latency_us = 11.72,
			.sr_exit_time_us = 10.12,
			.sr_enter_plus_exit_time_us = 11.48,
			.valid = true,
		},
		{
			.wm_inst = WM_C,
			.wm_type = WM_TYPE_PSTATE_CHG,
			.pstate_latency_us = 11.72,
			.sr_exit_time_us = 10.12,
			.sr_enter_plus_exit_time_us = 11.48,
			.valid = true,
		},
		{
			.wm_inst = WM_D,
			.wm_type = WM_TYPE_PSTATE_CHG,
			.pstate_latency_us = 11.72,
			.sr_exit_time_us = 10.12,
			.sr_enter_plus_exit_time_us = 11.48,
			.valid = true,
<<<<<<< HEAD
		},
	}
};

struct wm_table lpddr4_wm_table = {
	.entries = {
		{
			.wm_inst = WM_A,
			.wm_type = WM_TYPE_PSTATE_CHG,
			.pstate_latency_us = 11.65333,
			.sr_exit_time_us = 5.32,
			.sr_enter_plus_exit_time_us = 6.38,
			.valid = true,
		},
		{
			.wm_inst = WM_B,
			.wm_type = WM_TYPE_PSTATE_CHG,
			.pstate_latency_us = 11.65333,
			.sr_exit_time_us = 9.82,
			.sr_enter_plus_exit_time_us = 11.196,
			.valid = true,
		},
		{
			.wm_inst = WM_C,
			.wm_type = WM_TYPE_PSTATE_CHG,
			.pstate_latency_us = 11.65333,
			.sr_exit_time_us = 9.89,
			.sr_enter_plus_exit_time_us = 11.24,
			.valid = true,
		},
		{
			.wm_inst = WM_D,
			.wm_type = WM_TYPE_PSTATE_CHG,
			.pstate_latency_us = 11.65333,
			.sr_exit_time_us = 9.748,
			.sr_enter_plus_exit_time_us = 11.102,
			.valid = true,
		},
	}
};

=======
		},
	}
};

struct wm_table lpddr4_wm_table = {
	.entries = {
		{
			.wm_inst = WM_A,
			.wm_type = WM_TYPE_PSTATE_CHG,
			.pstate_latency_us = 11.65333,
			.sr_exit_time_us = 5.32,
			.sr_enter_plus_exit_time_us = 6.38,
			.valid = true,
		},
		{
			.wm_inst = WM_B,
			.wm_type = WM_TYPE_PSTATE_CHG,
			.pstate_latency_us = 11.65333,
			.sr_exit_time_us = 9.82,
			.sr_enter_plus_exit_time_us = 11.196,
			.valid = true,
		},
		{
			.wm_inst = WM_C,
			.wm_type = WM_TYPE_PSTATE_CHG,
			.pstate_latency_us = 11.65333,
			.sr_exit_time_us = 9.89,
			.sr_enter_plus_exit_time_us = 11.24,
			.valid = true,
		},
		{
			.wm_inst = WM_D,
			.wm_type = WM_TYPE_PSTATE_CHG,
			.pstate_latency_us = 11.65333,
			.sr_exit_time_us = 9.748,
			.sr_enter_plus_exit_time_us = 11.102,
			.valid = true,
		},
	}
};

>>>>>>> 2c523b34

static unsigned int find_dcfclk_for_voltage(struct dpm_clocks *clock_table, unsigned int voltage)
{
	int i;

	for (i = 0; i < PP_SMU_NUM_DCFCLK_DPM_LEVELS; i++) {
		if (clock_table->DcfClocks[i].Vol == voltage)
			return clock_table->DcfClocks[i].Freq;
	}

	ASSERT(0);
	return 0;
}

static void rn_clk_mgr_helper_populate_bw_params(struct clk_bw_params *bw_params, struct dpm_clocks *clock_table, struct integrated_info *bios_info)
{
	int i, j = 0;

	j = -1;

	ASSERT(PP_SMU_NUM_FCLK_DPM_LEVELS <= MAX_NUM_DPM_LVL);

	/* Find lowest DPM, FCLK is filled in reverse order*/

	for (i = PP_SMU_NUM_FCLK_DPM_LEVELS - 1; i >= 0; i--) {
		if (clock_table->FClocks[i].Freq != 0) {
			j = i;
			break;
		}
	}

	if (j == -1) {
		/* clock table is all 0s, just use our own hardcode */
		ASSERT(0);
		return;
	}

	bw_params->clk_table.num_entries = j + 1;

	for (i = 0; i < bw_params->clk_table.num_entries; i++, j--) {
		bw_params->clk_table.entries[i].fclk_mhz = clock_table->FClocks[j].Freq;
		bw_params->clk_table.entries[i].memclk_mhz = clock_table->MemClocks[j].Freq;
		bw_params->clk_table.entries[i].voltage = clock_table->FClocks[j].Vol;
		bw_params->clk_table.entries[i].dcfclk_mhz = find_dcfclk_for_voltage(clock_table, clock_table->FClocks[j].Vol);
	}

	bw_params->vram_type = bios_info->memory_type;
	bw_params->num_channels = bios_info->ma_channel_number;

	for (i = 0; i < WM_SET_COUNT; i++) {
		bw_params->wm_table.entries[i].wm_inst = i;

		if (i >= bw_params->clk_table.num_entries) {
			bw_params->wm_table.entries[i].valid = false;
			continue;
		}

		bw_params->wm_table.entries[i].wm_type = WM_TYPE_PSTATE_CHG;
		bw_params->wm_table.entries[i].valid = true;
	}

	if (bw_params->vram_type == LpDdr4MemType) {
		/*
		 * WM set D will be re-purposed for memory retraining
		 */
		bw_params->wm_table.entries[WM_D].pstate_latency_us = LPDDR_MEM_RETRAIN_LATENCY;
		bw_params->wm_table.entries[WM_D].wm_inst = WM_D;
		bw_params->wm_table.entries[WM_D].wm_type = WM_TYPE_RETRAINING;
		bw_params->wm_table.entries[WM_D].valid = true;
	}

}

void rn_clk_mgr_construct(
		struct dc_context *ctx,
		struct clk_mgr_internal *clk_mgr,
		struct pp_smu_funcs *pp_smu,
		struct dccg *dccg)
{
	struct dc_debug_options *debug = &ctx->dc->debug;
	struct dpm_clocks clock_table = { 0 };

	clk_mgr->base.ctx = ctx;
	clk_mgr->base.funcs = &dcn21_funcs;

	clk_mgr->pp_smu = pp_smu;

	clk_mgr->dccg = dccg;
	clk_mgr->dfs_bypass_disp_clk = 0;

	clk_mgr->dprefclk_ss_percentage = 0;
	clk_mgr->dprefclk_ss_divider = 1000;
	clk_mgr->ss_on_dprefclk = false;
	clk_mgr->dfs_ref_freq_khz = 48000;

	clk_mgr->smu_ver = rn_vbios_smu_get_smu_version(clk_mgr);

	if (IS_FPGA_MAXIMUS_DC(ctx->dce_environment)) {
		dcn21_funcs.update_clocks = dcn2_update_clocks_fpga;
		clk_mgr->base.dentist_vco_freq_khz = 3600000;
	} else {
		struct clk_log_info log_info = {0};

		/* TODO: Check we get what we expect during bringup */
		clk_mgr->base.dentist_vco_freq_khz = get_vco_frequency_from_reg(clk_mgr);

		/* in case we don't get a value from the register, use default */
		if (clk_mgr->base.dentist_vco_freq_khz == 0)
			clk_mgr->base.dentist_vco_freq_khz = 3600000;

		if (ctx->dc_bios->integrated_info->memory_type == LpDdr4MemType) {
			rn_bw_params.wm_table = lpddr4_wm_table;
		} else {
			rn_bw_params.wm_table = ddr4_wm_table;
		}
		/* Saved clocks configured at boot for debug purposes */
		rn_dump_clk_registers(&clk_mgr->base.boot_snapshot, &clk_mgr->base, &log_info);
	}

	clk_mgr->base.dprefclk_khz = 600000;
	dce_clock_read_ss_info(clk_mgr);


	clk_mgr->base.bw_params = &rn_bw_params;

	if (pp_smu && pp_smu->rn_funcs.get_dpm_clock_table) {
		pp_smu->rn_funcs.get_dpm_clock_table(&pp_smu->rn_funcs.pp_smu, &clock_table);
		if (ctx->dc_bios && ctx->dc_bios->integrated_info) {
			rn_clk_mgr_helper_populate_bw_params (clk_mgr->base.bw_params, &clock_table, ctx->dc_bios->integrated_info);
		}
	}

	if (!IS_FPGA_MAXIMUS_DC(ctx->dce_environment) && clk_mgr->smu_ver >= 0x00371500) {
		/* enable powerfeatures when displaycount goes to 0 */
		rn_vbios_smu_enable_48mhz_tmdp_refclk_pwrdwn(clk_mgr, !debug->disable_48mhz_pwrdwn);
	}
}
<|MERGE_RESOLUTION|>--- conflicted
+++ resolved
@@ -418,17 +418,10 @@
 
 		ranges->reader_wm_sets[num_valid_sets].wm_inst = bw_params->wm_table.entries[i].wm_inst;
 		ranges->reader_wm_sets[num_valid_sets].wm_type = bw_params->wm_table.entries[i].wm_type;
-<<<<<<< HEAD
-		/* We will not select WM based on dcfclk, so leave it as unconstrained */
-		ranges->reader_wm_sets[num_valid_sets].min_drain_clk_mhz = PP_SMU_WM_SET_RANGE_CLK_UNCONSTRAINED_MIN;
-		ranges->reader_wm_sets[num_valid_sets].max_drain_clk_mhz = PP_SMU_WM_SET_RANGE_CLK_UNCONSTRAINED_MAX;
-		/* fclk wil be used to select WM*/
-=======
 		/* We will not select WM based on fclk, so leave it as unconstrained */
 		ranges->reader_wm_sets[num_valid_sets].min_fill_clk_mhz = PP_SMU_WM_SET_RANGE_CLK_UNCONSTRAINED_MIN;
 		ranges->reader_wm_sets[num_valid_sets].max_fill_clk_mhz = PP_SMU_WM_SET_RANGE_CLK_UNCONSTRAINED_MAX;
 		/* dcfclk wil be used to select WM*/
->>>>>>> 2c523b34
 
 		if (ranges->reader_wm_sets[num_valid_sets].wm_type == WM_TYPE_PSTATE_CHG) {
 			if (i == 0)
@@ -584,7 +577,6 @@
 			.sr_exit_time_us = 10.12,
 			.sr_enter_plus_exit_time_us = 11.48,
 			.valid = true,
-<<<<<<< HEAD
 		},
 	}
 };
@@ -626,49 +618,6 @@
 	}
 };
 
-=======
-		},
-	}
-};
-
-struct wm_table lpddr4_wm_table = {
-	.entries = {
-		{
-			.wm_inst = WM_A,
-			.wm_type = WM_TYPE_PSTATE_CHG,
-			.pstate_latency_us = 11.65333,
-			.sr_exit_time_us = 5.32,
-			.sr_enter_plus_exit_time_us = 6.38,
-			.valid = true,
-		},
-		{
-			.wm_inst = WM_B,
-			.wm_type = WM_TYPE_PSTATE_CHG,
-			.pstate_latency_us = 11.65333,
-			.sr_exit_time_us = 9.82,
-			.sr_enter_plus_exit_time_us = 11.196,
-			.valid = true,
-		},
-		{
-			.wm_inst = WM_C,
-			.wm_type = WM_TYPE_PSTATE_CHG,
-			.pstate_latency_us = 11.65333,
-			.sr_exit_time_us = 9.89,
-			.sr_enter_plus_exit_time_us = 11.24,
-			.valid = true,
-		},
-		{
-			.wm_inst = WM_D,
-			.wm_type = WM_TYPE_PSTATE_CHG,
-			.pstate_latency_us = 11.65333,
-			.sr_exit_time_us = 9.748,
-			.sr_enter_plus_exit_time_us = 11.102,
-			.valid = true,
-		},
-	}
-};
-
->>>>>>> 2c523b34
 
 static unsigned int find_dcfclk_for_voltage(struct dpm_clocks *clock_table, unsigned int voltage)
 {
