/*
 * Copyright 2023 Advanced Micro Devices, Inc.
 *
 * Permission is hereby granted, free of charge, to any person obtaining a
 * copy of this software and associated documentation files (the "Software"),
 * to deal in the Software without restriction, including without limitation
 * the rights to use, copy, modify, merge, publish, distribute, sublicense,
 * and/or sell copies of the Software, and to permit persons to whom the
 * Software is furnished to do so, subject to the following conditions:
 *
 * The above copyright notice and this permission notice shall be included in
 * all copies or substantial portions of the Software.
 *
 * THE SOFTWARE IS PROVIDED "AS IS", WITHOUT WARRANTY OF ANY KIND, EXPRESS OR
 * IMPLIED, INCLUDING BUT NOT LIMITED TO THE WARRANTIES OF MERCHANTABILITY,
 * FITNESS FOR A PARTICULAR PURPOSE AND NONINFRINGEMENT.  IN NO EVENT SHALL
 * THE COPYRIGHT HOLDER(S) OR AUTHOR(S) BE LIABLE FOR ANY CLAIM, DAMAGES OR
 * OTHER LIABILITY, WHETHER IN AN ACTION OF CONTRACT, TORT OR OTHERWISE,
 * ARISING FROM, OUT OF OR IN CONNECTION WITH THE SOFTWARE OR THE USE OR
 * OTHER DEALINGS IN THE SOFTWARE.
 *
 */

#define SWSMU_CODE_LAYER_L2

#include <linux/firmware.h>
#include <linux/pci.h>
#include <linux/i2c.h>
#include "amdgpu.h"
#include "amdgpu_smu.h"
#include "atomfirmware.h"
#include "amdgpu_atomfirmware.h"
#include "amdgpu_atombios.h"
#include "smu_v14_0.h"
#include "smu14_driver_if_v14_0.h"
#include "soc15_common.h"
#include "atom.h"
#include "smu_v14_0_2_ppt.h"
#include "smu_v14_0_2_pptable.h"
#include "smu_v14_0_2_ppsmc.h"
#include "mp/mp_14_0_2_offset.h"
#include "mp/mp_14_0_2_sh_mask.h"

#include "smu_cmn.h"
#include "amdgpu_ras.h"

/*
 * DO NOT use these for err/warn/info/debug messages.
 * Use dev_err, dev_warn, dev_info and dev_dbg instead.
 * They are more MGPU friendly.
 */
#undef pr_err
#undef pr_warn
#undef pr_info
#undef pr_debug

#define to_amdgpu_device(x) (container_of(x, struct amdgpu_device, pm.smu_i2c))

#define FEATURE_MASK(feature) (1ULL << feature)
#define SMC_DPM_FEATURE ( \
	FEATURE_MASK(FEATURE_DPM_GFXCLK_BIT)     | \
	FEATURE_MASK(FEATURE_DPM_UCLK_BIT)	 | \
	FEATURE_MASK(FEATURE_DPM_LINK_BIT)       | \
	FEATURE_MASK(FEATURE_DPM_SOCCLK_BIT)     | \
	FEATURE_MASK(FEATURE_DPM_FCLK_BIT))

#define MP0_MP1_DATA_REGION_SIZE_COMBOPPTABLE	0x4000
#define DEBUGSMC_MSG_Mode1Reset        2
#define LINK_SPEED_MAX					3
<<<<<<< HEAD
=======

#define PP_OD_FEATURE_GFXCLK_FMIN			0
#define PP_OD_FEATURE_GFXCLK_FMAX			1
#define PP_OD_FEATURE_UCLK_FMIN				2
#define PP_OD_FEATURE_UCLK_FMAX				3
#define PP_OD_FEATURE_GFX_VF_CURVE			4
#define PP_OD_FEATURE_FAN_CURVE_TEMP			5
#define PP_OD_FEATURE_FAN_CURVE_PWM			6
#define PP_OD_FEATURE_FAN_ACOUSTIC_LIMIT		7
#define PP_OD_FEATURE_FAN_ACOUSTIC_TARGET		8
#define PP_OD_FEATURE_FAN_TARGET_TEMPERATURE		9
#define PP_OD_FEATURE_FAN_MINIMUM_PWM			10
>>>>>>> 3376f922

static struct cmn2asic_msg_mapping smu_v14_0_2_message_map[SMU_MSG_MAX_COUNT] = {
	MSG_MAP(TestMessage,			PPSMC_MSG_TestMessage,                 1),
	MSG_MAP(GetSmuVersion,			PPSMC_MSG_GetSmuVersion,               1),
	MSG_MAP(GetDriverIfVersion,		PPSMC_MSG_GetDriverIfVersion,          1),
	MSG_MAP(SetAllowedFeaturesMaskLow,	PPSMC_MSG_SetAllowedFeaturesMaskLow,   0),
	MSG_MAP(SetAllowedFeaturesMaskHigh,	PPSMC_MSG_SetAllowedFeaturesMaskHigh,  0),
	MSG_MAP(EnableAllSmuFeatures,		PPSMC_MSG_EnableAllSmuFeatures,        0),
	MSG_MAP(DisableAllSmuFeatures,		PPSMC_MSG_DisableAllSmuFeatures,       0),
	MSG_MAP(EnableSmuFeaturesLow,		PPSMC_MSG_EnableSmuFeaturesLow,        1),
	MSG_MAP(EnableSmuFeaturesHigh,		PPSMC_MSG_EnableSmuFeaturesHigh,       1),
	MSG_MAP(DisableSmuFeaturesLow,		PPSMC_MSG_DisableSmuFeaturesLow,       1),
	MSG_MAP(DisableSmuFeaturesHigh,		PPSMC_MSG_DisableSmuFeaturesHigh,      1),
	MSG_MAP(GetEnabledSmuFeaturesLow,       PPSMC_MSG_GetRunningSmuFeaturesLow,    1),
	MSG_MAP(GetEnabledSmuFeaturesHigh,	PPSMC_MSG_GetRunningSmuFeaturesHigh,   1),
	MSG_MAP(SetWorkloadMask,		PPSMC_MSG_SetWorkloadMask,             1),
	MSG_MAP(SetPptLimit,			PPSMC_MSG_SetPptLimit,                 0),
	MSG_MAP(SetDriverDramAddrHigh,		PPSMC_MSG_SetDriverDramAddrHigh,       1),
	MSG_MAP(SetDriverDramAddrLow,		PPSMC_MSG_SetDriverDramAddrLow,        1),
	MSG_MAP(SetToolsDramAddrHigh,		PPSMC_MSG_SetToolsDramAddrHigh,        0),
	MSG_MAP(SetToolsDramAddrLow,		PPSMC_MSG_SetToolsDramAddrLow,         0),
	MSG_MAP(TransferTableSmu2Dram,		PPSMC_MSG_TransferTableSmu2Dram,       1),
	MSG_MAP(TransferTableDram2Smu,		PPSMC_MSG_TransferTableDram2Smu,       0),
	MSG_MAP(UseDefaultPPTable,		PPSMC_MSG_UseDefaultPPTable,           0),
	MSG_MAP(RunDcBtc,			PPSMC_MSG_RunDcBtc,                    0),
	MSG_MAP(EnterBaco,			PPSMC_MSG_EnterBaco,                   0),
	MSG_MAP(ExitBaco,			PPSMC_MSG_ExitBaco,                    0),
	MSG_MAP(SetSoftMinByFreq,		PPSMC_MSG_SetSoftMinByFreq,            1),
	MSG_MAP(SetSoftMaxByFreq,		PPSMC_MSG_SetSoftMaxByFreq,            1),
	MSG_MAP(SetHardMinByFreq,		PPSMC_MSG_SetHardMinByFreq,            1),
	MSG_MAP(SetHardMaxByFreq,		PPSMC_MSG_SetHardMaxByFreq,            0),
	MSG_MAP(GetMinDpmFreq,			PPSMC_MSG_GetMinDpmFreq,               1),
	MSG_MAP(GetMaxDpmFreq,			PPSMC_MSG_GetMaxDpmFreq,               1),
	MSG_MAP(GetDpmFreqByIndex,		PPSMC_MSG_GetDpmFreqByIndex,           1),
	MSG_MAP(PowerUpVcn,			PPSMC_MSG_PowerUpVcn,                  0),
	MSG_MAP(PowerDownVcn,			PPSMC_MSG_PowerDownVcn,                0),
	MSG_MAP(PowerUpJpeg,			PPSMC_MSG_PowerUpJpeg,                 0),
	MSG_MAP(PowerDownJpeg,			PPSMC_MSG_PowerDownJpeg,               0),
	MSG_MAP(GetDcModeMaxDpmFreq,		PPSMC_MSG_GetDcModeMaxDpmFreq,         1),
	MSG_MAP(OverridePcieParameters,		PPSMC_MSG_OverridePcieParameters,      0),
	MSG_MAP(DramLogSetDramAddrHigh,		PPSMC_MSG_DramLogSetDramAddrHigh,      0),
	MSG_MAP(DramLogSetDramAddrLow,		PPSMC_MSG_DramLogSetDramAddrLow,       0),
	MSG_MAP(DramLogSetDramSize,		PPSMC_MSG_DramLogSetDramSize,          0),
	MSG_MAP(AllowGfxOff,			PPSMC_MSG_AllowGfxOff,                 0),
	MSG_MAP(DisallowGfxOff,			PPSMC_MSG_DisallowGfxOff,              0),
	MSG_MAP(SetMGpuFanBoostLimitRpm,	PPSMC_MSG_SetMGpuFanBoostLimitRpm,     0),
	MSG_MAP(GetPptLimit,			PPSMC_MSG_GetPptLimit,                 0),
	MSG_MAP(NotifyPowerSource,		PPSMC_MSG_NotifyPowerSource,           0),
	MSG_MAP(PrepareMp1ForUnload,		PPSMC_MSG_PrepareMp1ForUnload,         0),
	MSG_MAP(DFCstateControl,		PPSMC_MSG_SetExternalClientDfCstateAllow, 0),
	MSG_MAP(ArmD3,				PPSMC_MSG_ArmD3,                       0),
	MSG_MAP(SetNumBadMemoryPagesRetired,	PPSMC_MSG_SetNumBadMemoryPagesRetired,   0),
	MSG_MAP(SetBadMemoryPagesRetiredFlagsPerChannel,
			    PPSMC_MSG_SetBadMemoryPagesRetiredFlagsPerChannel,   0),
	MSG_MAP(AllowIHHostInterrupt,		PPSMC_MSG_AllowIHHostInterrupt,       0),
	MSG_MAP(ReenableAcDcInterrupt,		PPSMC_MSG_ReenableAcDcInterrupt,       0),
};

static struct cmn2asic_mapping smu_v14_0_2_clk_map[SMU_CLK_COUNT] = {
	CLK_MAP(GFXCLK,		PPCLK_GFXCLK),
	CLK_MAP(SCLK,		PPCLK_GFXCLK),
	CLK_MAP(SOCCLK,		PPCLK_SOCCLK),
	CLK_MAP(FCLK,		PPCLK_FCLK),
	CLK_MAP(UCLK,		PPCLK_UCLK),
	CLK_MAP(MCLK,		PPCLK_UCLK),
	CLK_MAP(VCLK,		PPCLK_VCLK_0),
	CLK_MAP(DCLK,		PPCLK_DCLK_0),
	CLK_MAP(DCEFCLK,	PPCLK_DCFCLK),
};

static struct cmn2asic_mapping smu_v14_0_2_feature_mask_map[SMU_FEATURE_COUNT] = {
	FEA_MAP(FW_DATA_READ),
	FEA_MAP(DPM_GFXCLK),
	FEA_MAP(DPM_GFX_POWER_OPTIMIZER),
	FEA_MAP(DPM_UCLK),
	FEA_MAP(DPM_FCLK),
	FEA_MAP(DPM_SOCCLK),
	FEA_MAP(DPM_LINK),
	FEA_MAP(DPM_DCN),
	FEA_MAP(VMEMP_SCALING),
	FEA_MAP(VDDIO_MEM_SCALING),
	FEA_MAP(DS_GFXCLK),
	FEA_MAP(DS_SOCCLK),
	FEA_MAP(DS_FCLK),
	FEA_MAP(DS_LCLK),
	FEA_MAP(DS_DCFCLK),
	FEA_MAP(DS_UCLK),
	FEA_MAP(GFX_ULV),
	FEA_MAP(FW_DSTATE),
	FEA_MAP(GFXOFF),
	FEA_MAP(BACO),
	FEA_MAP(MM_DPM),
	FEA_MAP(SOC_MPCLK_DS),
	FEA_MAP(BACO_MPCLK_DS),
	FEA_MAP(THROTTLERS),
	FEA_MAP(SMARTSHIFT),
	FEA_MAP(GTHR),
	FEA_MAP(ACDC),
	FEA_MAP(VR0HOT),
	FEA_MAP(FW_CTF),
	FEA_MAP(FAN_CONTROL),
	FEA_MAP(GFX_DCS),
	FEA_MAP(GFX_READ_MARGIN),
	FEA_MAP(LED_DISPLAY),
	FEA_MAP(GFXCLK_SPREAD_SPECTRUM),
	FEA_MAP(OUT_OF_BAND_MONITOR),
	FEA_MAP(OPTIMIZED_VMIN),
	FEA_MAP(GFX_IMU),
	FEA_MAP(BOOT_TIME_CAL),
	FEA_MAP(GFX_PCC_DFLL),
	FEA_MAP(SOC_CG),
	FEA_MAP(DF_CSTATE),
	FEA_MAP(GFX_EDC),
	FEA_MAP(BOOT_POWER_OPT),
	FEA_MAP(CLOCK_POWER_DOWN_BYPASS),
	FEA_MAP(DS_VCN),
	FEA_MAP(BACO_CG),
	FEA_MAP(MEM_TEMP_READ),
	FEA_MAP(ATHUB_MMHUB_PG),
	FEA_MAP(SOC_PCC),
	[SMU_FEATURE_DPM_VCLK_BIT] = {1, FEATURE_MM_DPM_BIT},
	[SMU_FEATURE_DPM_DCLK_BIT] = {1, FEATURE_MM_DPM_BIT},
	[SMU_FEATURE_PPT_BIT] = {1, FEATURE_THROTTLERS_BIT},
};

static struct cmn2asic_mapping smu_v14_0_2_table_map[SMU_TABLE_COUNT] = {
	TAB_MAP(PPTABLE),
	TAB_MAP(WATERMARKS),
	TAB_MAP(AVFS_PSM_DEBUG),
	TAB_MAP(PMSTATUSLOG),
	TAB_MAP(SMU_METRICS),
	TAB_MAP(DRIVER_SMU_CONFIG),
	TAB_MAP(ACTIVITY_MONITOR_COEFF),
	[SMU_TABLE_COMBO_PPTABLE] = {1, TABLE_COMBO_PPTABLE},
	TAB_MAP(I2C_COMMANDS),
	TAB_MAP(ECCINFO),
	TAB_MAP(OVERDRIVE),
};

static struct cmn2asic_mapping smu_v14_0_2_pwr_src_map[SMU_POWER_SOURCE_COUNT] = {
	PWR_MAP(AC),
	PWR_MAP(DC),
};

static struct cmn2asic_mapping smu_v14_0_2_workload_map[PP_SMC_POWER_PROFILE_COUNT] = {
	WORKLOAD_MAP(PP_SMC_POWER_PROFILE_BOOTUP_DEFAULT,	WORKLOAD_PPLIB_DEFAULT_BIT),
	WORKLOAD_MAP(PP_SMC_POWER_PROFILE_FULLSCREEN3D,		WORKLOAD_PPLIB_FULL_SCREEN_3D_BIT),
	WORKLOAD_MAP(PP_SMC_POWER_PROFILE_POWERSAVING,		WORKLOAD_PPLIB_POWER_SAVING_BIT),
	WORKLOAD_MAP(PP_SMC_POWER_PROFILE_VIDEO,		WORKLOAD_PPLIB_VIDEO_BIT),
	WORKLOAD_MAP(PP_SMC_POWER_PROFILE_VR,			WORKLOAD_PPLIB_VR_BIT),
	WORKLOAD_MAP(PP_SMC_POWER_PROFILE_COMPUTE,		WORKLOAD_PPLIB_COMPUTE_BIT),
	WORKLOAD_MAP(PP_SMC_POWER_PROFILE_CUSTOM,		WORKLOAD_PPLIB_CUSTOM_BIT),
	WORKLOAD_MAP(PP_SMC_POWER_PROFILE_WINDOW3D,		WORKLOAD_PPLIB_WINDOW_3D_BIT),
};

static const uint8_t smu_v14_0_2_throttler_map[] = {
	[THROTTLER_PPT0_BIT]		= (SMU_THROTTLER_PPT0_BIT),
	[THROTTLER_PPT1_BIT]		= (SMU_THROTTLER_PPT1_BIT),
	[THROTTLER_PPT2_BIT]		= (SMU_THROTTLER_PPT2_BIT),
	[THROTTLER_PPT3_BIT]		= (SMU_THROTTLER_PPT3_BIT),
	[THROTTLER_TDC_GFX_BIT]		= (SMU_THROTTLER_TDC_GFX_BIT),
	[THROTTLER_TDC_SOC_BIT]		= (SMU_THROTTLER_TDC_SOC_BIT),
	[THROTTLER_TEMP_EDGE_BIT]	= (SMU_THROTTLER_TEMP_EDGE_BIT),
	[THROTTLER_TEMP_HOTSPOT_BIT]	= (SMU_THROTTLER_TEMP_HOTSPOT_BIT),
	[THROTTLER_TEMP_MEM_BIT]	= (SMU_THROTTLER_TEMP_MEM_BIT),
	[THROTTLER_TEMP_VR_GFX_BIT]	= (SMU_THROTTLER_TEMP_VR_GFX_BIT),
	[THROTTLER_TEMP_VR_SOC_BIT]	= (SMU_THROTTLER_TEMP_VR_SOC_BIT),
	[THROTTLER_TEMP_VR_MEM0_BIT]	= (SMU_THROTTLER_TEMP_VR_MEM0_BIT),
	[THROTTLER_TEMP_VR_MEM1_BIT]	= (SMU_THROTTLER_TEMP_VR_MEM1_BIT),
	[THROTTLER_TEMP_LIQUID0_BIT]	= (SMU_THROTTLER_TEMP_LIQUID0_BIT),
	[THROTTLER_TEMP_LIQUID1_BIT]	= (SMU_THROTTLER_TEMP_LIQUID1_BIT),
	[THROTTLER_GFX_APCC_PLUS_BIT]	= (SMU_THROTTLER_APCC_BIT),
	[THROTTLER_FIT_BIT]		= (SMU_THROTTLER_FIT_BIT),
};

static int
smu_v14_0_2_get_allowed_feature_mask(struct smu_context *smu,
				  uint32_t *feature_mask, uint32_t num)
{
	struct amdgpu_device *adev = smu->adev;
	/*u32 smu_version;*/

	if (num > 2)
		return -EINVAL;

	memset(feature_mask, 0xff, sizeof(uint32_t) * num);

	if (adev->pm.pp_feature & PP_SCLK_DPM_MASK) {
		*(uint64_t *)feature_mask |= FEATURE_MASK(FEATURE_DPM_GFXCLK_BIT);
		*(uint64_t *)feature_mask |= FEATURE_MASK(FEATURE_GFX_IMU_BIT);
	}
#if 0
	if (!(adev->pg_flags & AMD_PG_SUPPORT_ATHUB) ||
	    !(adev->pg_flags & AMD_PG_SUPPORT_MMHUB))
		*(uint64_t *)feature_mask &= ~FEATURE_MASK(FEATURE_ATHUB_MMHUB_PG_BIT);

	if (!(adev->pm.pp_feature & PP_SOCCLK_DPM_MASK))
		*(uint64_t *)feature_mask &= ~FEATURE_MASK(FEATURE_DPM_SOCCLK_BIT);

	/* PMFW 78.58 contains a critical fix for gfxoff feature */
	smu_cmn_get_smc_version(smu, NULL, &smu_version);
	if ((smu_version < 0x004e3a00) ||
	     !(adev->pm.pp_feature & PP_GFXOFF_MASK))
		*(uint64_t *)feature_mask &= ~FEATURE_MASK(FEATURE_GFXOFF_BIT);

	if (!(adev->pm.pp_feature & PP_MCLK_DPM_MASK)) {
		*(uint64_t *)feature_mask &= ~FEATURE_MASK(FEATURE_DPM_UCLK_BIT);
		*(uint64_t *)feature_mask &= ~FEATURE_MASK(FEATURE_VMEMP_SCALING_BIT);
		*(uint64_t *)feature_mask &= ~FEATURE_MASK(FEATURE_VDDIO_MEM_SCALING_BIT);
	}

	if (!(adev->pm.pp_feature & PP_SCLK_DEEP_SLEEP_MASK))
		*(uint64_t *)feature_mask &= ~FEATURE_MASK(FEATURE_DS_GFXCLK_BIT);

	if (!(adev->pm.pp_feature & PP_PCIE_DPM_MASK)) {
		*(uint64_t *)feature_mask &= ~FEATURE_MASK(FEATURE_DPM_LINK_BIT);
		*(uint64_t *)feature_mask &= ~FEATURE_MASK(FEATURE_DS_LCLK_BIT);
	}

	if (!(adev->pm.pp_feature & PP_ULV_MASK))
		*(uint64_t *)feature_mask &= ~FEATURE_MASK(FEATURE_GFX_ULV_BIT);
#endif

	return 0;
}

static int smu_v14_0_2_check_powerplay_table(struct smu_context *smu)
{
	struct smu_table_context *table_context = &smu->smu_table;
	struct smu_14_0_2_powerplay_table *powerplay_table =
		table_context->power_play_table;
	struct smu_baco_context *smu_baco = &smu->smu_baco;
	PPTable_t *pptable = smu->smu_table.driver_pptable;
	const OverDriveLimits_t * const overdrive_upperlimits =
				&pptable->SkuTable.OverDriveLimitsBasicMax;
	const OverDriveLimits_t * const overdrive_lowerlimits =
				&pptable->SkuTable.OverDriveLimitsBasicMin;

	if (powerplay_table->platform_caps & SMU_14_0_2_PP_PLATFORM_CAP_HARDWAREDC)
		smu->dc_controlled_by_gpio = true;

	if (powerplay_table->platform_caps & SMU_14_0_2_PP_PLATFORM_CAP_BACO) {
		smu_baco->platform_support = true;

		if (powerplay_table->platform_caps & SMU_14_0_2_PP_PLATFORM_CAP_MACO)
			smu_baco->maco_support = true;
	}

	if (!overdrive_lowerlimits->FeatureCtrlMask ||
	    !overdrive_upperlimits->FeatureCtrlMask)
		smu->od_enabled = false;

	table_context->thermal_controller_type =
		powerplay_table->thermal_controller_type;

	/*
	 * Instead of having its own buffer space and get overdrive_table copied,
	 * smu->od_settings just points to the actual overdrive_table
	 */
	smu->od_settings = &powerplay_table->overdrive_table;

	smu->adev->pm.no_fan =
		!(pptable->PFE_Settings.FeaturesToRun[0] & (1 << FEATURE_FAN_CONTROL_BIT));

	return 0;
}

static int smu_v14_0_2_store_powerplay_table(struct smu_context *smu)
{
	struct smu_table_context *table_context = &smu->smu_table;
	struct smu_14_0_2_powerplay_table *powerplay_table =
		table_context->power_play_table;

	memcpy(table_context->driver_pptable, &powerplay_table->smc_pptable,
	       sizeof(PPTable_t));

	return 0;
}

#ifndef atom_smc_dpm_info_table_14_0_0
struct atom_smc_dpm_info_table_14_0_0 {
	struct atom_common_table_header table_header;
	BoardTable_t BoardTable;
};
#endif

static int smu_v14_0_2_append_powerplay_table(struct smu_context *smu)
{
	struct smu_table_context *table_context = &smu->smu_table;
	PPTable_t *smc_pptable = table_context->driver_pptable;
	struct atom_smc_dpm_info_table_14_0_0 *smc_dpm_table;
	BoardTable_t *BoardTable = &smc_pptable->BoardTable;
	int index, ret;

	index = get_index_into_master_table(atom_master_list_of_data_tables_v2_1,
					    smc_dpm_info);

	ret = amdgpu_atombios_get_data_table(smu->adev, index, NULL, NULL, NULL,
					     (uint8_t **)&smc_dpm_table);
	if (ret)
		return ret;

	memcpy(BoardTable, &smc_dpm_table->BoardTable, sizeof(BoardTable_t));

	return 0;
}

#if 0
static int smu_v14_0_2_get_pptable_from_pmfw(struct smu_context *smu,
					     void **table,
					     uint32_t *size)
{
	struct smu_table_context *smu_table = &smu->smu_table;
	void *combo_pptable = smu_table->combo_pptable;
	int ret = 0;

	ret = smu_cmn_get_combo_pptable(smu);
	if (ret)
		return ret;

	*table = combo_pptable;
	*size = sizeof(struct smu_14_0_powerplay_table);

	return 0;
}
#endif

static int smu_v14_0_2_get_pptable_from_pmfw(struct smu_context *smu,
					     void **table,
					     uint32_t *size)
{
	struct smu_table_context *smu_table = &smu->smu_table;
	void *combo_pptable = smu_table->combo_pptable;
	int ret = 0;

	ret = smu_cmn_get_combo_pptable(smu);
	if (ret)
		return ret;

	*table = combo_pptable;
	*size = sizeof(struct smu_14_0_2_powerplay_table);

	return 0;
}

static int smu_v14_0_2_setup_pptable(struct smu_context *smu)
{
	struct smu_table_context *smu_table = &smu->smu_table;
	struct amdgpu_device *adev = smu->adev;
	int ret = 0;

	if (amdgpu_sriov_vf(smu->adev))
		return 0;

	if (!adev->scpm_enabled)
		ret = smu_v14_0_setup_pptable(smu);
	else
		ret = smu_v14_0_2_get_pptable_from_pmfw(smu,
							&smu_table->power_play_table,
							&smu_table->power_play_table_size);
	if (ret)
		return ret;

	ret = smu_v14_0_2_store_powerplay_table(smu);
	if (ret)
		return ret;

	/*
	 * With SCPM enabled, the operation below will be handled
	 * by PSP. Driver involvment is unnecessary and useless.
	 */
	if (!adev->scpm_enabled) {
		ret = smu_v14_0_2_append_powerplay_table(smu);
		if (ret)
			return ret;
	}

	ret = smu_v14_0_2_check_powerplay_table(smu);
	if (ret)
		return ret;

	return ret;
}

static int smu_v14_0_2_tables_init(struct smu_context *smu)
{
	struct smu_table_context *smu_table = &smu->smu_table;
	struct smu_table *tables = smu_table->tables;

	SMU_TABLE_INIT(tables, SMU_TABLE_PPTABLE, sizeof(PPTable_t),
		       PAGE_SIZE, AMDGPU_GEM_DOMAIN_VRAM);
	SMU_TABLE_INIT(tables, SMU_TABLE_WATERMARKS, sizeof(Watermarks_t),
		       PAGE_SIZE, AMDGPU_GEM_DOMAIN_VRAM);
	SMU_TABLE_INIT(tables, SMU_TABLE_SMU_METRICS, sizeof(SmuMetricsExternal_t),
		       PAGE_SIZE, AMDGPU_GEM_DOMAIN_VRAM);
	SMU_TABLE_INIT(tables, SMU_TABLE_I2C_COMMANDS, sizeof(SwI2cRequest_t),
		       PAGE_SIZE, AMDGPU_GEM_DOMAIN_VRAM);
	SMU_TABLE_INIT(tables, SMU_TABLE_OVERDRIVE, sizeof(OverDriveTable_t),
		       PAGE_SIZE, AMDGPU_GEM_DOMAIN_VRAM);
	SMU_TABLE_INIT(tables, SMU_TABLE_PMSTATUSLOG, SMU14_TOOL_SIZE,
		       PAGE_SIZE, AMDGPU_GEM_DOMAIN_VRAM);
	SMU_TABLE_INIT(tables, SMU_TABLE_ACTIVITY_MONITOR_COEFF,
		       sizeof(DpmActivityMonitorCoeffIntExternal_t), PAGE_SIZE,
		       AMDGPU_GEM_DOMAIN_VRAM);
	SMU_TABLE_INIT(tables, SMU_TABLE_COMBO_PPTABLE, MP0_MP1_DATA_REGION_SIZE_COMBOPPTABLE,
			PAGE_SIZE, AMDGPU_GEM_DOMAIN_VRAM);
	SMU_TABLE_INIT(tables, SMU_TABLE_ECCINFO, sizeof(EccInfoTable_t),
			PAGE_SIZE, AMDGPU_GEM_DOMAIN_VRAM);

	smu_table->metrics_table = kzalloc(sizeof(SmuMetricsExternal_t), GFP_KERNEL);
	if (!smu_table->metrics_table)
		goto err0_out;
	smu_table->metrics_time = 0;

	smu_table->gpu_metrics_table_size = sizeof(struct gpu_metrics_v1_3);
	smu_table->gpu_metrics_table = kzalloc(smu_table->gpu_metrics_table_size, GFP_KERNEL);
	if (!smu_table->gpu_metrics_table)
		goto err1_out;

	smu_table->watermarks_table = kzalloc(sizeof(Watermarks_t), GFP_KERNEL);
	if (!smu_table->watermarks_table)
		goto err2_out;

	smu_table->ecc_table = kzalloc(tables[SMU_TABLE_ECCINFO].size, GFP_KERNEL);
	if (!smu_table->ecc_table)
		goto err3_out;

	return 0;

err3_out:
	kfree(smu_table->watermarks_table);
err2_out:
	kfree(smu_table->gpu_metrics_table);
err1_out:
	kfree(smu_table->metrics_table);
err0_out:
	return -ENOMEM;
}

static int smu_v14_0_2_allocate_dpm_context(struct smu_context *smu)
{
	struct smu_dpm_context *smu_dpm = &smu->smu_dpm;

	smu_dpm->dpm_context = kzalloc(sizeof(struct smu_14_0_dpm_context),
				       GFP_KERNEL);
	if (!smu_dpm->dpm_context)
		return -ENOMEM;

	smu_dpm->dpm_context_size = sizeof(struct smu_14_0_dpm_context);

	return 0;
}

static int smu_v14_0_2_init_smc_tables(struct smu_context *smu)
{
	int ret = 0;

	ret = smu_v14_0_2_tables_init(smu);
	if (ret)
		return ret;

	ret = smu_v14_0_2_allocate_dpm_context(smu);
	if (ret)
		return ret;

	return smu_v14_0_init_smc_tables(smu);
}

static int smu_v14_0_2_set_default_dpm_table(struct smu_context *smu)
{
	struct smu_14_0_dpm_context *dpm_context = smu->smu_dpm.dpm_context;
	struct smu_table_context *table_context = &smu->smu_table;
	PPTable_t *pptable = table_context->driver_pptable;
	SkuTable_t *skutable = &pptable->SkuTable;
	struct smu_14_0_dpm_table *dpm_table;
	struct smu_14_0_pcie_table *pcie_table;
	uint32_t link_level;
	int ret = 0;

	/* socclk dpm table setup */
	dpm_table = &dpm_context->dpm_tables.soc_table;
	if (smu_cmn_feature_is_enabled(smu, SMU_FEATURE_DPM_SOCCLK_BIT)) {
		ret = smu_v14_0_set_single_dpm_table(smu,
						     SMU_SOCCLK,
						     dpm_table);
		if (ret)
			return ret;
	} else {
		dpm_table->count = 1;
		dpm_table->dpm_levels[0].value = smu->smu_table.boot_values.socclk / 100;
		dpm_table->dpm_levels[0].enabled = true;
		dpm_table->min = dpm_table->dpm_levels[0].value;
		dpm_table->max = dpm_table->dpm_levels[0].value;
	}

	/* gfxclk dpm table setup */
	dpm_table = &dpm_context->dpm_tables.gfx_table;
	if (smu_cmn_feature_is_enabled(smu, SMU_FEATURE_DPM_GFXCLK_BIT)) {
		ret = smu_v14_0_set_single_dpm_table(smu,
						     SMU_GFXCLK,
						     dpm_table);
		if (ret)
			return ret;

		/*
		 * Update the reported maximum shader clock to the value
		 * which can be guarded to be achieved on all cards. This
		 * is aligned with Window setting. And considering that value
		 * might be not the peak frequency the card can achieve, it
		 * is normal some real-time clock frequency can overtake this
		 * labelled maximum clock frequency(for example in pp_dpm_sclk
		 * sysfs output).
		 */
		if (skutable->DriverReportedClocks.GameClockAc &&
		    (dpm_table->dpm_levels[dpm_table->count - 1].value >
		    skutable->DriverReportedClocks.GameClockAc)) {
			dpm_table->dpm_levels[dpm_table->count - 1].value =
				skutable->DriverReportedClocks.GameClockAc;
			dpm_table->max = skutable->DriverReportedClocks.GameClockAc;
		}
	} else {
		dpm_table->count = 1;
		dpm_table->dpm_levels[0].value = smu->smu_table.boot_values.gfxclk / 100;
		dpm_table->dpm_levels[0].enabled = true;
		dpm_table->min = dpm_table->dpm_levels[0].value;
		dpm_table->max = dpm_table->dpm_levels[0].value;
	}

	/* uclk dpm table setup */
	dpm_table = &dpm_context->dpm_tables.uclk_table;
	if (smu_cmn_feature_is_enabled(smu, SMU_FEATURE_DPM_UCLK_BIT)) {
		ret = smu_v14_0_set_single_dpm_table(smu,
						     SMU_UCLK,
						     dpm_table);
		if (ret)
			return ret;
	} else {
		dpm_table->count = 1;
		dpm_table->dpm_levels[0].value = smu->smu_table.boot_values.uclk / 100;
		dpm_table->dpm_levels[0].enabled = true;
		dpm_table->min = dpm_table->dpm_levels[0].value;
		dpm_table->max = dpm_table->dpm_levels[0].value;
	}

	/* fclk dpm table setup */
	dpm_table = &dpm_context->dpm_tables.fclk_table;
	if (smu_cmn_feature_is_enabled(smu, SMU_FEATURE_DPM_FCLK_BIT)) {
		ret = smu_v14_0_set_single_dpm_table(smu,
						     SMU_FCLK,
						     dpm_table);
		if (ret)
			return ret;
	} else {
		dpm_table->count = 1;
		dpm_table->dpm_levels[0].value = smu->smu_table.boot_values.fclk / 100;
		dpm_table->dpm_levels[0].enabled = true;
		dpm_table->min = dpm_table->dpm_levels[0].value;
		dpm_table->max = dpm_table->dpm_levels[0].value;
	}

	/* vclk dpm table setup */
	dpm_table = &dpm_context->dpm_tables.vclk_table;
	if (smu_cmn_feature_is_enabled(smu, SMU_FEATURE_DPM_VCLK_BIT)) {
		ret = smu_v14_0_set_single_dpm_table(smu,
						     SMU_VCLK,
						     dpm_table);
		if (ret)
			return ret;
	} else {
		dpm_table->count = 1;
		dpm_table->dpm_levels[0].value = smu->smu_table.boot_values.vclk / 100;
		dpm_table->dpm_levels[0].enabled = true;
		dpm_table->min = dpm_table->dpm_levels[0].value;
		dpm_table->max = dpm_table->dpm_levels[0].value;
	}

	/* dclk dpm table setup */
	dpm_table = &dpm_context->dpm_tables.dclk_table;
	if (smu_cmn_feature_is_enabled(smu, SMU_FEATURE_DPM_DCLK_BIT)) {
		ret = smu_v14_0_set_single_dpm_table(smu,
						     SMU_DCLK,
						     dpm_table);
		if (ret)
			return ret;
	} else {
		dpm_table->count = 1;
		dpm_table->dpm_levels[0].value = smu->smu_table.boot_values.dclk / 100;
		dpm_table->dpm_levels[0].enabled = true;
		dpm_table->min = dpm_table->dpm_levels[0].value;
		dpm_table->max = dpm_table->dpm_levels[0].value;
	}

	/* lclk dpm table setup */
	pcie_table = &dpm_context->dpm_tables.pcie_table;
	pcie_table->num_of_link_levels = 0;
	for (link_level = 0; link_level < NUM_LINK_LEVELS; link_level++) {
		if (!skutable->PcieGenSpeed[link_level] &&
		    !skutable->PcieLaneCount[link_level] &&
		    !skutable->LclkFreq[link_level])
			continue;

		pcie_table->pcie_gen[pcie_table->num_of_link_levels] =
					skutable->PcieGenSpeed[link_level];
		pcie_table->pcie_lane[pcie_table->num_of_link_levels] =
					skutable->PcieLaneCount[link_level];
		pcie_table->clk_freq[pcie_table->num_of_link_levels] =
					skutable->LclkFreq[link_level];
		pcie_table->num_of_link_levels++;
	}

	/* dcefclk dpm table setup */
	dpm_table = &dpm_context->dpm_tables.dcef_table;
	if (smu_cmn_feature_is_enabled(smu, SMU_FEATURE_DPM_DCN_BIT)) {
		ret = smu_v14_0_set_single_dpm_table(smu,
						     SMU_DCEFCLK,
						     dpm_table);
		if (ret)
			return ret;
	} else {
		dpm_table->count = 1;
		dpm_table->dpm_levels[0].value = smu->smu_table.boot_values.dcefclk / 100;
		dpm_table->dpm_levels[0].enabled = true;
		dpm_table->min = dpm_table->dpm_levels[0].value;
		dpm_table->max = dpm_table->dpm_levels[0].value;
	}

	return 0;
}

static bool smu_v14_0_2_is_dpm_running(struct smu_context *smu)
{
	int ret = 0;
	uint64_t feature_enabled;

	ret = smu_cmn_get_enabled_mask(smu, &feature_enabled);
	if (ret)
		return false;

	return !!(feature_enabled & SMC_DPM_FEATURE);
}

static void smu_v14_0_2_dump_pptable(struct smu_context *smu)
{
       struct smu_table_context *table_context = &smu->smu_table;
       PPTable_t *pptable = table_context->driver_pptable;
       PFE_Settings_t *PFEsettings = &pptable->PFE_Settings;

       dev_info(smu->adev->dev, "Dumped PPTable:\n");

       dev_info(smu->adev->dev, "Version = 0x%08x\n", PFEsettings->Version);
       dev_info(smu->adev->dev, "FeaturesToRun[0] = 0x%08x\n", PFEsettings->FeaturesToRun[0]);
       dev_info(smu->adev->dev, "FeaturesToRun[1] = 0x%08x\n", PFEsettings->FeaturesToRun[1]);
}

static uint32_t smu_v14_0_2_get_throttler_status(SmuMetrics_t *metrics)
{
	uint32_t throttler_status = 0;
	int i;

	for (i = 0; i < THROTTLER_COUNT; i++)
		throttler_status |=
			(metrics->ThrottlingPercentage[i] ? 1U << i : 0);

	return throttler_status;
}

#define SMU_14_0_2_BUSY_THRESHOLD	5
static int smu_v14_0_2_get_smu_metrics_data(struct smu_context *smu,
					    MetricsMember_t member,
					    uint32_t *value)
{
	struct smu_table_context *smu_table = &smu->smu_table;
	SmuMetrics_t *metrics =
		&(((SmuMetricsExternal_t *)(smu_table->metrics_table))->SmuMetrics);
	int ret = 0;

	ret = smu_cmn_get_metrics_table(smu,
					NULL,
					false);
	if (ret)
		return ret;

	switch (member) {
	case METRICS_CURR_GFXCLK:
		*value = metrics->CurrClock[PPCLK_GFXCLK];
		break;
	case METRICS_CURR_SOCCLK:
		*value = metrics->CurrClock[PPCLK_SOCCLK];
		break;
	case METRICS_CURR_UCLK:
		*value = metrics->CurrClock[PPCLK_UCLK];
		break;
	case METRICS_CURR_VCLK:
		*value = metrics->CurrClock[PPCLK_VCLK_0];
		break;
	case METRICS_CURR_DCLK:
		*value = metrics->CurrClock[PPCLK_DCLK_0];
		break;
	case METRICS_CURR_FCLK:
		*value = metrics->CurrClock[PPCLK_FCLK];
		break;
	case METRICS_CURR_DCEFCLK:
		*value = metrics->CurrClock[PPCLK_DCFCLK];
		break;
	case METRICS_AVERAGE_GFXCLK:
		if (metrics->AverageGfxActivity <= SMU_14_0_2_BUSY_THRESHOLD)
			*value = metrics->AverageGfxclkFrequencyPostDs;
		else
			*value = metrics->AverageGfxclkFrequencyPreDs;
		break;
	case METRICS_AVERAGE_FCLK:
		if (metrics->AverageUclkActivity <= SMU_14_0_2_BUSY_THRESHOLD)
			*value = metrics->AverageFclkFrequencyPostDs;
		else
			*value = metrics->AverageFclkFrequencyPreDs;
		break;
	case METRICS_AVERAGE_UCLK:
		if (metrics->AverageUclkActivity <= SMU_14_0_2_BUSY_THRESHOLD)
			*value = metrics->AverageMemclkFrequencyPostDs;
		else
			*value = metrics->AverageMemclkFrequencyPreDs;
		break;
	case METRICS_AVERAGE_VCLK:
		*value = metrics->AverageVclk0Frequency;
		break;
	case METRICS_AVERAGE_DCLK:
		*value = metrics->AverageDclk0Frequency;
		break;
	case METRICS_AVERAGE_VCLK1:
		*value = metrics->AverageVclk1Frequency;
		break;
	case METRICS_AVERAGE_DCLK1:
		*value = metrics->AverageDclk1Frequency;
		break;
	case METRICS_AVERAGE_GFXACTIVITY:
		*value = metrics->AverageGfxActivity;
		break;
	case METRICS_AVERAGE_MEMACTIVITY:
		*value = metrics->AverageUclkActivity;
		break;
	case METRICS_AVERAGE_SOCKETPOWER:
		*value = metrics->AverageSocketPower << 8;
		break;
	case METRICS_TEMPERATURE_EDGE:
		*value = metrics->AvgTemperature[TEMP_EDGE] *
			SMU_TEMPERATURE_UNITS_PER_CENTIGRADES;
		break;
	case METRICS_TEMPERATURE_HOTSPOT:
		*value = metrics->AvgTemperature[TEMP_HOTSPOT] *
			SMU_TEMPERATURE_UNITS_PER_CENTIGRADES;
		break;
	case METRICS_TEMPERATURE_MEM:
		*value = metrics->AvgTemperature[TEMP_MEM] *
			SMU_TEMPERATURE_UNITS_PER_CENTIGRADES;
		break;
	case METRICS_TEMPERATURE_VRGFX:
		*value = metrics->AvgTemperature[TEMP_VR_GFX] *
			SMU_TEMPERATURE_UNITS_PER_CENTIGRADES;
		break;
	case METRICS_TEMPERATURE_VRSOC:
		*value = metrics->AvgTemperature[TEMP_VR_SOC] *
			SMU_TEMPERATURE_UNITS_PER_CENTIGRADES;
		break;
	case METRICS_THROTTLER_STATUS:
		*value = smu_v14_0_2_get_throttler_status(metrics);
		break;
	case METRICS_CURR_FANSPEED:
		*value = metrics->AvgFanRpm;
		break;
	case METRICS_CURR_FANPWM:
		*value = metrics->AvgFanPwm;
		break;
	case METRICS_VOLTAGE_VDDGFX:
		*value = metrics->AvgVoltage[SVI_PLANE_VDD_GFX];
		break;
	case METRICS_PCIE_RATE:
		*value = metrics->PcieRate;
		break;
	case METRICS_PCIE_WIDTH:
		*value = metrics->PcieWidth;
		break;
	default:
		*value = UINT_MAX;
		break;
	}

	return ret;
}

static int smu_v14_0_2_get_dpm_ultimate_freq(struct smu_context *smu,
					     enum smu_clk_type clk_type,
					     uint32_t *min,
					     uint32_t *max)
{
	struct smu_14_0_dpm_context *dpm_context =
		smu->smu_dpm.dpm_context;
	struct smu_14_0_dpm_table *dpm_table;

	switch (clk_type) {
	case SMU_MCLK:
	case SMU_UCLK:
		/* uclk dpm table */
		dpm_table = &dpm_context->dpm_tables.uclk_table;
		break;
	case SMU_GFXCLK:
	case SMU_SCLK:
		/* gfxclk dpm table */
		dpm_table = &dpm_context->dpm_tables.gfx_table;
		break;
	case SMU_SOCCLK:
		/* socclk dpm table */
		dpm_table = &dpm_context->dpm_tables.soc_table;
		break;
	case SMU_FCLK:
		/* fclk dpm table */
		dpm_table = &dpm_context->dpm_tables.fclk_table;
		break;
	case SMU_VCLK:
	case SMU_VCLK1:
		/* vclk dpm table */
		dpm_table = &dpm_context->dpm_tables.vclk_table;
		break;
	case SMU_DCLK:
	case SMU_DCLK1:
		/* dclk dpm table */
		dpm_table = &dpm_context->dpm_tables.dclk_table;
		break;
	default:
		dev_err(smu->adev->dev, "Unsupported clock type!\n");
		return -EINVAL;
	}

	if (min)
		*min = dpm_table->min;
	if (max)
		*max = dpm_table->max;

	return 0;
}

static int smu_v14_0_2_read_sensor(struct smu_context *smu,
				   enum amd_pp_sensors sensor,
				   void *data,
				   uint32_t *size)
{
	struct smu_table_context *table_context = &smu->smu_table;
	PPTable_t *smc_pptable = table_context->driver_pptable;
	int ret = 0;

	switch (sensor) {
	case AMDGPU_PP_SENSOR_MAX_FAN_RPM:
		*(uint16_t *)data = smc_pptable->CustomSkuTable.FanMaximumRpm;
		*size = 4;
		break;
	case AMDGPU_PP_SENSOR_MEM_LOAD:
		ret = smu_v14_0_2_get_smu_metrics_data(smu,
						       METRICS_AVERAGE_MEMACTIVITY,
						       (uint32_t *)data);
		*size = 4;
		break;
	case AMDGPU_PP_SENSOR_GPU_LOAD:
		ret = smu_v14_0_2_get_smu_metrics_data(smu,
						       METRICS_AVERAGE_GFXACTIVITY,
						       (uint32_t *)data);
		*size = 4;
		break;
	case AMDGPU_PP_SENSOR_GPU_AVG_POWER:
		ret = smu_v14_0_2_get_smu_metrics_data(smu,
						       METRICS_AVERAGE_SOCKETPOWER,
						       (uint32_t *)data);
		*size = 4;
		break;
	case AMDGPU_PP_SENSOR_HOTSPOT_TEMP:
		ret = smu_v14_0_2_get_smu_metrics_data(smu,
						       METRICS_TEMPERATURE_HOTSPOT,
						       (uint32_t *)data);
		*size = 4;
		break;
	case AMDGPU_PP_SENSOR_EDGE_TEMP:
		ret = smu_v14_0_2_get_smu_metrics_data(smu,
						       METRICS_TEMPERATURE_EDGE,
						       (uint32_t *)data);
		*size = 4;
		break;
	case AMDGPU_PP_SENSOR_MEM_TEMP:
		ret = smu_v14_0_2_get_smu_metrics_data(smu,
						       METRICS_TEMPERATURE_MEM,
						       (uint32_t *)data);
		*size = 4;
		break;
	case AMDGPU_PP_SENSOR_GFX_MCLK:
		ret = smu_v14_0_2_get_smu_metrics_data(smu,
						       METRICS_CURR_UCLK,
						       (uint32_t *)data);
		*(uint32_t *)data *= 100;
		*size = 4;
		break;
	case AMDGPU_PP_SENSOR_GFX_SCLK:
		ret = smu_v14_0_2_get_smu_metrics_data(smu,
						       METRICS_AVERAGE_GFXCLK,
						       (uint32_t *)data);
		*(uint32_t *)data *= 100;
		*size = 4;
		break;
	case AMDGPU_PP_SENSOR_VDDGFX:
		ret = smu_v14_0_2_get_smu_metrics_data(smu,
						       METRICS_VOLTAGE_VDDGFX,
						       (uint32_t *)data);
		*size = 4;
		break;
	default:
		ret = -EOPNOTSUPP;
		break;
	}

	return ret;
}

static int smu_v14_0_2_get_current_clk_freq_by_table(struct smu_context *smu,
						     enum smu_clk_type clk_type,
						     uint32_t *value)
{
	MetricsMember_t member_type;
	int clk_id = 0;

	clk_id = smu_cmn_to_asic_specific_index(smu,
						CMN2ASIC_MAPPING_CLK,
						clk_type);
	if (clk_id < 0)
		return -EINVAL;

	switch (clk_id) {
	case PPCLK_GFXCLK:
		member_type = METRICS_AVERAGE_GFXCLK;
		break;
	case PPCLK_UCLK:
		member_type = METRICS_CURR_UCLK;
		break;
	case PPCLK_FCLK:
		member_type = METRICS_CURR_FCLK;
		break;
	case PPCLK_SOCCLK:
		member_type = METRICS_CURR_SOCCLK;
		break;
	case PPCLK_VCLK_0:
		member_type = METRICS_AVERAGE_VCLK;
		break;
	case PPCLK_DCLK_0:
		member_type = METRICS_AVERAGE_DCLK;
		break;
	case PPCLK_DCFCLK:
		member_type = METRICS_CURR_DCEFCLK;
		break;
	default:
		return -EINVAL;
	}

	return smu_v14_0_2_get_smu_metrics_data(smu,
						member_type,
						value);
}

static bool smu_v14_0_2_is_od_feature_supported(struct smu_context *smu,
						int od_feature_bit)
{
	PPTable_t *pptable = smu->smu_table.driver_pptable;
	const OverDriveLimits_t * const overdrive_upperlimits =
				&pptable->SkuTable.OverDriveLimitsBasicMax;

	return overdrive_upperlimits->FeatureCtrlMask & (1U << od_feature_bit);
}

static void smu_v14_0_2_get_od_setting_limits(struct smu_context *smu,
					      int od_feature_bit,
					      int32_t *min,
					      int32_t *max)
{
	PPTable_t *pptable = smu->smu_table.driver_pptable;
	const OverDriveLimits_t * const overdrive_upperlimits =
				&pptable->SkuTable.OverDriveLimitsBasicMax;
	const OverDriveLimits_t * const overdrive_lowerlimits =
				&pptable->SkuTable.OverDriveLimitsBasicMin;
	int32_t od_min_setting, od_max_setting;

	switch (od_feature_bit) {
	case PP_OD_FEATURE_GFXCLK_FMIN:
		od_min_setting = overdrive_lowerlimits->GfxclkFmin;
		od_max_setting = overdrive_upperlimits->GfxclkFmin;
		break;
	case PP_OD_FEATURE_GFXCLK_FMAX:
		od_min_setting = overdrive_lowerlimits->GfxclkFmax;
		od_max_setting = overdrive_upperlimits->GfxclkFmax;
		break;
	case PP_OD_FEATURE_UCLK_FMIN:
		od_min_setting = overdrive_lowerlimits->UclkFmin;
		od_max_setting = overdrive_upperlimits->UclkFmin;
		break;
	case PP_OD_FEATURE_UCLK_FMAX:
		od_min_setting = overdrive_lowerlimits->UclkFmax;
		od_max_setting = overdrive_upperlimits->UclkFmax;
		break;
	case PP_OD_FEATURE_GFX_VF_CURVE:
		od_min_setting = overdrive_lowerlimits->VoltageOffsetPerZoneBoundary[0];
		od_max_setting = overdrive_upperlimits->VoltageOffsetPerZoneBoundary[0];
		break;
	case PP_OD_FEATURE_FAN_CURVE_TEMP:
		od_min_setting = overdrive_lowerlimits->FanLinearTempPoints[0];
		od_max_setting = overdrive_upperlimits->FanLinearTempPoints[0];
		break;
	case PP_OD_FEATURE_FAN_CURVE_PWM:
		od_min_setting = overdrive_lowerlimits->FanLinearPwmPoints[0];
		od_max_setting = overdrive_upperlimits->FanLinearPwmPoints[0];
		break;
	case PP_OD_FEATURE_FAN_ACOUSTIC_LIMIT:
		od_min_setting = overdrive_lowerlimits->AcousticLimitRpmThreshold;
		od_max_setting = overdrive_upperlimits->AcousticLimitRpmThreshold;
		break;
	case PP_OD_FEATURE_FAN_ACOUSTIC_TARGET:
		od_min_setting = overdrive_lowerlimits->AcousticTargetRpmThreshold;
		od_max_setting = overdrive_upperlimits->AcousticTargetRpmThreshold;
		break;
	case PP_OD_FEATURE_FAN_TARGET_TEMPERATURE:
		od_min_setting = overdrive_lowerlimits->FanTargetTemperature;
		od_max_setting = overdrive_upperlimits->FanTargetTemperature;
		break;
	case PP_OD_FEATURE_FAN_MINIMUM_PWM:
		od_min_setting = overdrive_lowerlimits->FanMinimumPwm;
		od_max_setting = overdrive_upperlimits->FanMinimumPwm;
		break;
	default:
		od_min_setting = od_max_setting = INT_MAX;
		break;
	}

	if (min)
		*min = od_min_setting;
	if (max)
		*max = od_max_setting;
}

static int smu_v14_0_2_print_clk_levels(struct smu_context *smu,
					enum smu_clk_type clk_type,
					char *buf)
{
	struct smu_dpm_context *smu_dpm = &smu->smu_dpm;
	struct smu_14_0_dpm_context *dpm_context = smu_dpm->dpm_context;
	OverDriveTableExternal_t *od_table =
		(OverDriveTableExternal_t *)smu->smu_table.overdrive_table;
	struct smu_14_0_dpm_table *single_dpm_table;
	struct smu_14_0_pcie_table *pcie_table;
	uint32_t gen_speed, lane_width;
	int i, curr_freq, size = 0;
	int32_t min_value, max_value;
	int ret = 0;

	smu_cmn_get_sysfs_buf(&buf, &size);

	if (amdgpu_ras_intr_triggered()) {
		size += sysfs_emit_at(buf, size, "unavailable\n");
		return size;
	}

	switch (clk_type) {
	case SMU_SCLK:
		single_dpm_table = &(dpm_context->dpm_tables.gfx_table);
		break;
	case SMU_MCLK:
		single_dpm_table = &(dpm_context->dpm_tables.uclk_table);
		break;
	case SMU_SOCCLK:
		single_dpm_table = &(dpm_context->dpm_tables.soc_table);
		break;
	case SMU_FCLK:
		single_dpm_table = &(dpm_context->dpm_tables.fclk_table);
		break;
	case SMU_VCLK:
	case SMU_VCLK1:
		single_dpm_table = &(dpm_context->dpm_tables.vclk_table);
		break;
	case SMU_DCLK:
	case SMU_DCLK1:
		single_dpm_table = &(dpm_context->dpm_tables.dclk_table);
		break;
	case SMU_DCEFCLK:
		single_dpm_table = &(dpm_context->dpm_tables.dcef_table);
		break;
	default:
		break;
	}

	switch (clk_type) {
	case SMU_SCLK:
	case SMU_MCLK:
	case SMU_SOCCLK:
	case SMU_FCLK:
	case SMU_VCLK:
	case SMU_VCLK1:
	case SMU_DCLK:
	case SMU_DCLK1:
	case SMU_DCEFCLK:
		ret = smu_v14_0_2_get_current_clk_freq_by_table(smu, clk_type, &curr_freq);
		if (ret) {
			dev_err(smu->adev->dev, "Failed to get current clock freq!");
			return ret;
		}

		if (single_dpm_table->is_fine_grained) {
			/*
			 * For fine grained dpms, there are only two dpm levels:
			 *   - level 0 -> min clock freq
			 *   - level 1 -> max clock freq
			 * And the current clock frequency can be any value between them.
			 * So, if the current clock frequency is not at level 0 or level 1,
			 * we will fake it as three dpm levels:
			 *   - level 0 -> min clock freq
			 *   - level 1 -> current actual clock freq
			 *   - level 2 -> max clock freq
			 */
			if ((single_dpm_table->dpm_levels[0].value != curr_freq) &&
			     (single_dpm_table->dpm_levels[1].value != curr_freq)) {
				size += sysfs_emit_at(buf, size, "0: %uMhz\n",
						single_dpm_table->dpm_levels[0].value);
				size += sysfs_emit_at(buf, size, "1: %uMhz *\n",
						curr_freq);
				size += sysfs_emit_at(buf, size, "2: %uMhz\n",
						single_dpm_table->dpm_levels[1].value);
			} else {
				size += sysfs_emit_at(buf, size, "0: %uMhz %s\n",
						single_dpm_table->dpm_levels[0].value,
						single_dpm_table->dpm_levels[0].value == curr_freq ? "*" : "");
				size += sysfs_emit_at(buf, size, "1: %uMhz %s\n",
						single_dpm_table->dpm_levels[1].value,
						single_dpm_table->dpm_levels[1].value == curr_freq ? "*" : "");
			}
		} else {
			for (i = 0; i < single_dpm_table->count; i++)
				size += sysfs_emit_at(buf, size, "%d: %uMhz %s\n",
						i, single_dpm_table->dpm_levels[i].value,
						single_dpm_table->dpm_levels[i].value == curr_freq ? "*" : "");
		}
		break;
	case SMU_PCIE:
		ret = smu_v14_0_2_get_smu_metrics_data(smu,
						       METRICS_PCIE_RATE,
						       &gen_speed);
		if (ret)
			return ret;

		ret = smu_v14_0_2_get_smu_metrics_data(smu,
						       METRICS_PCIE_WIDTH,
						       &lane_width);
		if (ret)
			return ret;

		pcie_table = &(dpm_context->dpm_tables.pcie_table);
		for (i = 0; i < pcie_table->num_of_link_levels; i++)
			size += sysfs_emit_at(buf, size, "%d: %s %s %dMhz %s\n", i,
					(pcie_table->pcie_gen[i] == 0) ? "2.5GT/s," :
					(pcie_table->pcie_gen[i] == 1) ? "5.0GT/s," :
					(pcie_table->pcie_gen[i] == 2) ? "8.0GT/s," :
					(pcie_table->pcie_gen[i] == 3) ? "16.0GT/s," : "",
					(pcie_table->pcie_lane[i] == 1) ? "x1" :
					(pcie_table->pcie_lane[i] == 2) ? "x2" :
					(pcie_table->pcie_lane[i] == 3) ? "x4" :
					(pcie_table->pcie_lane[i] == 4) ? "x8" :
					(pcie_table->pcie_lane[i] == 5) ? "x12" :
					(pcie_table->pcie_lane[i] == 6) ? "x16" : "",
					pcie_table->clk_freq[i],
					(gen_speed == DECODE_GEN_SPEED(pcie_table->pcie_gen[i])) &&
					(lane_width == DECODE_LANE_WIDTH(pcie_table->pcie_lane[i])) ?
					"*" : "");
		break;

	case SMU_OD_SCLK:
		if (!smu_v14_0_2_is_od_feature_supported(smu,
							 PP_OD_FEATURE_GFXCLK_BIT))
			break;

		size += sysfs_emit_at(buf, size, "OD_SCLK:\n");
		size += sysfs_emit_at(buf, size, "0: %uMhz\n1: %uMhz\n",
					od_table->OverDriveTable.GfxclkFmin,
					od_table->OverDriveTable.GfxclkFmax);
		break;

	case SMU_OD_MCLK:
		if (!smu_v14_0_2_is_od_feature_supported(smu,
							 PP_OD_FEATURE_UCLK_BIT))
			break;

		size += sysfs_emit_at(buf, size, "OD_MCLK:\n");
		size += sysfs_emit_at(buf, size, "0: %uMhz\n1: %uMHz\n",
					od_table->OverDriveTable.UclkFmin,
					od_table->OverDriveTable.UclkFmax);
		break;

	case SMU_OD_VDDGFX_OFFSET:
		if (!smu_v14_0_2_is_od_feature_supported(smu,
							 PP_OD_FEATURE_GFX_VF_CURVE_BIT))
			break;

		size += sysfs_emit_at(buf, size, "OD_VDDGFX_OFFSET:\n");
		size += sysfs_emit_at(buf, size, "%dmV\n",
				      od_table->OverDriveTable.VoltageOffsetPerZoneBoundary[0]);
		break;

	case SMU_OD_FAN_CURVE:
		if (!smu_v14_0_2_is_od_feature_supported(smu,
							 PP_OD_FEATURE_FAN_CURVE_BIT))
			break;

		size += sysfs_emit_at(buf, size, "OD_FAN_CURVE:\n");
		for (i = 0; i < NUM_OD_FAN_MAX_POINTS - 1; i++)
			size += sysfs_emit_at(buf, size, "%d: %dC %d%%\n",
						i,
						(int)od_table->OverDriveTable.FanLinearTempPoints[i],
						(int)od_table->OverDriveTable.FanLinearPwmPoints[i]);

		size += sysfs_emit_at(buf, size, "%s:\n", "OD_RANGE");
		smu_v14_0_2_get_od_setting_limits(smu,
						  PP_OD_FEATURE_FAN_CURVE_TEMP,
						  &min_value,
						  &max_value);
		size += sysfs_emit_at(buf, size, "FAN_CURVE(hotspot temp): %uC %uC\n",
				      min_value, max_value);

		smu_v14_0_2_get_od_setting_limits(smu,
						  PP_OD_FEATURE_FAN_CURVE_PWM,
						  &min_value,
						  &max_value);
		size += sysfs_emit_at(buf, size, "FAN_CURVE(fan speed): %u%% %u%%\n",
				      min_value, max_value);

		break;

	case SMU_OD_ACOUSTIC_LIMIT:
		if (!smu_v14_0_2_is_od_feature_supported(smu,
							 PP_OD_FEATURE_FAN_CURVE_BIT))
			break;

		size += sysfs_emit_at(buf, size, "OD_ACOUSTIC_LIMIT:\n");
		size += sysfs_emit_at(buf, size, "%d\n",
					(int)od_table->OverDriveTable.AcousticLimitRpmThreshold);

		size += sysfs_emit_at(buf, size, "%s:\n", "OD_RANGE");
		smu_v14_0_2_get_od_setting_limits(smu,
						  PP_OD_FEATURE_FAN_ACOUSTIC_LIMIT,
						  &min_value,
						  &max_value);
		size += sysfs_emit_at(buf, size, "ACOUSTIC_LIMIT: %u %u\n",
				      min_value, max_value);
		break;

	case SMU_OD_ACOUSTIC_TARGET:
		if (!smu_v14_0_2_is_od_feature_supported(smu,
							 PP_OD_FEATURE_FAN_CURVE_BIT))
			break;

		size += sysfs_emit_at(buf, size, "OD_ACOUSTIC_TARGET:\n");
		size += sysfs_emit_at(buf, size, "%d\n",
					(int)od_table->OverDriveTable.AcousticTargetRpmThreshold);

		size += sysfs_emit_at(buf, size, "%s:\n", "OD_RANGE");
		smu_v14_0_2_get_od_setting_limits(smu,
						  PP_OD_FEATURE_FAN_ACOUSTIC_TARGET,
						  &min_value,
						  &max_value);
		size += sysfs_emit_at(buf, size, "ACOUSTIC_TARGET: %u %u\n",
				      min_value, max_value);
		break;

	case SMU_OD_FAN_TARGET_TEMPERATURE:
		if (!smu_v14_0_2_is_od_feature_supported(smu,
							 PP_OD_FEATURE_FAN_CURVE_BIT))
			break;

		size += sysfs_emit_at(buf, size, "FAN_TARGET_TEMPERATURE:\n");
		size += sysfs_emit_at(buf, size, "%d\n",
					(int)od_table->OverDriveTable.FanTargetTemperature);

		size += sysfs_emit_at(buf, size, "%s:\n", "OD_RANGE");
		smu_v14_0_2_get_od_setting_limits(smu,
						  PP_OD_FEATURE_FAN_TARGET_TEMPERATURE,
						  &min_value,
						  &max_value);
		size += sysfs_emit_at(buf, size, "TARGET_TEMPERATURE: %u %u\n",
				      min_value, max_value);
		break;

	case SMU_OD_FAN_MINIMUM_PWM:
		if (!smu_v14_0_2_is_od_feature_supported(smu,
							 PP_OD_FEATURE_FAN_CURVE_BIT))
			break;

		size += sysfs_emit_at(buf, size, "FAN_MINIMUM_PWM:\n");
		size += sysfs_emit_at(buf, size, "%d\n",
					(int)od_table->OverDriveTable.FanMinimumPwm);

		size += sysfs_emit_at(buf, size, "%s:\n", "OD_RANGE");
		smu_v14_0_2_get_od_setting_limits(smu,
						  PP_OD_FEATURE_FAN_MINIMUM_PWM,
						  &min_value,
						  &max_value);
		size += sysfs_emit_at(buf, size, "MINIMUM_PWM: %u %u\n",
				      min_value, max_value);
		break;

	case SMU_OD_RANGE:
		if (!smu_v14_0_2_is_od_feature_supported(smu, PP_OD_FEATURE_GFXCLK_BIT) &&
		    !smu_v14_0_2_is_od_feature_supported(smu, PP_OD_FEATURE_UCLK_BIT) &&
		    !smu_v14_0_2_is_od_feature_supported(smu, PP_OD_FEATURE_GFX_VF_CURVE_BIT))
			break;

		size += sysfs_emit_at(buf, size, "%s:\n", "OD_RANGE");

		if (smu_v14_0_2_is_od_feature_supported(smu, PP_OD_FEATURE_GFXCLK_BIT)) {
			smu_v14_0_2_get_od_setting_limits(smu,
							  PP_OD_FEATURE_GFXCLK_FMIN,
							  &min_value,
							  NULL);
			smu_v14_0_2_get_od_setting_limits(smu,
							  PP_OD_FEATURE_GFXCLK_FMAX,
							  NULL,
							  &max_value);
			size += sysfs_emit_at(buf, size, "SCLK: %7uMhz %10uMhz\n",
					      min_value, max_value);
		}

		if (smu_v14_0_2_is_od_feature_supported(smu, PP_OD_FEATURE_UCLK_BIT)) {
			smu_v14_0_2_get_od_setting_limits(smu,
							  PP_OD_FEATURE_UCLK_FMIN,
							  &min_value,
							  NULL);
			smu_v14_0_2_get_od_setting_limits(smu,
							  PP_OD_FEATURE_UCLK_FMAX,
							  NULL,
							  &max_value);
			size += sysfs_emit_at(buf, size, "MCLK: %7uMhz %10uMhz\n",
					      min_value, max_value);
		}

		if (smu_v14_0_2_is_od_feature_supported(smu, PP_OD_FEATURE_GFX_VF_CURVE_BIT)) {
			smu_v14_0_2_get_od_setting_limits(smu,
							  PP_OD_FEATURE_GFX_VF_CURVE,
							  &min_value,
							  &max_value);
			size += sysfs_emit_at(buf, size, "VDDGFX_OFFSET: %7dmv %10dmv\n",
					      min_value, max_value);
		}
		break;

	default:
		break;
	}

	return size;
}

static int smu_v14_0_2_force_clk_levels(struct smu_context *smu,
					enum smu_clk_type clk_type,
					uint32_t mask)
{
	struct smu_dpm_context *smu_dpm = &smu->smu_dpm;
	struct smu_14_0_dpm_context *dpm_context = smu_dpm->dpm_context;
	struct smu_14_0_dpm_table *single_dpm_table;
	uint32_t soft_min_level, soft_max_level;
	uint32_t min_freq, max_freq;
	int ret = 0;

	soft_min_level = mask ? (ffs(mask) - 1) : 0;
	soft_max_level = mask ? (fls(mask) - 1) : 0;

	switch (clk_type) {
	case SMU_GFXCLK:
	case SMU_SCLK:
		single_dpm_table = &(dpm_context->dpm_tables.gfx_table);
		break;
	case SMU_MCLK:
	case SMU_UCLK:
		single_dpm_table = &(dpm_context->dpm_tables.uclk_table);
		break;
	case SMU_SOCCLK:
		single_dpm_table = &(dpm_context->dpm_tables.soc_table);
		break;
	case SMU_FCLK:
		single_dpm_table = &(dpm_context->dpm_tables.fclk_table);
		break;
	case SMU_VCLK:
	case SMU_VCLK1:
		single_dpm_table = &(dpm_context->dpm_tables.vclk_table);
		break;
	case SMU_DCLK:
	case SMU_DCLK1:
		single_dpm_table = &(dpm_context->dpm_tables.dclk_table);
		break;
	default:
		break;
	}

	switch (clk_type) {
	case SMU_GFXCLK:
	case SMU_SCLK:
	case SMU_MCLK:
	case SMU_UCLK:
	case SMU_SOCCLK:
	case SMU_FCLK:
	case SMU_VCLK:
	case SMU_VCLK1:
	case SMU_DCLK:
	case SMU_DCLK1:
		if (single_dpm_table->is_fine_grained) {
			/* There is only 2 levels for fine grained DPM */
			soft_max_level = (soft_max_level >= 1 ? 1 : 0);
			soft_min_level = (soft_min_level >= 1 ? 1 : 0);
		} else {
			if ((soft_max_level >= single_dpm_table->count) ||
			    (soft_min_level >= single_dpm_table->count))
				return -EINVAL;
		}

		min_freq = single_dpm_table->dpm_levels[soft_min_level].value;
		max_freq = single_dpm_table->dpm_levels[soft_max_level].value;

		ret = smu_v14_0_set_soft_freq_limited_range(smu,
							    clk_type,
							    min_freq,
							    max_freq);
		break;
	case SMU_DCEFCLK:
	case SMU_PCIE:
	default:
		break;
	}

	return ret;
}

static int smu_v14_0_2_update_pcie_parameters(struct smu_context *smu,
					      uint8_t pcie_gen_cap,
					      uint8_t pcie_width_cap)
{
	struct smu_14_0_dpm_context *dpm_context = smu->smu_dpm.dpm_context;
	struct smu_14_0_pcie_table *pcie_table =
				&dpm_context->dpm_tables.pcie_table;
	uint32_t smu_pcie_arg;
	int ret, i;

	for (i = 0; i < pcie_table->num_of_link_levels; i++) {
		if (pcie_table->pcie_gen[i] > pcie_gen_cap)
			pcie_table->pcie_gen[i] = pcie_gen_cap;
		if (pcie_table->pcie_lane[i] > pcie_width_cap)
			pcie_table->pcie_lane[i] = pcie_width_cap;

		smu_pcie_arg = i << 16;
		smu_pcie_arg |= pcie_table->pcie_gen[i] << 8;
		smu_pcie_arg |= pcie_table->pcie_lane[i];

		ret = smu_cmn_send_smc_msg_with_param(smu,
						      SMU_MSG_OverridePcieParameters,
						      smu_pcie_arg,
						      NULL);
		if (ret)
			return ret;
	}

	return 0;
}

static const struct smu_temperature_range smu14_thermal_policy[] = {
	{-273150,  99000, 99000, -273150, 99000, 99000, -273150, 99000, 99000},
	{ 120000, 120000, 120000, 120000, 120000, 120000, 120000, 120000, 120000},
};

static int smu_v14_0_2_get_thermal_temperature_range(struct smu_context *smu,
						     struct smu_temperature_range *range)
{
	struct smu_table_context *table_context = &smu->smu_table;
	struct smu_14_0_2_powerplay_table *powerplay_table =
		table_context->power_play_table;
	PPTable_t *pptable = smu->smu_table.driver_pptable;

	if (amdgpu_sriov_vf(smu->adev))
		return 0;

	if (!range)
		return -EINVAL;

	memcpy(range, &smu14_thermal_policy[0], sizeof(struct smu_temperature_range));

	range->max = pptable->CustomSkuTable.TemperatureLimit[TEMP_EDGE] *
		SMU_TEMPERATURE_UNITS_PER_CENTIGRADES;
	range->edge_emergency_max = (pptable->CustomSkuTable.TemperatureLimit[TEMP_EDGE] + CTF_OFFSET_EDGE) *
		SMU_TEMPERATURE_UNITS_PER_CENTIGRADES;
	range->hotspot_crit_max = pptable->CustomSkuTable.TemperatureLimit[TEMP_HOTSPOT] *
		SMU_TEMPERATURE_UNITS_PER_CENTIGRADES;
	range->hotspot_emergency_max = (pptable->CustomSkuTable.TemperatureLimit[TEMP_HOTSPOT] + CTF_OFFSET_HOTSPOT) *
		SMU_TEMPERATURE_UNITS_PER_CENTIGRADES;
	range->mem_crit_max = pptable->CustomSkuTable.TemperatureLimit[TEMP_MEM] *
		SMU_TEMPERATURE_UNITS_PER_CENTIGRADES;
	range->mem_emergency_max = (pptable->CustomSkuTable.TemperatureLimit[TEMP_MEM] + CTF_OFFSET_MEM)*
		SMU_TEMPERATURE_UNITS_PER_CENTIGRADES;
	range->software_shutdown_temp = powerplay_table->software_shutdown_temp;
	range->software_shutdown_temp_offset = pptable->CustomSkuTable.FanAbnormalTempLimitOffset;

	return 0;
}

static int smu_v14_0_2_populate_umd_state_clk(struct smu_context *smu)
{
	struct smu_14_0_dpm_context *dpm_context =
		smu->smu_dpm.dpm_context;
	struct smu_14_0_dpm_table *gfx_table =
		&dpm_context->dpm_tables.gfx_table;
	struct smu_14_0_dpm_table *mem_table =
		&dpm_context->dpm_tables.uclk_table;
	struct smu_14_0_dpm_table *soc_table =
		&dpm_context->dpm_tables.soc_table;
	struct smu_14_0_dpm_table *vclk_table =
		&dpm_context->dpm_tables.vclk_table;
	struct smu_14_0_dpm_table *dclk_table =
		&dpm_context->dpm_tables.dclk_table;
	struct smu_14_0_dpm_table *fclk_table =
		&dpm_context->dpm_tables.fclk_table;
	struct smu_umd_pstate_table *pstate_table =
		&smu->pstate_table;
	struct smu_table_context *table_context = &smu->smu_table;
	PPTable_t *pptable = table_context->driver_pptable;
	DriverReportedClocks_t driver_clocks =
			pptable->SkuTable.DriverReportedClocks;

	pstate_table->gfxclk_pstate.min = gfx_table->min;
	if (driver_clocks.GameClockAc &&
	    (driver_clocks.GameClockAc < gfx_table->max))
		pstate_table->gfxclk_pstate.peak = driver_clocks.GameClockAc;
	else
		pstate_table->gfxclk_pstate.peak = gfx_table->max;

	pstate_table->uclk_pstate.min = mem_table->min;
	pstate_table->uclk_pstate.peak = mem_table->max;

	pstate_table->socclk_pstate.min = soc_table->min;
	pstate_table->socclk_pstate.peak = soc_table->max;

	pstate_table->vclk_pstate.min = vclk_table->min;
	pstate_table->vclk_pstate.peak = vclk_table->max;

	pstate_table->dclk_pstate.min = dclk_table->min;
	pstate_table->dclk_pstate.peak = dclk_table->max;

	pstate_table->fclk_pstate.min = fclk_table->min;
	pstate_table->fclk_pstate.peak = fclk_table->max;

	if (driver_clocks.BaseClockAc &&
	    driver_clocks.BaseClockAc < gfx_table->max)
		pstate_table->gfxclk_pstate.standard = driver_clocks.BaseClockAc;
	else
		pstate_table->gfxclk_pstate.standard = gfx_table->max;
	pstate_table->uclk_pstate.standard = mem_table->max;
	pstate_table->socclk_pstate.standard = soc_table->min;
	pstate_table->vclk_pstate.standard = vclk_table->min;
	pstate_table->dclk_pstate.standard = dclk_table->min;
	pstate_table->fclk_pstate.standard = fclk_table->min;

	return 0;
}

static void smu_v14_0_2_get_unique_id(struct smu_context *smu)
{
	struct smu_table_context *smu_table = &smu->smu_table;
	SmuMetrics_t *metrics =
		&(((SmuMetricsExternal_t *)(smu_table->metrics_table))->SmuMetrics);
	struct amdgpu_device *adev = smu->adev;
	uint32_t upper32 = 0, lower32 = 0;
	int ret;

	ret = smu_cmn_get_metrics_table(smu, NULL, false);
	if (ret)
		goto out;

	upper32 = metrics->PublicSerialNumberUpper;
	lower32 = metrics->PublicSerialNumberLower;

out:
	adev->unique_id = ((uint64_t)upper32 << 32) | lower32;
}

static int smu_v14_0_2_get_power_limit(struct smu_context *smu,
				       uint32_t *current_power_limit,
				       uint32_t *default_power_limit,
				       uint32_t *max_power_limit,
				       uint32_t *min_power_limit)
{
	struct smu_table_context *table_context = &smu->smu_table;
	PPTable_t *pptable = table_context->driver_pptable;
	CustomSkuTable_t *skutable = &pptable->CustomSkuTable;
	uint32_t power_limit;
	uint32_t msg_limit = pptable->SkuTable.MsgLimits.Power[PPT_THROTTLER_PPT0][POWER_SOURCE_AC];

	if (smu_v14_0_get_current_power_limit(smu, &power_limit))
		power_limit = smu->adev->pm.ac_power ?
			      skutable->SocketPowerLimitAc[PPT_THROTTLER_PPT0] :
			      skutable->SocketPowerLimitDc[PPT_THROTTLER_PPT0];

	if (current_power_limit)
		*current_power_limit = power_limit;
	if (default_power_limit)
		*default_power_limit = power_limit;

	if (max_power_limit)
		*max_power_limit = msg_limit;

	if (min_power_limit)
		*min_power_limit = 0;

	return 0;
}

static int smu_v14_0_2_get_power_profile_mode(struct smu_context *smu,
					      char *buf)
{
	DpmActivityMonitorCoeffIntExternal_t activity_monitor_external;
	DpmActivityMonitorCoeffInt_t *activity_monitor =
		&(activity_monitor_external.DpmActivityMonitorCoeffInt);
	static const char *title[] = {
			"PROFILE_INDEX(NAME)",
			"CLOCK_TYPE(NAME)",
			"FPS",
			"MinActiveFreqType",
			"MinActiveFreq",
			"BoosterFreqType",
			"BoosterFreq",
			"PD_Data_limit_c",
			"PD_Data_error_coeff",
			"PD_Data_error_rate_coeff"};
	int16_t workload_type = 0;
	uint32_t i, size = 0;
	int result = 0;

	if (!buf)
		return -EINVAL;

	size += sysfs_emit_at(buf, size, "%16s %s %s %s %s %s %s %s %s %s\n",
			title[0], title[1], title[2], title[3], title[4], title[5],
			title[6], title[7], title[8], title[9]);

	for (i = 0; i < PP_SMC_POWER_PROFILE_COUNT; i++) {
		/* conv PP_SMC_POWER_PROFILE* to WORKLOAD_PPLIB_*_BIT */
		workload_type = smu_cmn_to_asic_specific_index(smu,
							       CMN2ASIC_MAPPING_WORKLOAD,
							       i);
		if (workload_type == -ENOTSUPP)
			continue;
		else if (workload_type < 0)
			return -EINVAL;

		result = smu_cmn_update_table(smu,
					      SMU_TABLE_ACTIVITY_MONITOR_COEFF,
					      workload_type,
					      (void *)(&activity_monitor_external),
					      false);
		if (result) {
			dev_err(smu->adev->dev, "[%s] Failed to get activity monitor!", __func__);
			return result;
		}

		size += sysfs_emit_at(buf, size, "%2d %14s%s:\n",
			i, amdgpu_pp_profile_name[i], (i == smu->power_profile_mode) ? "*" : " ");

		size += sysfs_emit_at(buf, size, "%19s %d(%13s) %7d %7d %7d %7d %7d %7d %7d %7d\n",
			" ",
			0,
			"GFXCLK",
			activity_monitor->Gfx_FPS,
			activity_monitor->Gfx_MinActiveFreqType,
			activity_monitor->Gfx_MinActiveFreq,
			activity_monitor->Gfx_BoosterFreqType,
			activity_monitor->Gfx_BoosterFreq,
			activity_monitor->Gfx_PD_Data_limit_c,
			activity_monitor->Gfx_PD_Data_error_coeff,
			activity_monitor->Gfx_PD_Data_error_rate_coeff);

		size += sysfs_emit_at(buf, size, "%19s %d(%13s) %7d %7d %7d %7d %7d %7d %7d %7d\n",
			" ",
			1,
			"FCLK",
			activity_monitor->Fclk_FPS,
			activity_monitor->Fclk_MinActiveFreqType,
			activity_monitor->Fclk_MinActiveFreq,
			activity_monitor->Fclk_BoosterFreqType,
			activity_monitor->Fclk_BoosterFreq,
			activity_monitor->Fclk_PD_Data_limit_c,
			activity_monitor->Fclk_PD_Data_error_coeff,
			activity_monitor->Fclk_PD_Data_error_rate_coeff);
	}

	return size;
}

static int smu_v14_0_2_set_power_profile_mode(struct smu_context *smu,
					      long *input,
					      uint32_t size)
{
	DpmActivityMonitorCoeffIntExternal_t activity_monitor_external;
	DpmActivityMonitorCoeffInt_t *activity_monitor =
		&(activity_monitor_external.DpmActivityMonitorCoeffInt);
	int workload_type, ret = 0;

	smu->power_profile_mode = input[size];

	if (smu->power_profile_mode >= PP_SMC_POWER_PROFILE_COUNT) {
		dev_err(smu->adev->dev, "Invalid power profile mode %d\n", smu->power_profile_mode);
		return -EINVAL;
	}

	if (smu->power_profile_mode == PP_SMC_POWER_PROFILE_CUSTOM) {
		if (size != 9)
			return -EINVAL;

		ret = smu_cmn_update_table(smu,
					   SMU_TABLE_ACTIVITY_MONITOR_COEFF,
					   WORKLOAD_PPLIB_CUSTOM_BIT,
					   (void *)(&activity_monitor_external),
					   false);
		if (ret) {
			dev_err(smu->adev->dev, "[%s] Failed to get activity monitor!", __func__);
			return ret;
		}

		switch (input[0]) {
		case 0: /* Gfxclk */
			activity_monitor->Gfx_FPS = input[1];
			activity_monitor->Gfx_MinActiveFreqType = input[2];
			activity_monitor->Gfx_MinActiveFreq = input[3];
			activity_monitor->Gfx_BoosterFreqType = input[4];
			activity_monitor->Gfx_BoosterFreq = input[5];
			activity_monitor->Gfx_PD_Data_limit_c = input[6];
			activity_monitor->Gfx_PD_Data_error_coeff = input[7];
			activity_monitor->Gfx_PD_Data_error_rate_coeff = input[8];
			break;
		case 1: /* Fclk */
			activity_monitor->Fclk_FPS = input[1];
			activity_monitor->Fclk_MinActiveFreqType = input[2];
			activity_monitor->Fclk_MinActiveFreq = input[3];
			activity_monitor->Fclk_BoosterFreqType = input[4];
			activity_monitor->Fclk_BoosterFreq = input[5];
			activity_monitor->Fclk_PD_Data_limit_c = input[6];
			activity_monitor->Fclk_PD_Data_error_coeff = input[7];
			activity_monitor->Fclk_PD_Data_error_rate_coeff = input[8];
			break;
		default:
			return -EINVAL;
		}

		ret = smu_cmn_update_table(smu,
					   SMU_TABLE_ACTIVITY_MONITOR_COEFF,
					   WORKLOAD_PPLIB_CUSTOM_BIT,
					   (void *)(&activity_monitor_external),
					   true);
		if (ret) {
			dev_err(smu->adev->dev, "[%s] Failed to set activity monitor!", __func__);
			return ret;
		}
	}

	/* conv PP_SMC_POWER_PROFILE* to WORKLOAD_PPLIB_*_BIT */
	workload_type = smu_cmn_to_asic_specific_index(smu,
						       CMN2ASIC_MAPPING_WORKLOAD,
						       smu->power_profile_mode);
	if (workload_type < 0)
		return -EINVAL;

	return smu_cmn_send_smc_msg_with_param(smu,
					       SMU_MSG_SetWorkloadMask,
					       1 << workload_type,
					       NULL);
}

static int smu_v14_0_2_baco_enter(struct smu_context *smu)
{
	struct smu_baco_context *smu_baco = &smu->smu_baco;
	struct amdgpu_device *adev = smu->adev;

	if (adev->in_runpm && smu_cmn_is_audio_func_enabled(adev))
		return smu_v14_0_baco_set_armd3_sequence(smu,
				smu_baco->maco_support ? BACO_SEQ_BAMACO : BACO_SEQ_BACO);
	else
		return smu_v14_0_baco_enter(smu);
}

static int smu_v14_0_2_baco_exit(struct smu_context *smu)
{
	struct amdgpu_device *adev = smu->adev;

	if (adev->in_runpm && smu_cmn_is_audio_func_enabled(adev)) {
		/* Wait for PMFW handling for the Dstate change */
		usleep_range(10000, 11000);
		return smu_v14_0_baco_set_armd3_sequence(smu, BACO_SEQ_ULPS);
	} else {
		return smu_v14_0_baco_exit(smu);
	}
}

static bool smu_v14_0_2_is_mode1_reset_supported(struct smu_context *smu)
{
	// TODO

	return true;
}

static int smu_v14_0_2_i2c_xfer(struct i2c_adapter *i2c_adap,
				   struct i2c_msg *msg, int num_msgs)
{
	struct amdgpu_smu_i2c_bus *smu_i2c = i2c_get_adapdata(i2c_adap);
	struct amdgpu_device *adev = smu_i2c->adev;
	struct smu_context *smu = adev->powerplay.pp_handle;
	struct smu_table_context *smu_table = &smu->smu_table;
	struct smu_table *table = &smu_table->driver_table;
	SwI2cRequest_t *req, *res = (SwI2cRequest_t *)table->cpu_addr;
	int i, j, r, c;
	u16 dir;

	if (!adev->pm.dpm_enabled)
		return -EBUSY;

	req = kzalloc(sizeof(*req), GFP_KERNEL);
	if (!req)
		return -ENOMEM;

	req->I2CcontrollerPort = smu_i2c->port;
	req->I2CSpeed = I2C_SPEED_FAST_400K;
	req->SlaveAddress = msg[0].addr << 1; /* wants an 8-bit address */
	dir = msg[0].flags & I2C_M_RD;

	for (c = i = 0; i < num_msgs; i++) {
		for (j = 0; j < msg[i].len; j++, c++) {
			SwI2cCmd_t *cmd = &req->SwI2cCmds[c];

			if (!(msg[i].flags & I2C_M_RD)) {
				/* write */
				cmd->CmdConfig |= CMDCONFIG_READWRITE_MASK;
				cmd->ReadWriteData = msg[i].buf[j];
			}

			if ((dir ^ msg[i].flags) & I2C_M_RD) {
				/* The direction changes.
				 */
				dir = msg[i].flags & I2C_M_RD;
				cmd->CmdConfig |= CMDCONFIG_RESTART_MASK;
			}

			req->NumCmds++;

			/*
			 * Insert STOP if we are at the last byte of either last
			 * message for the transaction or the client explicitly
			 * requires a STOP at this particular message.
			 */
			if ((j == msg[i].len - 1) &&
			    ((i == num_msgs - 1) || (msg[i].flags & I2C_M_STOP))) {
				cmd->CmdConfig &= ~CMDCONFIG_RESTART_MASK;
				cmd->CmdConfig |= CMDCONFIG_STOP_MASK;
			}
		}
	}
	mutex_lock(&adev->pm.mutex);
	r = smu_cmn_update_table(smu, SMU_TABLE_I2C_COMMANDS, 0, req, true);
	mutex_unlock(&adev->pm.mutex);
	if (r)
		goto fail;

	for (c = i = 0; i < num_msgs; i++) {
		if (!(msg[i].flags & I2C_M_RD)) {
			c += msg[i].len;
			continue;
		}
		for (j = 0; j < msg[i].len; j++, c++) {
			SwI2cCmd_t *cmd = &res->SwI2cCmds[c];

			msg[i].buf[j] = cmd->ReadWriteData;
		}
	}
	r = num_msgs;
fail:
	kfree(req);
	return r;
}

static u32 smu_v14_0_2_i2c_func(struct i2c_adapter *adap)
{
	return I2C_FUNC_I2C | I2C_FUNC_SMBUS_EMUL;
}

static const struct i2c_algorithm smu_v14_0_2_i2c_algo = {
	.master_xfer = smu_v14_0_2_i2c_xfer,
	.functionality = smu_v14_0_2_i2c_func,
};

static const struct i2c_adapter_quirks smu_v14_0_2_i2c_control_quirks = {
	.flags = I2C_AQ_COMB | I2C_AQ_COMB_SAME_ADDR | I2C_AQ_NO_ZERO_LEN,
	.max_read_len  = MAX_SW_I2C_COMMANDS,
	.max_write_len = MAX_SW_I2C_COMMANDS,
	.max_comb_1st_msg_len = 2,
	.max_comb_2nd_msg_len = MAX_SW_I2C_COMMANDS - 2,
};

static int smu_v14_0_2_i2c_control_init(struct smu_context *smu)
{
	struct amdgpu_device *adev = smu->adev;
	int res, i;

	for (i = 0; i < MAX_SMU_I2C_BUSES; i++) {
		struct amdgpu_smu_i2c_bus *smu_i2c = &adev->pm.smu_i2c[i];
		struct i2c_adapter *control = &smu_i2c->adapter;

		smu_i2c->adev = adev;
		smu_i2c->port = i;
		mutex_init(&smu_i2c->mutex);
		control->owner = THIS_MODULE;
		control->dev.parent = &adev->pdev->dev;
		control->algo = &smu_v14_0_2_i2c_algo;
		snprintf(control->name, sizeof(control->name), "AMDGPU SMU %d", i);
		control->quirks = &smu_v14_0_2_i2c_control_quirks;
		i2c_set_adapdata(control, smu_i2c);

		res = i2c_add_adapter(control);
		if (res) {
			DRM_ERROR("Failed to register hw i2c, err: %d\n", res);
			goto Out_err;
		}
	}

	/* assign the buses used for the FRU EEPROM and RAS EEPROM */
	/* XXX ideally this would be something in a vbios data table */
	adev->pm.ras_eeprom_i2c_bus = &adev->pm.smu_i2c[1].adapter;
	adev->pm.fru_eeprom_i2c_bus = &adev->pm.smu_i2c[0].adapter;

	return 0;
Out_err:
	for ( ; i >= 0; i--) {
		struct amdgpu_smu_i2c_bus *smu_i2c = &adev->pm.smu_i2c[i];
		struct i2c_adapter *control = &smu_i2c->adapter;

		i2c_del_adapter(control);
	}
	return res;
}

static void smu_v14_0_2_i2c_control_fini(struct smu_context *smu)
{
	struct amdgpu_device *adev = smu->adev;
	int i;

	for (i = 0; i < MAX_SMU_I2C_BUSES; i++) {
		struct amdgpu_smu_i2c_bus *smu_i2c = &adev->pm.smu_i2c[i];
		struct i2c_adapter *control = &smu_i2c->adapter;

		i2c_del_adapter(control);
	}
	adev->pm.ras_eeprom_i2c_bus = NULL;
	adev->pm.fru_eeprom_i2c_bus = NULL;
}

static int smu_v14_0_2_set_mp1_state(struct smu_context *smu,
				     enum pp_mp1_state mp1_state)
{
	int ret;

	switch (mp1_state) {
	case PP_MP1_STATE_UNLOAD:
		ret = smu_cmn_set_mp1_state(smu, mp1_state);
		break;
	default:
		/* Ignore others */
		ret = 0;
	}

	return ret;
}

static int smu_v14_0_2_set_df_cstate(struct smu_context *smu,
				     enum pp_df_cstate state)
{
	return smu_cmn_send_smc_msg_with_param(smu,
					       SMU_MSG_DFCstateControl,
					       state,
					       NULL);
}

static int smu_v14_0_2_mode1_reset(struct smu_context *smu)
{
	int ret = 0;

	ret = smu_cmn_send_debug_smc_msg(smu, DEBUGSMC_MSG_Mode1Reset);
	if (!ret) {
		if (amdgpu_emu_mode == 1)
			msleep(50000);
		else
			msleep(1000);
	}

	return ret;
}

static int smu_v14_0_2_mode2_reset(struct smu_context *smu)
{
	int ret = 0;

	// TODO

	return ret;
}

static int smu_v14_0_2_enable_gfx_features(struct smu_context *smu)
{
	struct amdgpu_device *adev = smu->adev;

	if (adev->ip_versions[MP1_HWIP][0] == IP_VERSION(14, 0, 2))
		return smu_cmn_send_smc_msg_with_param(smu, SMU_MSG_EnableAllSmuFeatures,
										   FEATURE_PWR_GFX, NULL);
	else
		return -EOPNOTSUPP;
}

static void smu_v14_0_2_set_smu_mailbox_registers(struct smu_context *smu)
{
	struct amdgpu_device *adev = smu->adev;

	smu->param_reg = SOC15_REG_OFFSET(MP1, 0, regMP1_SMN_C2PMSG_82);
	smu->msg_reg = SOC15_REG_OFFSET(MP1, 0, regMP1_SMN_C2PMSG_66);
	smu->resp_reg = SOC15_REG_OFFSET(MP1, 0, regMP1_SMN_C2PMSG_90);

	smu->debug_param_reg = SOC15_REG_OFFSET(MP1, 0, regMP1_SMN_C2PMSG_53);
	smu->debug_msg_reg = SOC15_REG_OFFSET(MP1, 0, regMP1_SMN_C2PMSG_75);
	smu->debug_resp_reg = SOC15_REG_OFFSET(MP1, 0, regMP1_SMN_C2PMSG_54);
}

static ssize_t smu_v14_0_2_get_gpu_metrics(struct smu_context *smu,
					   void **table)
{
	struct smu_table_context *smu_table = &smu->smu_table;
	struct gpu_metrics_v1_3 *gpu_metrics =
		(struct gpu_metrics_v1_3 *)smu_table->gpu_metrics_table;
	SmuMetricsExternal_t metrics_ext;
	SmuMetrics_t *metrics = &metrics_ext.SmuMetrics;
	int ret = 0;

	ret = smu_cmn_get_metrics_table(smu,
					&metrics_ext,
					true);
	if (ret)
		return ret;

	smu_cmn_init_soft_gpu_metrics(gpu_metrics, 1, 3);

	gpu_metrics->temperature_edge = metrics->AvgTemperature[TEMP_EDGE];
	gpu_metrics->temperature_hotspot = metrics->AvgTemperature[TEMP_HOTSPOT];
	gpu_metrics->temperature_mem = metrics->AvgTemperature[TEMP_MEM];
	gpu_metrics->temperature_vrgfx = metrics->AvgTemperature[TEMP_VR_GFX];
	gpu_metrics->temperature_vrsoc = metrics->AvgTemperature[TEMP_VR_SOC];
	gpu_metrics->temperature_vrmem = max(metrics->AvgTemperature[TEMP_VR_MEM0],
					     metrics->AvgTemperature[TEMP_VR_MEM1]);

	gpu_metrics->average_gfx_activity = metrics->AverageGfxActivity;
	gpu_metrics->average_umc_activity = metrics->AverageUclkActivity;
	gpu_metrics->average_mm_activity = max(metrics->Vcn0ActivityPercentage,
					       metrics->Vcn1ActivityPercentage);

	gpu_metrics->average_socket_power = metrics->AverageSocketPower;
	gpu_metrics->energy_accumulator = metrics->EnergyAccumulator;

	if (metrics->AverageGfxActivity <= SMU_14_0_2_BUSY_THRESHOLD)
		gpu_metrics->average_gfxclk_frequency = metrics->AverageGfxclkFrequencyPostDs;
	else
		gpu_metrics->average_gfxclk_frequency = metrics->AverageGfxclkFrequencyPreDs;

	if (metrics->AverageUclkActivity <= SMU_14_0_2_BUSY_THRESHOLD)
		gpu_metrics->average_uclk_frequency = metrics->AverageMemclkFrequencyPostDs;
	else
		gpu_metrics->average_uclk_frequency = metrics->AverageMemclkFrequencyPreDs;

	gpu_metrics->average_vclk0_frequency = metrics->AverageVclk0Frequency;
	gpu_metrics->average_dclk0_frequency = metrics->AverageDclk0Frequency;
	gpu_metrics->average_vclk1_frequency = metrics->AverageVclk1Frequency;
	gpu_metrics->average_dclk1_frequency = metrics->AverageDclk1Frequency;

	gpu_metrics->current_gfxclk = gpu_metrics->average_gfxclk_frequency;
	gpu_metrics->current_socclk = metrics->CurrClock[PPCLK_SOCCLK];
	gpu_metrics->current_uclk = metrics->CurrClock[PPCLK_UCLK];
	gpu_metrics->current_vclk0 = metrics->CurrClock[PPCLK_VCLK_0];
	gpu_metrics->current_dclk0 = metrics->CurrClock[PPCLK_DCLK_0];
	gpu_metrics->current_vclk1 = metrics->CurrClock[PPCLK_VCLK_0];
	gpu_metrics->current_dclk1 = metrics->CurrClock[PPCLK_DCLK_0];

	gpu_metrics->throttle_status =
			smu_v14_0_2_get_throttler_status(metrics);
	gpu_metrics->indep_throttle_status =
			smu_cmn_get_indep_throttler_status(gpu_metrics->throttle_status,
							   smu_v14_0_2_throttler_map);

	gpu_metrics->current_fan_speed = metrics->AvgFanRpm;

	gpu_metrics->pcie_link_width = metrics->PcieWidth;
	if ((metrics->PcieRate - 1) > LINK_SPEED_MAX)
		gpu_metrics->pcie_link_speed = pcie_gen_to_speed(1);
	else
		gpu_metrics->pcie_link_speed = pcie_gen_to_speed(metrics->PcieRate);

	gpu_metrics->system_clock_counter = ktime_get_boottime_ns();

	gpu_metrics->voltage_gfx = metrics->AvgVoltage[SVI_PLANE_VDD_GFX];
	gpu_metrics->voltage_soc = metrics->AvgVoltage[SVI_PLANE_VDD_SOC];
	gpu_metrics->voltage_mem = metrics->AvgVoltage[SVI_PLANE_VDDIO_MEM];

	*table = (void *)gpu_metrics;

	return sizeof(struct gpu_metrics_v1_3);
}

static void smu_v14_0_2_dump_od_table(struct smu_context *smu,
				      OverDriveTableExternal_t *od_table)
{
	struct amdgpu_device *adev = smu->adev;

	dev_dbg(adev->dev, "OD: Gfxclk: (%d, %d)\n", od_table->OverDriveTable.GfxclkFmin,
						     od_table->OverDriveTable.GfxclkFmax);
	dev_dbg(adev->dev, "OD: Uclk: (%d, %d)\n", od_table->OverDriveTable.UclkFmin,
						   od_table->OverDriveTable.UclkFmax);
}

static int smu_v14_0_2_upload_overdrive_table(struct smu_context *smu,
					      OverDriveTableExternal_t *od_table)
{
	int ret;
	ret = smu_cmn_update_table(smu,
				   SMU_TABLE_OVERDRIVE,
				   0,
				   (void *)od_table,
				   true);
	if (ret)
		dev_err(smu->adev->dev, "Failed to upload overdrive table!\n");

	return ret;
}

static void smu_v14_0_2_set_supported_od_feature_mask(struct smu_context *smu)
{
	struct amdgpu_device *adev = smu->adev;

	if (smu_v14_0_2_is_od_feature_supported(smu,
						PP_OD_FEATURE_FAN_CURVE_BIT))
		adev->pm.od_feature_mask |= OD_OPS_SUPPORT_FAN_CURVE_RETRIEVE |
					    OD_OPS_SUPPORT_FAN_CURVE_SET |
					    OD_OPS_SUPPORT_ACOUSTIC_LIMIT_THRESHOLD_RETRIEVE |
					    OD_OPS_SUPPORT_ACOUSTIC_LIMIT_THRESHOLD_SET |
					    OD_OPS_SUPPORT_ACOUSTIC_TARGET_THRESHOLD_RETRIEVE |
					    OD_OPS_SUPPORT_ACOUSTIC_TARGET_THRESHOLD_SET |
					    OD_OPS_SUPPORT_FAN_TARGET_TEMPERATURE_RETRIEVE |
					    OD_OPS_SUPPORT_FAN_TARGET_TEMPERATURE_SET |
					    OD_OPS_SUPPORT_FAN_MINIMUM_PWM_RETRIEVE |
					    OD_OPS_SUPPORT_FAN_MINIMUM_PWM_SET;
}

static int smu_v14_0_2_get_overdrive_table(struct smu_context *smu,
					   OverDriveTableExternal_t *od_table)
{
	int ret;
	ret = smu_cmn_update_table(smu,
				   SMU_TABLE_OVERDRIVE,
				   0,
				   (void *)od_table,
				   false);
	if (ret)
		dev_err(smu->adev->dev, "Failed to get overdrive table!\n");

	return ret;
}

static int smu_v14_0_2_set_default_od_settings(struct smu_context *smu)
{
	OverDriveTableExternal_t *od_table =
		(OverDriveTableExternal_t *)smu->smu_table.overdrive_table;
	OverDriveTableExternal_t *boot_od_table =
		(OverDriveTableExternal_t *)smu->smu_table.boot_overdrive_table;
	OverDriveTableExternal_t *user_od_table =
		(OverDriveTableExternal_t *)smu->smu_table.user_overdrive_table;
	OverDriveTableExternal_t user_od_table_bak;
	int ret;
	int i;

	ret = smu_v14_0_2_get_overdrive_table(smu, boot_od_table);
	if (ret)
		return ret;

	smu_v14_0_2_dump_od_table(smu, boot_od_table);

	memcpy(od_table,
	       boot_od_table,
	       sizeof(OverDriveTableExternal_t));

	/*
	 * For S3/S4/Runpm resume, we need to setup those overdrive tables again,
	 * but we have to preserve user defined values in "user_od_table".
	 */
	if (!smu->adev->in_suspend) {
		memcpy(user_od_table,
		       boot_od_table,
		       sizeof(OverDriveTableExternal_t));
		smu->user_dpm_profile.user_od = false;
	} else if (smu->user_dpm_profile.user_od) {
		memcpy(&user_od_table_bak,
		       user_od_table,
		       sizeof(OverDriveTableExternal_t));
		memcpy(user_od_table,
		       boot_od_table,
		       sizeof(OverDriveTableExternal_t));
		user_od_table->OverDriveTable.GfxclkFmin =
				user_od_table_bak.OverDriveTable.GfxclkFmin;
		user_od_table->OverDriveTable.GfxclkFmax =
				user_od_table_bak.OverDriveTable.GfxclkFmax;
		user_od_table->OverDriveTable.UclkFmin =
				user_od_table_bak.OverDriveTable.UclkFmin;
		user_od_table->OverDriveTable.UclkFmax =
				user_od_table_bak.OverDriveTable.UclkFmax;
		for (i = 0; i < PP_NUM_OD_VF_CURVE_POINTS; i++)
			user_od_table->OverDriveTable.VoltageOffsetPerZoneBoundary[i] =
				user_od_table_bak.OverDriveTable.VoltageOffsetPerZoneBoundary[i];
		for (i = 0; i < NUM_OD_FAN_MAX_POINTS - 1; i++) {
			user_od_table->OverDriveTable.FanLinearTempPoints[i] =
				user_od_table_bak.OverDriveTable.FanLinearTempPoints[i];
			user_od_table->OverDriveTable.FanLinearPwmPoints[i] =
				user_od_table_bak.OverDriveTable.FanLinearPwmPoints[i];
		}
		user_od_table->OverDriveTable.AcousticLimitRpmThreshold =
			user_od_table_bak.OverDriveTable.AcousticLimitRpmThreshold;
		user_od_table->OverDriveTable.AcousticTargetRpmThreshold =
			user_od_table_bak.OverDriveTable.AcousticTargetRpmThreshold;
		user_od_table->OverDriveTable.FanTargetTemperature =
			user_od_table_bak.OverDriveTable.FanTargetTemperature;
		user_od_table->OverDriveTable.FanMinimumPwm =
			user_od_table_bak.OverDriveTable.FanMinimumPwm;
	}

	smu_v14_0_2_set_supported_od_feature_mask(smu);

	return 0;
}

static int smu_v14_0_2_restore_user_od_settings(struct smu_context *smu)
{
	struct smu_table_context *table_context = &smu->smu_table;
	OverDriveTableExternal_t *od_table = table_context->overdrive_table;
	OverDriveTableExternal_t *user_od_table = table_context->user_overdrive_table;
	int res;

	user_od_table->OverDriveTable.FeatureCtrlMask = BIT(PP_OD_FEATURE_GFXCLK_BIT) |
							BIT(PP_OD_FEATURE_UCLK_BIT) |
							BIT(PP_OD_FEATURE_GFX_VF_CURVE_BIT) |
							BIT(PP_OD_FEATURE_FAN_CURVE_BIT);
	res = smu_v14_0_2_upload_overdrive_table(smu, user_od_table);
	user_od_table->OverDriveTable.FeatureCtrlMask = 0;
	if (res == 0)
		memcpy(od_table, user_od_table, sizeof(OverDriveTableExternal_t));

	return res;
}

static int smu_v14_0_2_od_restore_table_single(struct smu_context *smu, long input)
{
	struct smu_table_context *table_context = &smu->smu_table;
	OverDriveTableExternal_t *boot_overdrive_table =
		(OverDriveTableExternal_t *)table_context->boot_overdrive_table;
	OverDriveTableExternal_t *od_table =
		(OverDriveTableExternal_t *)table_context->overdrive_table;
	struct amdgpu_device *adev = smu->adev;
	int i;

	switch (input) {
	case PP_OD_EDIT_FAN_CURVE:
		for (i = 0; i < NUM_OD_FAN_MAX_POINTS; i++) {
			od_table->OverDriveTable.FanLinearTempPoints[i] =
					boot_overdrive_table->OverDriveTable.FanLinearTempPoints[i];
			od_table->OverDriveTable.FanLinearPwmPoints[i] =
					boot_overdrive_table->OverDriveTable.FanLinearPwmPoints[i];
		}
		od_table->OverDriveTable.FanMode = FAN_MODE_AUTO;
		od_table->OverDriveTable.FeatureCtrlMask |= BIT(PP_OD_FEATURE_FAN_CURVE_BIT);
		break;
	case PP_OD_EDIT_ACOUSTIC_LIMIT:
		od_table->OverDriveTable.AcousticLimitRpmThreshold =
					boot_overdrive_table->OverDriveTable.AcousticLimitRpmThreshold;
		od_table->OverDriveTable.FanMode = FAN_MODE_AUTO;
		od_table->OverDriveTable.FeatureCtrlMask |= BIT(PP_OD_FEATURE_FAN_CURVE_BIT);
		break;
	case PP_OD_EDIT_ACOUSTIC_TARGET:
		od_table->OverDriveTable.AcousticTargetRpmThreshold =
					boot_overdrive_table->OverDriveTable.AcousticTargetRpmThreshold;
		od_table->OverDriveTable.FanMode = FAN_MODE_AUTO;
		od_table->OverDriveTable.FeatureCtrlMask |= BIT(PP_OD_FEATURE_FAN_CURVE_BIT);
		break;
	case PP_OD_EDIT_FAN_TARGET_TEMPERATURE:
		od_table->OverDriveTable.FanTargetTemperature =
					boot_overdrive_table->OverDriveTable.FanTargetTemperature;
		od_table->OverDriveTable.FanMode = FAN_MODE_AUTO;
		od_table->OverDriveTable.FeatureCtrlMask |= BIT(PP_OD_FEATURE_FAN_CURVE_BIT);
		break;
	case PP_OD_EDIT_FAN_MINIMUM_PWM:
		od_table->OverDriveTable.FanMinimumPwm =
					boot_overdrive_table->OverDriveTable.FanMinimumPwm;
		od_table->OverDriveTable.FanMode = FAN_MODE_AUTO;
		od_table->OverDriveTable.FeatureCtrlMask |= BIT(PP_OD_FEATURE_FAN_CURVE_BIT);
		break;
	default:
		dev_info(adev->dev, "Invalid table index: %ld\n", input);
		return -EINVAL;
	}

	return 0;
}

static int smu_v14_0_2_od_edit_dpm_table(struct smu_context *smu,
					 enum PP_OD_DPM_TABLE_COMMAND type,
					 long input[],
					 uint32_t size)
{
	struct smu_table_context *table_context = &smu->smu_table;
	OverDriveTableExternal_t *od_table =
		(OverDriveTableExternal_t *)table_context->overdrive_table;
	struct amdgpu_device *adev = smu->adev;
	uint32_t offset_of_voltageoffset;
	int32_t minimum, maximum;
	uint32_t feature_ctrlmask;
	int i, ret = 0;

	switch (type) {
	case PP_OD_EDIT_SCLK_VDDC_TABLE:
		if (!smu_v14_0_2_is_od_feature_supported(smu, PP_OD_FEATURE_GFXCLK_BIT)) {
			dev_warn(adev->dev, "GFXCLK_LIMITS setting not supported!\n");
			return -ENOTSUPP;
		}

		for (i = 0; i < size; i += 2) {
			if (i + 2 > size) {
				dev_info(adev->dev, "invalid number of input parameters %d\n", size);
				return -EINVAL;
			}

			switch (input[i]) {
			case 0:
				smu_v14_0_2_get_od_setting_limits(smu,
								  PP_OD_FEATURE_GFXCLK_FMIN,
								  &minimum,
								  &maximum);
				if (input[i + 1] < minimum ||
				    input[i + 1] > maximum) {
					dev_info(adev->dev, "GfxclkFmin (%ld) must be within [%u, %u]!\n",
						input[i + 1], minimum, maximum);
					return -EINVAL;
				}

				od_table->OverDriveTable.GfxclkFmin = input[i + 1];
				od_table->OverDriveTable.FeatureCtrlMask |= 1U << PP_OD_FEATURE_GFXCLK_BIT;
				break;

			case 1:
				smu_v14_0_2_get_od_setting_limits(smu,
								  PP_OD_FEATURE_GFXCLK_FMAX,
								  &minimum,
								  &maximum);
				if (input[i + 1] < minimum ||
				    input[i + 1] > maximum) {
					dev_info(adev->dev, "GfxclkFmax (%ld) must be within [%u, %u]!\n",
						input[i + 1], minimum, maximum);
					return -EINVAL;
				}

				od_table->OverDriveTable.GfxclkFmax = input[i + 1];
				od_table->OverDriveTable.FeatureCtrlMask |= 1U << PP_OD_FEATURE_GFXCLK_BIT;
				break;

			default:
				dev_info(adev->dev, "Invalid SCLK_VDDC_TABLE index: %ld\n", input[i]);
				dev_info(adev->dev, "Supported indices: [0:min,1:max]\n");
				return -EINVAL;
			}
		}

		if (od_table->OverDriveTable.GfxclkFmin > od_table->OverDriveTable.GfxclkFmax) {
			dev_err(adev->dev,
				"Invalid setting: GfxclkFmin(%u) is bigger than GfxclkFmax(%u)\n",
				(uint32_t)od_table->OverDriveTable.GfxclkFmin,
				(uint32_t)od_table->OverDriveTable.GfxclkFmax);
			return -EINVAL;
		}
		break;

	case PP_OD_EDIT_MCLK_VDDC_TABLE:
		if (!smu_v14_0_2_is_od_feature_supported(smu, PP_OD_FEATURE_UCLK_BIT)) {
			dev_warn(adev->dev, "UCLK_LIMITS setting not supported!\n");
			return -ENOTSUPP;
		}

		for (i = 0; i < size; i += 2) {
			if (i + 2 > size) {
				dev_info(adev->dev, "invalid number of input parameters %d\n", size);
				return -EINVAL;
			}

			switch (input[i]) {
			case 0:
				smu_v14_0_2_get_od_setting_limits(smu,
								  PP_OD_FEATURE_UCLK_FMIN,
								  &minimum,
								  &maximum);
				if (input[i + 1] < minimum ||
				    input[i + 1] > maximum) {
					dev_info(adev->dev, "UclkFmin (%ld) must be within [%u, %u]!\n",
						input[i + 1], minimum, maximum);
					return -EINVAL;
				}

				od_table->OverDriveTable.UclkFmin = input[i + 1];
				od_table->OverDriveTable.FeatureCtrlMask |= 1U << PP_OD_FEATURE_UCLK_BIT;
				break;

			case 1:
				smu_v14_0_2_get_od_setting_limits(smu,
								  PP_OD_FEATURE_UCLK_FMAX,
								  &minimum,
								  &maximum);
				if (input[i + 1] < minimum ||
				    input[i + 1] > maximum) {
					dev_info(adev->dev, "UclkFmax (%ld) must be within [%u, %u]!\n",
						input[i + 1], minimum, maximum);
					return -EINVAL;
				}

				od_table->OverDriveTable.UclkFmax = input[i + 1];
				od_table->OverDriveTable.FeatureCtrlMask |= 1U << PP_OD_FEATURE_UCLK_BIT;
				break;

			default:
				dev_info(adev->dev, "Invalid MCLK_VDDC_TABLE index: %ld\n", input[i]);
				dev_info(adev->dev, "Supported indices: [0:min,1:max]\n");
				return -EINVAL;
			}
		}

		if (od_table->OverDriveTable.UclkFmin > od_table->OverDriveTable.UclkFmax) {
			dev_err(adev->dev,
				"Invalid setting: UclkFmin(%u) is bigger than UclkFmax(%u)\n",
				(uint32_t)od_table->OverDriveTable.UclkFmin,
				(uint32_t)od_table->OverDriveTable.UclkFmax);
			return -EINVAL;
		}
		break;

	case PP_OD_EDIT_VDDGFX_OFFSET:
		if (!smu_v14_0_2_is_od_feature_supported(smu, PP_OD_FEATURE_GFX_VF_CURVE_BIT)) {
			dev_warn(adev->dev, "Gfx offset setting not supported!\n");
			return -ENOTSUPP;
		}

		smu_v14_0_2_get_od_setting_limits(smu,
						  PP_OD_FEATURE_GFX_VF_CURVE,
						  &minimum,
						  &maximum);
		if (input[0] < minimum ||
		    input[0] > maximum) {
			dev_info(adev->dev, "Voltage offset (%ld) must be within [%d, %d]!\n",
				 input[0], minimum, maximum);
			return -EINVAL;
		}

		for (i = 0; i < PP_NUM_OD_VF_CURVE_POINTS; i++)
			od_table->OverDriveTable.VoltageOffsetPerZoneBoundary[i] = input[0];
		od_table->OverDriveTable.FeatureCtrlMask |= BIT(PP_OD_FEATURE_GFX_VF_CURVE_BIT);
		break;

	case PP_OD_EDIT_FAN_CURVE:
		if (!smu_v14_0_2_is_od_feature_supported(smu, PP_OD_FEATURE_FAN_CURVE_BIT)) {
			dev_warn(adev->dev, "Fan curve setting not supported!\n");
			return -ENOTSUPP;
		}

		if (input[0] >= NUM_OD_FAN_MAX_POINTS - 1 ||
		    input[0] < 0)
			return -EINVAL;

		smu_v14_0_2_get_od_setting_limits(smu,
						  PP_OD_FEATURE_FAN_CURVE_TEMP,
						  &minimum,
						  &maximum);
		if (input[1] < minimum ||
		    input[1] > maximum) {
			dev_info(adev->dev, "Fan curve temp setting(%ld) must be within [%d, %d]!\n",
				 input[1], minimum, maximum);
			return -EINVAL;
		}

		smu_v14_0_2_get_od_setting_limits(smu,
						  PP_OD_FEATURE_FAN_CURVE_PWM,
						  &minimum,
						  &maximum);
		if (input[2] < minimum ||
		    input[2] > maximum) {
			dev_info(adev->dev, "Fan curve pwm setting(%ld) must be within [%d, %d]!\n",
				 input[2], minimum, maximum);
			return -EINVAL;
		}

		od_table->OverDriveTable.FanLinearTempPoints[input[0]] = input[1];
		od_table->OverDriveTable.FanLinearPwmPoints[input[0]] = input[2];
		od_table->OverDriveTable.FanMode = FAN_MODE_MANUAL_LINEAR;
		od_table->OverDriveTable.FeatureCtrlMask |= BIT(PP_OD_FEATURE_FAN_CURVE_BIT);
		break;

	case PP_OD_EDIT_ACOUSTIC_LIMIT:
		if (!smu_v14_0_2_is_od_feature_supported(smu, PP_OD_FEATURE_FAN_CURVE_BIT)) {
			dev_warn(adev->dev, "Fan curve setting not supported!\n");
			return -ENOTSUPP;
		}

		smu_v14_0_2_get_od_setting_limits(smu,
						  PP_OD_FEATURE_FAN_ACOUSTIC_LIMIT,
						  &minimum,
						  &maximum);
		if (input[0] < minimum ||
		    input[0] > maximum) {
			dev_info(adev->dev, "acoustic limit threshold setting(%ld) must be within [%d, %d]!\n",
				 input[0], minimum, maximum);
			return -EINVAL;
		}

		od_table->OverDriveTable.AcousticLimitRpmThreshold = input[0];
		od_table->OverDriveTable.FanMode = FAN_MODE_AUTO;
		od_table->OverDriveTable.FeatureCtrlMask |= BIT(PP_OD_FEATURE_FAN_CURVE_BIT);
		break;

	case PP_OD_EDIT_ACOUSTIC_TARGET:
		if (!smu_v14_0_2_is_od_feature_supported(smu, PP_OD_FEATURE_FAN_CURVE_BIT)) {
			dev_warn(adev->dev, "Fan curve setting not supported!\n");
			return -ENOTSUPP;
		}

		smu_v14_0_2_get_od_setting_limits(smu,
						  PP_OD_FEATURE_FAN_ACOUSTIC_TARGET,
						  &minimum,
						  &maximum);
		if (input[0] < minimum ||
		    input[0] > maximum) {
			dev_info(adev->dev, "acoustic target threshold setting(%ld) must be within [%d, %d]!\n",
				 input[0], minimum, maximum);
			return -EINVAL;
		}

		od_table->OverDriveTable.AcousticTargetRpmThreshold = input[0];
		od_table->OverDriveTable.FanMode = FAN_MODE_AUTO;
		od_table->OverDriveTable.FeatureCtrlMask |= BIT(PP_OD_FEATURE_FAN_CURVE_BIT);
		break;

	case PP_OD_EDIT_FAN_TARGET_TEMPERATURE:
		if (!smu_v14_0_2_is_od_feature_supported(smu, PP_OD_FEATURE_FAN_CURVE_BIT)) {
			dev_warn(adev->dev, "Fan curve setting not supported!\n");
			return -ENOTSUPP;
		}

		smu_v14_0_2_get_od_setting_limits(smu,
						  PP_OD_FEATURE_FAN_TARGET_TEMPERATURE,
						  &minimum,
						  &maximum);
		if (input[0] < minimum ||
		    input[0] > maximum) {
			dev_info(adev->dev, "fan target temperature setting(%ld) must be within [%d, %d]!\n",
				 input[0], minimum, maximum);
			return -EINVAL;
		}

		od_table->OverDriveTable.FanTargetTemperature = input[0];
		od_table->OverDriveTable.FanMode = FAN_MODE_AUTO;
		od_table->OverDriveTable.FeatureCtrlMask |= BIT(PP_OD_FEATURE_FAN_CURVE_BIT);
		break;

	case PP_OD_EDIT_FAN_MINIMUM_PWM:
		if (!smu_v14_0_2_is_od_feature_supported(smu, PP_OD_FEATURE_FAN_CURVE_BIT)) {
			dev_warn(adev->dev, "Fan curve setting not supported!\n");
			return -ENOTSUPP;
		}

		smu_v14_0_2_get_od_setting_limits(smu,
						  PP_OD_FEATURE_FAN_MINIMUM_PWM,
						  &minimum,
						  &maximum);
		if (input[0] < minimum ||
		    input[0] > maximum) {
			dev_info(adev->dev, "fan minimum pwm setting(%ld) must be within [%d, %d]!\n",
				 input[0], minimum, maximum);
			return -EINVAL;
		}

		od_table->OverDriveTable.FanMinimumPwm = input[0];
		od_table->OverDriveTable.FanMode = FAN_MODE_AUTO;
		od_table->OverDriveTable.FeatureCtrlMask |= BIT(PP_OD_FEATURE_FAN_CURVE_BIT);
		break;

	case PP_OD_RESTORE_DEFAULT_TABLE:
		if (size == 1) {
			ret = smu_v14_0_2_od_restore_table_single(smu, input[0]);
			if (ret)
				return ret;
		} else {
			feature_ctrlmask = od_table->OverDriveTable.FeatureCtrlMask;
			memcpy(od_table,
		       table_context->boot_overdrive_table,
		       sizeof(OverDriveTableExternal_t));
			od_table->OverDriveTable.FeatureCtrlMask = feature_ctrlmask;
		}
		fallthrough;
	case PP_OD_COMMIT_DPM_TABLE:
		/*
		 * The member below instructs PMFW the settings focused in
		 * this single operation.
		 * `uint32_t FeatureCtrlMask;`
		 * It does not contain actual informations about user's custom
		 * settings. Thus we do not cache it.
		 */
		offset_of_voltageoffset = offsetof(OverDriveTable_t, VoltageOffsetPerZoneBoundary);
		if (memcmp((u8 *)od_table + offset_of_voltageoffset,
			   table_context->user_overdrive_table + offset_of_voltageoffset,
			   sizeof(OverDriveTableExternal_t) - offset_of_voltageoffset)) {
			smu_v14_0_2_dump_od_table(smu, od_table);

			ret = smu_v14_0_2_upload_overdrive_table(smu, od_table);
			if (ret) {
				dev_err(adev->dev, "Failed to upload overdrive table!\n");
				return ret;
			}

			od_table->OverDriveTable.FeatureCtrlMask = 0;
			memcpy(table_context->user_overdrive_table + offset_of_voltageoffset,
			       (u8 *)od_table + offset_of_voltageoffset,
			       sizeof(OverDriveTableExternal_t) - offset_of_voltageoffset);

			if (!memcmp(table_context->user_overdrive_table,
				    table_context->boot_overdrive_table,
				    sizeof(OverDriveTableExternal_t)))
				smu->user_dpm_profile.user_od = false;
			else
				smu->user_dpm_profile.user_od = true;
		}
		break;

	default:
		return -ENOSYS;
	}

	return ret;
}

<<<<<<< HEAD
static ssize_t smu_v14_0_2_get_gpu_metrics(struct smu_context *smu,
					   void **table)
{
	struct smu_table_context *smu_table = &smu->smu_table;
	struct gpu_metrics_v1_3 *gpu_metrics =
		(struct gpu_metrics_v1_3 *)smu_table->gpu_metrics_table;
	SmuMetricsExternal_t metrics_ext;
	SmuMetrics_t *metrics = &metrics_ext.SmuMetrics;
	int ret = 0;

	ret = smu_cmn_get_metrics_table(smu,
					&metrics_ext,
					true);
	if (ret)
		return ret;

	smu_cmn_init_soft_gpu_metrics(gpu_metrics, 1, 3);

	gpu_metrics->temperature_edge = metrics->AvgTemperature[TEMP_EDGE];
	gpu_metrics->temperature_hotspot = metrics->AvgTemperature[TEMP_HOTSPOT];
	gpu_metrics->temperature_mem = metrics->AvgTemperature[TEMP_MEM];
	gpu_metrics->temperature_vrgfx = metrics->AvgTemperature[TEMP_VR_GFX];
	gpu_metrics->temperature_vrsoc = metrics->AvgTemperature[TEMP_VR_SOC];
	gpu_metrics->temperature_vrmem = max(metrics->AvgTemperature[TEMP_VR_MEM0],
					     metrics->AvgTemperature[TEMP_VR_MEM1]);

	gpu_metrics->average_gfx_activity = metrics->AverageGfxActivity;
	gpu_metrics->average_umc_activity = metrics->AverageUclkActivity;
	gpu_metrics->average_mm_activity = max(metrics->Vcn0ActivityPercentage,
					       metrics->Vcn1ActivityPercentage);

	gpu_metrics->average_socket_power = metrics->AverageSocketPower;
	gpu_metrics->energy_accumulator = metrics->EnergyAccumulator;

	if (metrics->AverageGfxActivity <= SMU_14_0_2_BUSY_THRESHOLD)
		gpu_metrics->average_gfxclk_frequency = metrics->AverageGfxclkFrequencyPostDs;
	else
		gpu_metrics->average_gfxclk_frequency = metrics->AverageGfxclkFrequencyPreDs;

	if (metrics->AverageUclkActivity <= SMU_14_0_2_BUSY_THRESHOLD)
		gpu_metrics->average_uclk_frequency = metrics->AverageMemclkFrequencyPostDs;
	else
		gpu_metrics->average_uclk_frequency = metrics->AverageMemclkFrequencyPreDs;

	gpu_metrics->average_vclk0_frequency = metrics->AverageVclk0Frequency;
	gpu_metrics->average_dclk0_frequency = metrics->AverageDclk0Frequency;
	gpu_metrics->average_vclk1_frequency = metrics->AverageVclk1Frequency;
	gpu_metrics->average_dclk1_frequency = metrics->AverageDclk1Frequency;

	gpu_metrics->current_gfxclk = gpu_metrics->average_gfxclk_frequency;
	gpu_metrics->current_socclk = metrics->CurrClock[PPCLK_SOCCLK];
	gpu_metrics->current_uclk = metrics->CurrClock[PPCLK_UCLK];
	gpu_metrics->current_vclk0 = metrics->CurrClock[PPCLK_VCLK_0];
	gpu_metrics->current_dclk0 = metrics->CurrClock[PPCLK_DCLK_0];
	gpu_metrics->current_vclk1 = metrics->CurrClock[PPCLK_VCLK_0];
	gpu_metrics->current_dclk1 = metrics->CurrClock[PPCLK_DCLK_0];

	gpu_metrics->throttle_status =
			smu_v14_0_2_get_throttler_status(metrics);
	gpu_metrics->indep_throttle_status =
			smu_cmn_get_indep_throttler_status(gpu_metrics->throttle_status,
							   smu_v14_0_2_throttler_map);

	gpu_metrics->current_fan_speed = metrics->AvgFanRpm;

	gpu_metrics->pcie_link_width = metrics->PcieWidth;
	if ((metrics->PcieRate - 1) > LINK_SPEED_MAX)
		gpu_metrics->pcie_link_speed = pcie_gen_to_speed(1);
	else
		gpu_metrics->pcie_link_speed = pcie_gen_to_speed(metrics->PcieRate);

	gpu_metrics->system_clock_counter = ktime_get_boottime_ns();

	gpu_metrics->voltage_gfx = metrics->AvgVoltage[SVI_PLANE_VDD_GFX];
	gpu_metrics->voltage_soc = metrics->AvgVoltage[SVI_PLANE_VDD_SOC];
	gpu_metrics->voltage_mem = metrics->AvgVoltage[SVI_PLANE_VDDIO_MEM];

	*table = (void *)gpu_metrics;

	return sizeof(struct gpu_metrics_v1_3);
=======
static int smu_v14_0_2_set_power_limit(struct smu_context *smu,
				       enum smu_ppt_limit_type limit_type,
				       uint32_t limit)
{
	PPTable_t *pptable = smu->smu_table.driver_pptable;
	uint32_t msg_limit = pptable->SkuTable.MsgLimits.Power[PPT_THROTTLER_PPT0][POWER_SOURCE_AC];
	struct smu_table_context *table_context = &smu->smu_table;
	OverDriveTableExternal_t *od_table =
		(OverDriveTableExternal_t *)table_context->overdrive_table;
	int ret = 0;

	if (limit_type != SMU_DEFAULT_PPT_LIMIT)
		return -EINVAL;

	if (limit <= msg_limit) {
		if (smu->current_power_limit > msg_limit) {
			od_table->OverDriveTable.Ppt = 0;
			od_table->OverDriveTable.FeatureCtrlMask |= 1U << PP_OD_FEATURE_PPT_BIT;

			ret = smu_v14_0_2_upload_overdrive_table(smu, od_table);
			if (ret) {
				dev_err(smu->adev->dev, "Failed to upload overdrive table!\n");
				return ret;
			}
		}
		return smu_v14_0_set_power_limit(smu, limit_type, limit);
	} else if (smu->od_enabled) {
		ret = smu_v14_0_set_power_limit(smu, limit_type, msg_limit);
		if (ret)
			return ret;

		od_table->OverDriveTable.Ppt = (limit * 100) / msg_limit - 100;
		od_table->OverDriveTable.FeatureCtrlMask |= 1U << PP_OD_FEATURE_PPT_BIT;

		ret = smu_v14_0_2_upload_overdrive_table(smu, od_table);
		if (ret) {
		  dev_err(smu->adev->dev, "Failed to upload overdrive table!\n");
		  return ret;
		}

		smu->current_power_limit = limit;
	} else {
		return -EINVAL;
	}

	return 0;
>>>>>>> 3376f922
}

static const struct pptable_funcs smu_v14_0_2_ppt_funcs = {
	.get_allowed_feature_mask = smu_v14_0_2_get_allowed_feature_mask,
	.set_default_dpm_table = smu_v14_0_2_set_default_dpm_table,
	.i2c_init = smu_v14_0_2_i2c_control_init,
	.i2c_fini = smu_v14_0_2_i2c_control_fini,
	.is_dpm_running = smu_v14_0_2_is_dpm_running,
	.dump_pptable = smu_v14_0_2_dump_pptable,
	.init_microcode = smu_v14_0_init_microcode,
	.load_microcode = smu_v14_0_load_microcode,
	.fini_microcode = smu_v14_0_fini_microcode,
	.init_smc_tables = smu_v14_0_2_init_smc_tables,
	.fini_smc_tables = smu_v14_0_fini_smc_tables,
	.init_power = smu_v14_0_init_power,
	.fini_power = smu_v14_0_fini_power,
	.check_fw_status = smu_v14_0_check_fw_status,
	.setup_pptable = smu_v14_0_2_setup_pptable,
	.check_fw_version = smu_v14_0_check_fw_version,
	.write_pptable = smu_cmn_write_pptable,
	.set_driver_table_location = smu_v14_0_set_driver_table_location,
	.system_features_control = smu_v14_0_system_features_control,
	.set_allowed_mask = smu_v14_0_set_allowed_mask,
	.get_enabled_mask = smu_cmn_get_enabled_mask,
	.dpm_set_vcn_enable = smu_v14_0_set_vcn_enable,
	.dpm_set_jpeg_enable = smu_v14_0_set_jpeg_enable,
	.get_dpm_ultimate_freq = smu_v14_0_2_get_dpm_ultimate_freq,
	.get_vbios_bootup_values = smu_v14_0_get_vbios_bootup_values,
	.read_sensor = smu_v14_0_2_read_sensor,
	.feature_is_enabled = smu_cmn_feature_is_enabled,
	.print_clk_levels = smu_v14_0_2_print_clk_levels,
	.force_clk_levels = smu_v14_0_2_force_clk_levels,
	.update_pcie_parameters = smu_v14_0_2_update_pcie_parameters,
	.get_thermal_temperature_range = smu_v14_0_2_get_thermal_temperature_range,
	.register_irq_handler = smu_v14_0_register_irq_handler,
	.enable_thermal_alert = smu_v14_0_enable_thermal_alert,
	.disable_thermal_alert = smu_v14_0_disable_thermal_alert,
	.notify_memory_pool_location = smu_v14_0_notify_memory_pool_location,
	.get_gpu_metrics = smu_v14_0_2_get_gpu_metrics,
	.set_soft_freq_limited_range = smu_v14_0_set_soft_freq_limited_range,
	.set_default_od_settings = smu_v14_0_2_set_default_od_settings,
	.restore_user_od_settings = smu_v14_0_2_restore_user_od_settings,
	.od_edit_dpm_table = smu_v14_0_2_od_edit_dpm_table,
	.init_pptable_microcode = smu_v14_0_init_pptable_microcode,
	.populate_umd_state_clk = smu_v14_0_2_populate_umd_state_clk,
	.set_performance_level = smu_v14_0_set_performance_level,
	.gfx_off_control = smu_v14_0_gfx_off_control,
	.get_unique_id = smu_v14_0_2_get_unique_id,
	.get_power_limit = smu_v14_0_2_get_power_limit,
	.set_power_limit = smu_v14_0_2_set_power_limit,
	.set_power_source = smu_v14_0_set_power_source,
	.get_power_profile_mode = smu_v14_0_2_get_power_profile_mode,
	.set_power_profile_mode = smu_v14_0_2_set_power_profile_mode,
	.run_btc = smu_v14_0_run_btc,
	.get_pp_feature_mask = smu_cmn_get_pp_feature_mask,
	.set_pp_feature_mask = smu_cmn_set_pp_feature_mask,
	.set_tool_table_location = smu_v14_0_set_tool_table_location,
	.deep_sleep_control = smu_v14_0_deep_sleep_control,
	.gfx_ulv_control = smu_v14_0_gfx_ulv_control,
	.get_bamaco_support = smu_v14_0_get_bamaco_support,
	.baco_get_state = smu_v14_0_baco_get_state,
	.baco_set_state = smu_v14_0_baco_set_state,
	.baco_enter = smu_v14_0_2_baco_enter,
	.baco_exit = smu_v14_0_2_baco_exit,
	.mode1_reset_is_support = smu_v14_0_2_is_mode1_reset_supported,
	.mode1_reset = smu_v14_0_2_mode1_reset,
	.mode2_reset = smu_v14_0_2_mode2_reset,
	.enable_gfx_features = smu_v14_0_2_enable_gfx_features,
	.set_mp1_state = smu_v14_0_2_set_mp1_state,
	.set_df_cstate = smu_v14_0_2_set_df_cstate,
#if 0
	.gpo_control = smu_v14_0_gpo_control,
#endif
};

void smu_v14_0_2_set_ppt_funcs(struct smu_context *smu)
{
	smu->ppt_funcs = &smu_v14_0_2_ppt_funcs;
	smu->message_map = smu_v14_0_2_message_map;
	smu->clock_map = smu_v14_0_2_clk_map;
	smu->feature_map = smu_v14_0_2_feature_mask_map;
	smu->table_map = smu_v14_0_2_table_map;
	smu->pwr_src_map = smu_v14_0_2_pwr_src_map;
	smu->workload_map = smu_v14_0_2_workload_map;
	smu_v14_0_2_set_smu_mailbox_registers(smu);
}<|MERGE_RESOLUTION|>--- conflicted
+++ resolved
@@ -67,8 +67,6 @@
 #define MP0_MP1_DATA_REGION_SIZE_COMBOPPTABLE	0x4000
 #define DEBUGSMC_MSG_Mode1Reset        2
 #define LINK_SPEED_MAX					3
-<<<<<<< HEAD
-=======
 
 #define PP_OD_FEATURE_GFXCLK_FMIN			0
 #define PP_OD_FEATURE_GFXCLK_FMAX			1
@@ -81,7 +79,6 @@
 #define PP_OD_FEATURE_FAN_ACOUSTIC_TARGET		8
 #define PP_OD_FEATURE_FAN_TARGET_TEMPERATURE		9
 #define PP_OD_FEATURE_FAN_MINIMUM_PWM			10
->>>>>>> 3376f922
 
 static struct cmn2asic_msg_mapping smu_v14_0_2_message_map[SMU_MSG_MAX_COUNT] = {
 	MSG_MAP(TestMessage,			PPSMC_MSG_TestMessage,                 1),
@@ -2739,88 +2736,6 @@
 	return ret;
 }
 
-<<<<<<< HEAD
-static ssize_t smu_v14_0_2_get_gpu_metrics(struct smu_context *smu,
-					   void **table)
-{
-	struct smu_table_context *smu_table = &smu->smu_table;
-	struct gpu_metrics_v1_3 *gpu_metrics =
-		(struct gpu_metrics_v1_3 *)smu_table->gpu_metrics_table;
-	SmuMetricsExternal_t metrics_ext;
-	SmuMetrics_t *metrics = &metrics_ext.SmuMetrics;
-	int ret = 0;
-
-	ret = smu_cmn_get_metrics_table(smu,
-					&metrics_ext,
-					true);
-	if (ret)
-		return ret;
-
-	smu_cmn_init_soft_gpu_metrics(gpu_metrics, 1, 3);
-
-	gpu_metrics->temperature_edge = metrics->AvgTemperature[TEMP_EDGE];
-	gpu_metrics->temperature_hotspot = metrics->AvgTemperature[TEMP_HOTSPOT];
-	gpu_metrics->temperature_mem = metrics->AvgTemperature[TEMP_MEM];
-	gpu_metrics->temperature_vrgfx = metrics->AvgTemperature[TEMP_VR_GFX];
-	gpu_metrics->temperature_vrsoc = metrics->AvgTemperature[TEMP_VR_SOC];
-	gpu_metrics->temperature_vrmem = max(metrics->AvgTemperature[TEMP_VR_MEM0],
-					     metrics->AvgTemperature[TEMP_VR_MEM1]);
-
-	gpu_metrics->average_gfx_activity = metrics->AverageGfxActivity;
-	gpu_metrics->average_umc_activity = metrics->AverageUclkActivity;
-	gpu_metrics->average_mm_activity = max(metrics->Vcn0ActivityPercentage,
-					       metrics->Vcn1ActivityPercentage);
-
-	gpu_metrics->average_socket_power = metrics->AverageSocketPower;
-	gpu_metrics->energy_accumulator = metrics->EnergyAccumulator;
-
-	if (metrics->AverageGfxActivity <= SMU_14_0_2_BUSY_THRESHOLD)
-		gpu_metrics->average_gfxclk_frequency = metrics->AverageGfxclkFrequencyPostDs;
-	else
-		gpu_metrics->average_gfxclk_frequency = metrics->AverageGfxclkFrequencyPreDs;
-
-	if (metrics->AverageUclkActivity <= SMU_14_0_2_BUSY_THRESHOLD)
-		gpu_metrics->average_uclk_frequency = metrics->AverageMemclkFrequencyPostDs;
-	else
-		gpu_metrics->average_uclk_frequency = metrics->AverageMemclkFrequencyPreDs;
-
-	gpu_metrics->average_vclk0_frequency = metrics->AverageVclk0Frequency;
-	gpu_metrics->average_dclk0_frequency = metrics->AverageDclk0Frequency;
-	gpu_metrics->average_vclk1_frequency = metrics->AverageVclk1Frequency;
-	gpu_metrics->average_dclk1_frequency = metrics->AverageDclk1Frequency;
-
-	gpu_metrics->current_gfxclk = gpu_metrics->average_gfxclk_frequency;
-	gpu_metrics->current_socclk = metrics->CurrClock[PPCLK_SOCCLK];
-	gpu_metrics->current_uclk = metrics->CurrClock[PPCLK_UCLK];
-	gpu_metrics->current_vclk0 = metrics->CurrClock[PPCLK_VCLK_0];
-	gpu_metrics->current_dclk0 = metrics->CurrClock[PPCLK_DCLK_0];
-	gpu_metrics->current_vclk1 = metrics->CurrClock[PPCLK_VCLK_0];
-	gpu_metrics->current_dclk1 = metrics->CurrClock[PPCLK_DCLK_0];
-
-	gpu_metrics->throttle_status =
-			smu_v14_0_2_get_throttler_status(metrics);
-	gpu_metrics->indep_throttle_status =
-			smu_cmn_get_indep_throttler_status(gpu_metrics->throttle_status,
-							   smu_v14_0_2_throttler_map);
-
-	gpu_metrics->current_fan_speed = metrics->AvgFanRpm;
-
-	gpu_metrics->pcie_link_width = metrics->PcieWidth;
-	if ((metrics->PcieRate - 1) > LINK_SPEED_MAX)
-		gpu_metrics->pcie_link_speed = pcie_gen_to_speed(1);
-	else
-		gpu_metrics->pcie_link_speed = pcie_gen_to_speed(metrics->PcieRate);
-
-	gpu_metrics->system_clock_counter = ktime_get_boottime_ns();
-
-	gpu_metrics->voltage_gfx = metrics->AvgVoltage[SVI_PLANE_VDD_GFX];
-	gpu_metrics->voltage_soc = metrics->AvgVoltage[SVI_PLANE_VDD_SOC];
-	gpu_metrics->voltage_mem = metrics->AvgVoltage[SVI_PLANE_VDDIO_MEM];
-
-	*table = (void *)gpu_metrics;
-
-	return sizeof(struct gpu_metrics_v1_3);
-=======
 static int smu_v14_0_2_set_power_limit(struct smu_context *smu,
 				       enum smu_ppt_limit_type limit_type,
 				       uint32_t limit)
@@ -2867,7 +2782,6 @@
 	}
 
 	return 0;
->>>>>>> 3376f922
 }
 
 static const struct pptable_funcs smu_v14_0_2_ppt_funcs = {
