--- conflicted
+++ resolved
@@ -410,13 +410,8 @@
 	    TP_fast_assign(
 			   struct intel_crtc *crtc = intel_crtc_for_pipe(to_i915(plane->base.dev),
 									 plane->pipe);
-<<<<<<< HEAD
-			   __assign_str(dev, __dev_name_kms(plane));
-			   __assign_str(name, plane->base.name);
-=======
 			   __assign_str(dev);
 			   __assign_str(name);
->>>>>>> 0c383648
 			   __entry->pipe = crtc->pipe;
 			   __entry->frame = intel_crtc_get_vblank_counter(crtc);
 			   __entry->scanline = intel_get_crtc_scanline(crtc);
@@ -442,13 +437,8 @@
 	    TP_fast_assign(
 			   struct intel_crtc *crtc = intel_crtc_for_pipe(to_i915(plane->base.dev),
 									 plane->pipe);
-<<<<<<< HEAD
-			   __assign_str(dev, __dev_name_kms(plane));
-			   __assign_str(name, plane->base.name);
-=======
 			   __assign_str(dev);
 			   __assign_str(name);
->>>>>>> 0c383648
 			   __entry->pipe = crtc->pipe;
 			   __entry->frame = intel_crtc_get_vblank_counter(crtc);
 			   __entry->scanline = intel_get_crtc_scanline(crtc);
@@ -474,13 +464,8 @@
 	    TP_fast_assign(
 			   struct intel_crtc *crtc = intel_crtc_for_pipe(to_i915(plane->base.dev),
 									 plane->pipe);
-<<<<<<< HEAD
-			   __assign_str(dev, __dev_name_kms(plane));
-			   __assign_str(name, plane->base.name);
-=======
 			   __assign_str(dev);
 			   __assign_str(name);
->>>>>>> 0c383648
 			   __entry->pipe = crtc->pipe;
 			   __entry->frame = intel_crtc_get_vblank_counter(crtc);
 			   __entry->scanline = intel_get_crtc_scanline(crtc);
