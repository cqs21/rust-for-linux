/*
 * Copyright © 2016 Intel Corporation
 *
 * Permission is hereby granted, free of charge, to any person obtaining a
 * copy of this software and associated documentation files (the "Software"),
 * to deal in the Software without restriction, including without limitation
 * the rights to use, copy, modify, merge, publish, distribute, sublicense,
 * and/or sell copies of the Software, and to permit persons to whom the
 * Software is furnished to do so, subject to the following conditions:
 *
 * The above copyright notice and this permission notice (including the next
 * paragraph) shall be included in all copies or substantial portions of the
 * Software.
 *
 * THE SOFTWARE IS PROVIDED "AS IS", WITHOUT WARRANTY OF ANY KIND, EXPRESS OR
 * IMPLIED, INCLUDING BUT NOT LIMITED TO THE WARRANTIES OF MERCHANTABILITY,
 * FITNESS FOR A PARTICULAR PURPOSE AND NONINFRINGEMENT.  IN NO EVENT SHALL
 * THE AUTHORS OR COPYRIGHT HOLDERS BE LIABLE FOR ANY CLAIM, DAMAGES OR OTHER
 * LIABILITY, WHETHER IN AN ACTION OF CONTRACT, TORT OR OTHERWISE, ARISING
 * FROM, OUT OF OR IN CONNECTION WITH THE SOFTWARE OR THE USE OR OTHER
 * DEALINGS IN THE SOFTWARE.
 *
 */

#include "i9xx_plane_regs.h"
#include "intel_color.h"
#include "intel_color_regs.h"
#include "intel_de.h"
#include "intel_display_types.h"
#include "intel_dsb.h"

struct intel_color_funcs {
	int (*color_check)(struct intel_atomic_state *state,
			   struct intel_crtc *crtc);
	/*
	 * Program non-arming double buffered color management registers
	 * before vblank evasion. The registers should then latch after
	 * the arming register is written (by color_commit_arm()) during
	 * the next vblank start, alongside any other double buffered
	 * registers involved with the same commit. This hook is optional.
	 */
	void (*color_commit_noarm)(struct intel_dsb *dsb,
				   const struct intel_crtc_state *crtc_state);
	/*
	 * Program arming double buffered color management registers
	 * during vblank evasion. The registers (and whatever other registers
	 * they arm that were written by color_commit_noarm) should then latch
	 * during the next vblank start, alongside any other double buffered
	 * registers involved with the same commit.
	 */
	void (*color_commit_arm)(struct intel_dsb *dsb,
				 const struct intel_crtc_state *crtc_state);
	/*
	 * Perform any extra tasks needed after all the
	 * double buffered registers have been latched.
	 */
	void (*color_post_update)(const struct intel_crtc_state *crtc_state);
	/*
	 * Load LUTs (and other single buffered color management
	 * registers). Will (hopefully) be called during the vblank
	 * following the latching of any double buffered registers
	 * involved with the same commit.
	 */
	void (*load_luts)(const struct intel_crtc_state *crtc_state);
	/*
	 * Read out the LUTs from the hardware into the software state.
	 * Used by eg. the hardware state checker.
	 */
	void (*read_luts)(struct intel_crtc_state *crtc_state);
	/*
	 * Compare the LUTs
	 */
	bool (*lut_equal)(const struct intel_crtc_state *crtc_state,
			  const struct drm_property_blob *blob1,
			  const struct drm_property_blob *blob2,
			  bool is_pre_csc_lut);
	/*
	 * Read out the CSCs (if any) from the hardware into the
	 * software state. Used by eg. the hardware state checker.
	 */
	void (*read_csc)(struct intel_crtc_state *crtc_state);
	/*
	 * Read config other than LUTs and CSCs, before them. Optional.
	 */
	void (*get_config)(struct intel_crtc_state *crtc_state);
};

#define CTM_COEFF_SIGN	(1ULL << 63)

#define CTM_COEFF_1_0	(1ULL << 32)
#define CTM_COEFF_2_0	(CTM_COEFF_1_0 << 1)
#define CTM_COEFF_4_0	(CTM_COEFF_2_0 << 1)
#define CTM_COEFF_8_0	(CTM_COEFF_4_0 << 1)
#define CTM_COEFF_0_5	(CTM_COEFF_1_0 >> 1)
#define CTM_COEFF_0_25	(CTM_COEFF_0_5 >> 1)
#define CTM_COEFF_0_125	(CTM_COEFF_0_25 >> 1)

#define CTM_COEFF_LIMITED_RANGE ((235ULL - 16ULL) * CTM_COEFF_1_0 / 255)

#define CTM_COEFF_NEGATIVE(coeff)	(((coeff) & CTM_COEFF_SIGN) != 0)
#define CTM_COEFF_ABS(coeff)		((coeff) & (CTM_COEFF_SIGN - 1))

#define LEGACY_LUT_LENGTH		256

/*
 * ILK+ csc matrix:
 *
 * |R/Cr|   | c0 c1 c2 |   ( |R/Cr|   |preoff0| )   |postoff0|
 * |G/Y | = | c3 c4 c5 | x ( |G/Y | + |preoff1| ) + |postoff1|
 * |B/Cb|   | c6 c7 c8 |   ( |B/Cb|   |preoff2| )   |postoff2|
 *
 * ILK/SNB don't have explicit post offsets, and instead
 * CSC_MODE_YUV_TO_RGB and CSC_BLACK_SCREEN_OFFSET are used:
 *  CSC_MODE_YUV_TO_RGB=0 + CSC_BLACK_SCREEN_OFFSET=0 -> 1/2, 0, 1/2
 *  CSC_MODE_YUV_TO_RGB=0 + CSC_BLACK_SCREEN_OFFSET=1 -> 1/2, 1/16, 1/2
 *  CSC_MODE_YUV_TO_RGB=1 + CSC_BLACK_SCREEN_OFFSET=0 -> 0, 0, 0
 *  CSC_MODE_YUV_TO_RGB=1 + CSC_BLACK_SCREEN_OFFSET=1 -> 1/16, 1/16, 1/16
 */

/*
 * Extract the CSC coefficient from a CTM coefficient (in U32.32 fixed point
 * format). This macro takes the coefficient we want transformed and the
 * number of fractional bits.
 *
 * We only have a 9 bits precision window which slides depending on the value
 * of the CTM coefficient and we write the value from bit 3. We also round the
 * value.
 */
#define ILK_CSC_COEFF_FP(coeff, fbits)	\
	(clamp_val(((coeff) >> (32 - (fbits) - 3)) + 4, 0, 0xfff) & 0xff8)

#define ILK_CSC_COEFF_1_0 0x7800
#define ILK_CSC_COEFF_LIMITED_RANGE ((235 - 16) << (12 - 8)) /* exponent 0 */
#define ILK_CSC_POSTOFF_LIMITED_RANGE (16 << (12 - 8))

static const struct intel_csc_matrix ilk_csc_matrix_identity = {
	.preoff = {},
	.coeff = {
		ILK_CSC_COEFF_1_0, 0, 0,
		0, ILK_CSC_COEFF_1_0, 0,
		0, 0, ILK_CSC_COEFF_1_0,
	},
	.postoff = {},
};

/* Full range RGB -> limited range RGB matrix */
static const struct intel_csc_matrix ilk_csc_matrix_limited_range = {
	.preoff = {},
	.coeff = {
		ILK_CSC_COEFF_LIMITED_RANGE, 0, 0,
		0, ILK_CSC_COEFF_LIMITED_RANGE, 0,
		0, 0, ILK_CSC_COEFF_LIMITED_RANGE,
	},
	.postoff = {
		ILK_CSC_POSTOFF_LIMITED_RANGE,
		ILK_CSC_POSTOFF_LIMITED_RANGE,
		ILK_CSC_POSTOFF_LIMITED_RANGE,
	},
};

/* BT.709 full range RGB -> limited range YCbCr matrix */
static const struct intel_csc_matrix ilk_csc_matrix_rgb_to_ycbcr = {
	.preoff = {},
	.coeff = {
		0x1e08, 0x9cc0, 0xb528,
		0x2ba8, 0x09d8, 0x37e8,
		0xbce8, 0x9ad8, 0x1e08,
	},
	.postoff = {
		0x0800, 0x0100, 0x0800,
	},
};

static void intel_csc_clear(struct intel_csc_matrix *csc)
{
	memset(csc, 0, sizeof(*csc));
}

static bool lut_is_legacy(const struct drm_property_blob *lut)
{
	return lut && drm_color_lut_size(lut) == LEGACY_LUT_LENGTH;
}

/*
 * When using limited range, multiply the matrix given by userspace by
 * the matrix that we would use for the limited range.
 */
static u64 *ctm_mult_by_limited(u64 *result, const u64 *input)
{
	int i;

	for (i = 0; i < 9; i++) {
		u64 user_coeff = input[i];
		u32 limited_coeff = CTM_COEFF_LIMITED_RANGE;
		u32 abs_coeff = clamp_val(CTM_COEFF_ABS(user_coeff), 0,
					  CTM_COEFF_4_0 - 1) >> 2;

		/*
		 * By scaling every co-efficient with limited range (16-235)
		 * vs full range (0-255) the final o/p will be scaled down to
		 * fit in the limited range supported by the panel.
		 */
		result[i] = mul_u32_u32(limited_coeff, abs_coeff) >> 30;
		result[i] |= user_coeff & CTM_COEFF_SIGN;
	}

	return result;
}

static void ilk_update_pipe_csc(struct intel_dsb *dsb,
				struct intel_crtc *crtc,
				const struct intel_csc_matrix *csc)
{
	struct intel_display *display = to_intel_display(crtc->base.dev);
	enum pipe pipe = crtc->pipe;

	intel_de_write_dsb(display, dsb, PIPE_CSC_PREOFF_HI(pipe),
			   csc->preoff[0]);
	intel_de_write_dsb(display, dsb, PIPE_CSC_PREOFF_ME(pipe),
			   csc->preoff[1]);
	intel_de_write_dsb(display, dsb, PIPE_CSC_PREOFF_LO(pipe),
			   csc->preoff[2]);

	intel_de_write_dsb(display, dsb, PIPE_CSC_COEFF_RY_GY(pipe),
			   csc->coeff[0] << 16 | csc->coeff[1]);
	intel_de_write_dsb(display, dsb, PIPE_CSC_COEFF_BY(pipe),
			   csc->coeff[2] << 16);

	intel_de_write_dsb(display, dsb, PIPE_CSC_COEFF_RU_GU(pipe),
			   csc->coeff[3] << 16 | csc->coeff[4]);
	intel_de_write_dsb(display, dsb, PIPE_CSC_COEFF_BU(pipe),
			   csc->coeff[5] << 16);

	intel_de_write_dsb(display, dsb, PIPE_CSC_COEFF_RV_GV(pipe),
			   csc->coeff[6] << 16 | csc->coeff[7]);
	intel_de_write_dsb(display, dsb, PIPE_CSC_COEFF_BV(pipe),
			   csc->coeff[8] << 16);

	if (DISPLAY_VER(display) < 7)
		return;

	intel_de_write_dsb(display, dsb, PIPE_CSC_POSTOFF_HI(pipe),
			   csc->postoff[0]);
	intel_de_write_dsb(display, dsb, PIPE_CSC_POSTOFF_ME(pipe),
			   csc->postoff[1]);
	intel_de_write_dsb(display, dsb, PIPE_CSC_POSTOFF_LO(pipe),
			   csc->postoff[2]);
}

static void ilk_read_pipe_csc(struct intel_crtc *crtc,
			      struct intel_csc_matrix *csc)
{
	struct intel_display *display = to_intel_display(crtc);
	enum pipe pipe = crtc->pipe;
	u32 tmp;

	csc->preoff[0] = intel_de_read_fw(display, PIPE_CSC_PREOFF_HI(pipe));
	csc->preoff[1] = intel_de_read_fw(display, PIPE_CSC_PREOFF_ME(pipe));
	csc->preoff[2] = intel_de_read_fw(display, PIPE_CSC_PREOFF_LO(pipe));

	tmp = intel_de_read_fw(display, PIPE_CSC_COEFF_RY_GY(pipe));
	csc->coeff[0] = tmp >> 16;
	csc->coeff[1] = tmp & 0xffff;
	tmp = intel_de_read_fw(display, PIPE_CSC_COEFF_BY(pipe));
	csc->coeff[2] = tmp >> 16;

	tmp = intel_de_read_fw(display, PIPE_CSC_COEFF_RU_GU(pipe));
	csc->coeff[3] = tmp >> 16;
	csc->coeff[4] = tmp & 0xffff;
	tmp = intel_de_read_fw(display, PIPE_CSC_COEFF_BU(pipe));
	csc->coeff[5] = tmp >> 16;

	tmp = intel_de_read_fw(display, PIPE_CSC_COEFF_RV_GV(pipe));
	csc->coeff[6] = tmp >> 16;
	csc->coeff[7] = tmp & 0xffff;
	tmp = intel_de_read_fw(display, PIPE_CSC_COEFF_BV(pipe));
	csc->coeff[8] = tmp >> 16;

	if (DISPLAY_VER(display) < 7)
		return;

	csc->postoff[0] = intel_de_read_fw(display, PIPE_CSC_POSTOFF_HI(pipe));
	csc->postoff[1] = intel_de_read_fw(display, PIPE_CSC_POSTOFF_ME(pipe));
	csc->postoff[2] = intel_de_read_fw(display, PIPE_CSC_POSTOFF_LO(pipe));
}

static void ilk_read_csc(struct intel_crtc_state *crtc_state)
{
	struct intel_crtc *crtc = to_intel_crtc(crtc_state->uapi.crtc);

	if (crtc_state->csc_enable)
		ilk_read_pipe_csc(crtc, &crtc_state->csc);
}

static void skl_read_csc(struct intel_crtc_state *crtc_state)
{
	struct intel_crtc *crtc = to_intel_crtc(crtc_state->uapi.crtc);

	/*
	 * Display WA #1184: skl,glk
	 * Wa_1406463849: icl
	 *
	 * Danger! On SKL-ICL *reads* from the CSC coeff/offset registers
	 * will disarm an already armed CSC double buffer update.
	 * So this must not be called while armed. Fortunately the state checker
	 * readout happens only after the update has been already been latched.
	 *
	 * On earlier and later platforms only writes to said registers will
	 * disarm the update. This is considered normal behavior and also
	 * happens with various other hardware units.
	 */
	if (crtc_state->csc_enable)
		ilk_read_pipe_csc(crtc, &crtc_state->csc);
}

static void icl_update_output_csc(struct intel_dsb *dsb,
				  struct intel_crtc *crtc,
				  const struct intel_csc_matrix *csc)
{
	struct intel_display *display = to_intel_display(crtc->base.dev);
	enum pipe pipe = crtc->pipe;

	intel_de_write_dsb(display, dsb, PIPE_CSC_OUTPUT_PREOFF_HI(pipe),
			   csc->preoff[0]);
	intel_de_write_dsb(display, dsb, PIPE_CSC_OUTPUT_PREOFF_ME(pipe),
			   csc->preoff[1]);
	intel_de_write_dsb(display, dsb, PIPE_CSC_OUTPUT_PREOFF_LO(pipe),
			   csc->preoff[2]);

	intel_de_write_dsb(display, dsb, PIPE_CSC_OUTPUT_COEFF_RY_GY(pipe),
			   csc->coeff[0] << 16 | csc->coeff[1]);
	intel_de_write_dsb(display, dsb, PIPE_CSC_OUTPUT_COEFF_BY(pipe),
			   csc->coeff[2] << 16);

	intel_de_write_dsb(display, dsb, PIPE_CSC_OUTPUT_COEFF_RU_GU(pipe),
			   csc->coeff[3] << 16 | csc->coeff[4]);
	intel_de_write_dsb(display, dsb, PIPE_CSC_OUTPUT_COEFF_BU(pipe),
			   csc->coeff[5] << 16);

	intel_de_write_dsb(display, dsb, PIPE_CSC_OUTPUT_COEFF_RV_GV(pipe),
			   csc->coeff[6] << 16 | csc->coeff[7]);
	intel_de_write_dsb(display, dsb, PIPE_CSC_OUTPUT_COEFF_BV(pipe),
			   csc->coeff[8] << 16);

	intel_de_write_dsb(display, dsb, PIPE_CSC_OUTPUT_POSTOFF_HI(pipe),
			   csc->postoff[0]);
	intel_de_write_dsb(display, dsb, PIPE_CSC_OUTPUT_POSTOFF_ME(pipe),
			   csc->postoff[1]);
	intel_de_write_dsb(display, dsb, PIPE_CSC_OUTPUT_POSTOFF_LO(pipe),
			   csc->postoff[2]);
}

static void icl_read_output_csc(struct intel_crtc *crtc,
				struct intel_csc_matrix *csc)
{
	struct intel_display *display = to_intel_display(crtc);
	enum pipe pipe = crtc->pipe;
	u32 tmp;

	csc->preoff[0] = intel_de_read_fw(display, PIPE_CSC_OUTPUT_PREOFF_HI(pipe));
	csc->preoff[1] = intel_de_read_fw(display, PIPE_CSC_OUTPUT_PREOFF_ME(pipe));
	csc->preoff[2] = intel_de_read_fw(display, PIPE_CSC_OUTPUT_PREOFF_LO(pipe));

	tmp = intel_de_read_fw(display, PIPE_CSC_OUTPUT_COEFF_RY_GY(pipe));
	csc->coeff[0] = tmp >> 16;
	csc->coeff[1] = tmp & 0xffff;
	tmp = intel_de_read_fw(display, PIPE_CSC_OUTPUT_COEFF_BY(pipe));
	csc->coeff[2] = tmp >> 16;

	tmp = intel_de_read_fw(display, PIPE_CSC_OUTPUT_COEFF_RU_GU(pipe));
	csc->coeff[3] = tmp >> 16;
	csc->coeff[4] = tmp & 0xffff;
	tmp = intel_de_read_fw(display, PIPE_CSC_OUTPUT_COEFF_BU(pipe));
	csc->coeff[5] = tmp >> 16;

	tmp = intel_de_read_fw(display, PIPE_CSC_OUTPUT_COEFF_RV_GV(pipe));
	csc->coeff[6] = tmp >> 16;
	csc->coeff[7] = tmp & 0xffff;
	tmp = intel_de_read_fw(display, PIPE_CSC_OUTPUT_COEFF_BV(pipe));
	csc->coeff[8] = tmp >> 16;

	csc->postoff[0] = intel_de_read_fw(display, PIPE_CSC_OUTPUT_POSTOFF_HI(pipe));
	csc->postoff[1] = intel_de_read_fw(display, PIPE_CSC_OUTPUT_POSTOFF_ME(pipe));
	csc->postoff[2] = intel_de_read_fw(display, PIPE_CSC_OUTPUT_POSTOFF_LO(pipe));
}

static void icl_read_csc(struct intel_crtc_state *crtc_state)
{
	struct intel_crtc *crtc = to_intel_crtc(crtc_state->uapi.crtc);

	/*
	 * Wa_1406463849: icl
	 *
	 * See skl_read_csc()
	 */
	if (crtc_state->csc_mode & ICL_CSC_ENABLE)
		ilk_read_pipe_csc(crtc, &crtc_state->csc);

	if (crtc_state->csc_mode & ICL_OUTPUT_CSC_ENABLE)
		icl_read_output_csc(crtc, &crtc_state->output_csc);
}

static bool ilk_limited_range(const struct intel_crtc_state *crtc_state)
{
	struct intel_display *display = to_intel_display(crtc_state);
	struct drm_i915_private *i915 = to_i915(display->drm);

	/* icl+ have dedicated output CSC */
	if (DISPLAY_VER(display) >= 11)
		return false;

	/* pre-hsw have TRANSCONF_COLOR_RANGE_SELECT */
	if (DISPLAY_VER(display) < 7 || IS_IVYBRIDGE(i915))
		return false;

	return crtc_state->limited_color_range;
}

static bool ilk_lut_limited_range(const struct intel_crtc_state *crtc_state)
{
	struct intel_display *display = to_intel_display(crtc_state);

	if (!ilk_limited_range(crtc_state))
		return false;

	if (crtc_state->c8_planes)
		return false;

	if (DISPLAY_VER(display) == 10)
		return crtc_state->hw.gamma_lut;
	else
		return crtc_state->hw.gamma_lut &&
			(crtc_state->hw.degamma_lut || crtc_state->hw.ctm);
}

static bool ilk_csc_limited_range(const struct intel_crtc_state *crtc_state)
{
	if (!ilk_limited_range(crtc_state))
		return false;

	return !ilk_lut_limited_range(crtc_state);
}

static void ilk_csc_copy(struct intel_display *display,
			 struct intel_csc_matrix *dst,
			 const struct intel_csc_matrix *src)
{
	*dst = *src;

	if (DISPLAY_VER(display) < 7)
		memset(dst->postoff, 0, sizeof(dst->postoff));
}

static void ilk_csc_convert_ctm(const struct intel_crtc_state *crtc_state,
				struct intel_csc_matrix *csc,
				bool limited_color_range)
{
	struct intel_display *display = to_intel_display(crtc_state);
	const struct drm_color_ctm *ctm = crtc_state->hw.ctm->data;
	const u64 *input;
	u64 temp[9];
	int i;

	/* for preoff/postoff */
	if (limited_color_range)
		ilk_csc_copy(display, csc, &ilk_csc_matrix_limited_range);
	else
		ilk_csc_copy(display, csc, &ilk_csc_matrix_identity);

	if (limited_color_range)
		input = ctm_mult_by_limited(temp, ctm->matrix);
	else
		input = ctm->matrix;

	/*
	 * Convert fixed point S31.32 input to format supported by the
	 * hardware.
	 */
	for (i = 0; i < 9; i++) {
		u64 abs_coeff = ((1ULL << 63) - 1) & input[i];

		/*
		 * Clamp input value to min/max supported by
		 * hardware.
		 */
		abs_coeff = clamp_val(abs_coeff, 0, CTM_COEFF_4_0 - 1);

		csc->coeff[i] = 0;

		/* sign bit */
		if (CTM_COEFF_NEGATIVE(input[i]))
			csc->coeff[i] |= 1 << 15;

		if (abs_coeff < CTM_COEFF_0_125)
			csc->coeff[i] |= (3 << 12) |
				ILK_CSC_COEFF_FP(abs_coeff, 12);
		else if (abs_coeff < CTM_COEFF_0_25)
			csc->coeff[i] |= (2 << 12) |
				ILK_CSC_COEFF_FP(abs_coeff, 11);
		else if (abs_coeff < CTM_COEFF_0_5)
			csc->coeff[i] |= (1 << 12) |
				ILK_CSC_COEFF_FP(abs_coeff, 10);
		else if (abs_coeff < CTM_COEFF_1_0)
			csc->coeff[i] |= ILK_CSC_COEFF_FP(abs_coeff, 9);
		else if (abs_coeff < CTM_COEFF_2_0)
			csc->coeff[i] |= (7 << 12) |
				ILK_CSC_COEFF_FP(abs_coeff, 8);
		else
			csc->coeff[i] |= (6 << 12) |
				ILK_CSC_COEFF_FP(abs_coeff, 7);
	}
}

static void ilk_assign_csc(struct intel_crtc_state *crtc_state)
{
	struct intel_display *display = to_intel_display(crtc_state);
	struct drm_i915_private *i915 = to_i915(display->drm);
	bool limited_color_range = ilk_csc_limited_range(crtc_state);

	if (crtc_state->hw.ctm) {
		drm_WARN_ON(display->drm, !crtc_state->csc_enable);

		ilk_csc_convert_ctm(crtc_state, &crtc_state->csc, limited_color_range);
	} else if (crtc_state->output_format != INTEL_OUTPUT_FORMAT_RGB) {
		drm_WARN_ON(display->drm, !crtc_state->csc_enable);

		ilk_csc_copy(display, &crtc_state->csc, &ilk_csc_matrix_rgb_to_ycbcr);
	} else if (limited_color_range) {
		drm_WARN_ON(display->drm, !crtc_state->csc_enable);

		ilk_csc_copy(display, &crtc_state->csc, &ilk_csc_matrix_limited_range);
	} else if (crtc_state->csc_enable) {
		/*
		 * On GLK both pipe CSC and degamma LUT are controlled
		 * by csc_enable. Hence for the cases where the degama
		 * LUT is needed but CSC is not we need to load an
		 * identity matrix.
		 */
		drm_WARN_ON(display->drm, !IS_GEMINILAKE(i915));

		ilk_csc_copy(display, &crtc_state->csc, &ilk_csc_matrix_identity);
	} else {
		intel_csc_clear(&crtc_state->csc);
	}
}

static void ilk_load_csc_matrix(struct intel_dsb *dsb,
				const struct intel_crtc_state *crtc_state)
{
	struct intel_crtc *crtc = to_intel_crtc(crtc_state->uapi.crtc);

	if (crtc_state->csc_enable)
		ilk_update_pipe_csc(dsb, crtc, &crtc_state->csc);
}

static void icl_assign_csc(struct intel_crtc_state *crtc_state)
{
	struct intel_display *display = to_intel_display(crtc_state);

	if (crtc_state->hw.ctm) {
		drm_WARN_ON(display->drm, (crtc_state->csc_mode & ICL_CSC_ENABLE) == 0);

		ilk_csc_convert_ctm(crtc_state, &crtc_state->csc, false);
	} else {
		drm_WARN_ON(display->drm, (crtc_state->csc_mode & ICL_CSC_ENABLE) != 0);

		intel_csc_clear(&crtc_state->csc);
	}

	if (crtc_state->output_format != INTEL_OUTPUT_FORMAT_RGB) {
		drm_WARN_ON(display->drm, (crtc_state->csc_mode & ICL_OUTPUT_CSC_ENABLE) == 0);

		ilk_csc_copy(display, &crtc_state->output_csc, &ilk_csc_matrix_rgb_to_ycbcr);
	} else if (crtc_state->limited_color_range) {
		drm_WARN_ON(display->drm, (crtc_state->csc_mode & ICL_OUTPUT_CSC_ENABLE) == 0);

		ilk_csc_copy(display, &crtc_state->output_csc, &ilk_csc_matrix_limited_range);
	} else {
		drm_WARN_ON(display->drm, (crtc_state->csc_mode & ICL_OUTPUT_CSC_ENABLE) != 0);

		intel_csc_clear(&crtc_state->output_csc);
	}
}

static void icl_load_csc_matrix(struct intel_dsb *dsb,
				const struct intel_crtc_state *crtc_state)
{
	struct intel_crtc *crtc = to_intel_crtc(crtc_state->uapi.crtc);

	if (crtc_state->csc_mode & ICL_CSC_ENABLE)
		ilk_update_pipe_csc(dsb, crtc, &crtc_state->csc);

	if (crtc_state->csc_mode & ICL_OUTPUT_CSC_ENABLE)
		icl_update_output_csc(dsb, crtc, &crtc_state->output_csc);
}

static u16 ctm_to_twos_complement(u64 coeff, int int_bits, int frac_bits)
{
	s64 c = CTM_COEFF_ABS(coeff);

	/* leave an extra bit for rounding */
	c >>= 32 - frac_bits - 1;

	/* round and drop the extra bit */
	c = (c + 1) >> 1;

	if (CTM_COEFF_NEGATIVE(coeff))
		c = -c;

	c = clamp(c, -(s64)BIT(int_bits + frac_bits - 1),
		  (s64)(BIT(int_bits + frac_bits - 1) - 1));

	return c & (BIT(int_bits + frac_bits) - 1);
}

/*
 * VLV/CHV Wide Gamut Color Correction (WGC) CSC
 * |r|   | c0 c1 c2 |   |r|
 * |g| = | c3 c4 c5 | x |g|
 * |b|   | c6 c7 c8 |   |b|
 *
 * Coefficients are two's complement s2.10.
 */
static void vlv_wgc_csc_convert_ctm(const struct intel_crtc_state *crtc_state,
				    struct intel_csc_matrix *csc)
{
	const struct drm_color_ctm *ctm = crtc_state->hw.ctm->data;
	int i;

	for (i = 0; i < 9; i++)
		csc->coeff[i] = ctm_to_twos_complement(ctm->matrix[i], 2, 10);
}

static void vlv_load_wgc_csc(struct intel_crtc *crtc,
			     const struct intel_csc_matrix *csc)
{
	struct intel_display *display = to_intel_display(crtc);
	enum pipe pipe = crtc->pipe;

	intel_de_write_fw(display, PIPE_WGC_C01_C00(display, pipe),
			  csc->coeff[1] << 16 | csc->coeff[0]);
	intel_de_write_fw(display, PIPE_WGC_C02(display, pipe),
			  csc->coeff[2]);

	intel_de_write_fw(display, PIPE_WGC_C11_C10(display, pipe),
			  csc->coeff[4] << 16 | csc->coeff[3]);
	intel_de_write_fw(display, PIPE_WGC_C12(display, pipe),
			  csc->coeff[5]);

	intel_de_write_fw(display, PIPE_WGC_C21_C20(display, pipe),
			  csc->coeff[7] << 16 | csc->coeff[6]);
	intel_de_write_fw(display, PIPE_WGC_C22(display, pipe),
			  csc->coeff[8]);
}

static void vlv_read_wgc_csc(struct intel_crtc *crtc,
			     struct intel_csc_matrix *csc)
{
	struct intel_display *display = to_intel_display(crtc);
	enum pipe pipe = crtc->pipe;
	u32 tmp;

	tmp = intel_de_read_fw(display, PIPE_WGC_C01_C00(display, pipe));
	csc->coeff[0] = tmp & 0xffff;
	csc->coeff[1] = tmp >> 16;

	tmp = intel_de_read_fw(display, PIPE_WGC_C02(display, pipe));
	csc->coeff[2] = tmp & 0xffff;

	tmp = intel_de_read_fw(display, PIPE_WGC_C11_C10(display, pipe));
	csc->coeff[3] = tmp & 0xffff;
	csc->coeff[4] = tmp >> 16;

	tmp = intel_de_read_fw(display, PIPE_WGC_C12(display, pipe));
	csc->coeff[5] = tmp & 0xffff;

	tmp = intel_de_read_fw(display, PIPE_WGC_C21_C20(display, pipe));
	csc->coeff[6] = tmp & 0xffff;
	csc->coeff[7] = tmp >> 16;

	tmp = intel_de_read_fw(display, PIPE_WGC_C22(display, pipe));
	csc->coeff[8] = tmp & 0xffff;
}

static void vlv_read_csc(struct intel_crtc_state *crtc_state)
{
	struct intel_crtc *crtc = to_intel_crtc(crtc_state->uapi.crtc);

	if (crtc_state->wgc_enable)
		vlv_read_wgc_csc(crtc, &crtc_state->csc);
}

static void vlv_assign_csc(struct intel_crtc_state *crtc_state)
{
	struct intel_display *display = to_intel_display(crtc_state);

	if (crtc_state->hw.ctm) {
		drm_WARN_ON(display->drm, !crtc_state->wgc_enable);

		vlv_wgc_csc_convert_ctm(crtc_state, &crtc_state->csc);
	} else {
		drm_WARN_ON(display->drm, crtc_state->wgc_enable);

		intel_csc_clear(&crtc_state->csc);
	}
}

/*
 * CHV Color Gamut Mapping (CGM) CSC
 * |r|   | c0 c1 c2 |   |r|
 * |g| = | c3 c4 c5 | x |g|
 * |b|   | c6 c7 c8 |   |b|
 *
 * Coefficients are two's complement s4.12.
 */
static void chv_cgm_csc_convert_ctm(const struct intel_crtc_state *crtc_state,
				    struct intel_csc_matrix *csc)
{
	const struct drm_color_ctm *ctm = crtc_state->hw.ctm->data;
	int i;

	for (i = 0; i < 9; i++)
		csc->coeff[i] = ctm_to_twos_complement(ctm->matrix[i], 4, 12);
}

#define CHV_CGM_CSC_COEFF_1_0 (1 << 12)

static const struct intel_csc_matrix chv_cgm_csc_matrix_identity = {
	.coeff = {
		CHV_CGM_CSC_COEFF_1_0, 0, 0,
		0, CHV_CGM_CSC_COEFF_1_0, 0,
		0, 0, CHV_CGM_CSC_COEFF_1_0,
	},
};

static void chv_load_cgm_csc(struct intel_crtc *crtc,
			     const struct intel_csc_matrix *csc)
{
	struct intel_display *display = to_intel_display(crtc);
	enum pipe pipe = crtc->pipe;

	intel_de_write_fw(display, CGM_PIPE_CSC_COEFF01(pipe),
			  csc->coeff[1] << 16 | csc->coeff[0]);
	intel_de_write_fw(display, CGM_PIPE_CSC_COEFF23(pipe),
			  csc->coeff[3] << 16 | csc->coeff[2]);
	intel_de_write_fw(display, CGM_PIPE_CSC_COEFF45(pipe),
			  csc->coeff[5] << 16 | csc->coeff[4]);
	intel_de_write_fw(display, CGM_PIPE_CSC_COEFF67(pipe),
			  csc->coeff[7] << 16 | csc->coeff[6]);
	intel_de_write_fw(display, CGM_PIPE_CSC_COEFF8(pipe),
			  csc->coeff[8]);
}

static void chv_read_cgm_csc(struct intel_crtc *crtc,
			     struct intel_csc_matrix *csc)
{
	struct intel_display *display = to_intel_display(crtc);
	enum pipe pipe = crtc->pipe;
	u32 tmp;

	tmp = intel_de_read_fw(display, CGM_PIPE_CSC_COEFF01(pipe));
	csc->coeff[0] = tmp & 0xffff;
	csc->coeff[1] = tmp >> 16;

	tmp = intel_de_read_fw(display, CGM_PIPE_CSC_COEFF23(pipe));
	csc->coeff[2] = tmp & 0xffff;
	csc->coeff[3] = tmp >> 16;

	tmp = intel_de_read_fw(display, CGM_PIPE_CSC_COEFF45(pipe));
	csc->coeff[4] = tmp & 0xffff;
	csc->coeff[5] = tmp >> 16;

	tmp = intel_de_read_fw(display, CGM_PIPE_CSC_COEFF67(pipe));
	csc->coeff[6] = tmp & 0xffff;
	csc->coeff[7] = tmp >> 16;

	tmp = intel_de_read_fw(display, CGM_PIPE_CSC_COEFF8(pipe));
	csc->coeff[8] = tmp & 0xffff;
}

static void chv_read_csc(struct intel_crtc_state *crtc_state)
{
	struct intel_crtc *crtc = to_intel_crtc(crtc_state->uapi.crtc);

	if (crtc_state->cgm_mode & CGM_PIPE_MODE_CSC)
		chv_read_cgm_csc(crtc, &crtc_state->csc);
}

static void chv_assign_csc(struct intel_crtc_state *crtc_state)
{
	struct intel_display *display = to_intel_display(crtc_state);

	drm_WARN_ON(display->drm, crtc_state->wgc_enable);

	if (crtc_state->hw.ctm) {
		drm_WARN_ON(display->drm, (crtc_state->cgm_mode & CGM_PIPE_MODE_CSC) == 0);

		chv_cgm_csc_convert_ctm(crtc_state, &crtc_state->csc);
	} else {
		drm_WARN_ON(display->drm, (crtc_state->cgm_mode & CGM_PIPE_MODE_CSC) == 0);

		crtc_state->csc = chv_cgm_csc_matrix_identity;
	}
}

/* convert hw value with given bit_precision to lut property val */
static u32 intel_color_lut_pack(u32 val, int bit_precision)
{
	if (bit_precision > 16)
		return DIV_ROUND_CLOSEST_ULL(mul_u32_u32(val, (1 << 16) - 1),
					     (1 << bit_precision) - 1);
	else
		return DIV_ROUND_CLOSEST(val * ((1 << 16) - 1),
					 (1 << bit_precision) - 1);
}

static u32 i9xx_lut_8(const struct drm_color_lut *color)
{
	return REG_FIELD_PREP(PALETTE_RED_MASK, drm_color_lut_extract(color->red, 8)) |
		REG_FIELD_PREP(PALETTE_GREEN_MASK, drm_color_lut_extract(color->green, 8)) |
		REG_FIELD_PREP(PALETTE_BLUE_MASK, drm_color_lut_extract(color->blue, 8));
}

static void i9xx_lut_8_pack(struct drm_color_lut *entry, u32 val)
{
	entry->red = intel_color_lut_pack(REG_FIELD_GET(PALETTE_RED_MASK, val), 8);
	entry->green = intel_color_lut_pack(REG_FIELD_GET(PALETTE_GREEN_MASK, val), 8);
	entry->blue = intel_color_lut_pack(REG_FIELD_GET(PALETTE_BLUE_MASK, val), 8);
}

/* i8xx/i9xx+ 10bit slope format "even DW" (low 8 bits) */
static u32 _i9xx_lut_10_ldw(u16 a)
{
	return drm_color_lut_extract(a, 10) & 0xff;
}

static u32 i9xx_lut_10_ldw(const struct drm_color_lut *color)
{
	return REG_FIELD_PREP(PALETTE_RED_MASK, _i9xx_lut_10_ldw(color[0].red)) |
		REG_FIELD_PREP(PALETTE_GREEN_MASK, _i9xx_lut_10_ldw(color[0].green)) |
		REG_FIELD_PREP(PALETTE_BLUE_MASK, _i9xx_lut_10_ldw(color[0].blue));
}

/* i8xx/i9xx+ 10bit slope format "odd DW" (high 2 bits + slope) */
static u32 _i9xx_lut_10_udw(u16 a, u16 b)
{
	unsigned int mantissa, exponent;

	a = drm_color_lut_extract(a, 10);
	b = drm_color_lut_extract(b, 10);

	/* b = a + 8 * m * 2 ^ -e */
	mantissa = clamp(b - a, 0, 0x7f);
	exponent = 3;
	while (mantissa > 0xf) {
		mantissa >>= 1;
		exponent--;
	}

	return (exponent << 6) |
		(mantissa << 2) |
		(a >> 8);
}

static u32 i9xx_lut_10_udw(const struct drm_color_lut *color)
{
	return REG_FIELD_PREP(PALETTE_RED_MASK, _i9xx_lut_10_udw(color[0].red, color[1].red)) |
		REG_FIELD_PREP(PALETTE_GREEN_MASK, _i9xx_lut_10_udw(color[0].green, color[1].green)) |
		REG_FIELD_PREP(PALETTE_BLUE_MASK, _i9xx_lut_10_udw(color[0].blue, color[1].blue));
}

static void i9xx_lut_10_pack(struct drm_color_lut *color,
			     u32 ldw, u32 udw)
{
	u16 red = REG_FIELD_GET(PALETTE_10BIT_RED_LDW_MASK, ldw) |
		REG_FIELD_GET(PALETTE_10BIT_RED_UDW_MASK, udw) << 8;
	u16 green = REG_FIELD_GET(PALETTE_10BIT_GREEN_LDW_MASK, ldw) |
		REG_FIELD_GET(PALETTE_10BIT_GREEN_UDW_MASK, udw) << 8;
	u16 blue = REG_FIELD_GET(PALETTE_10BIT_BLUE_LDW_MASK, ldw) |
		REG_FIELD_GET(PALETTE_10BIT_BLUE_UDW_MASK, udw) << 8;

	color->red = intel_color_lut_pack(red, 10);
	color->green = intel_color_lut_pack(green, 10);
	color->blue = intel_color_lut_pack(blue, 10);
}

static void i9xx_lut_10_pack_slope(struct drm_color_lut *color,
				   u32 ldw, u32 udw)
{
	int r_exp = REG_FIELD_GET(PALETTE_10BIT_RED_EXP_MASK, udw);
	int r_mant = REG_FIELD_GET(PALETTE_10BIT_RED_MANT_MASK, udw);
	int g_exp = REG_FIELD_GET(PALETTE_10BIT_GREEN_EXP_MASK, udw);
	int g_mant = REG_FIELD_GET(PALETTE_10BIT_GREEN_MANT_MASK, udw);
	int b_exp = REG_FIELD_GET(PALETTE_10BIT_BLUE_EXP_MASK, udw);
	int b_mant = REG_FIELD_GET(PALETTE_10BIT_BLUE_MANT_MASK, udw);

	i9xx_lut_10_pack(color, ldw, udw);

	color->red += r_mant << (3 - r_exp);
	color->green += g_mant << (3 - g_exp);
	color->blue += b_mant << (3 - b_exp);
}

/* i965+ "10.6" bit interpolated format "even DW" (low 8 bits) */
static u32 i965_lut_10p6_ldw(const struct drm_color_lut *color)
{
	return REG_FIELD_PREP(PALETTE_RED_MASK, color->red & 0xff) |
		REG_FIELD_PREP(PALETTE_GREEN_MASK, color->green & 0xff) |
		REG_FIELD_PREP(PALETTE_BLUE_MASK, color->blue & 0xff);
}

/* i965+ "10.6" interpolated format "odd DW" (high 8 bits) */
static u32 i965_lut_10p6_udw(const struct drm_color_lut *color)
{
	return REG_FIELD_PREP(PALETTE_RED_MASK, color->red >> 8) |
		REG_FIELD_PREP(PALETTE_GREEN_MASK, color->green >> 8) |
		REG_FIELD_PREP(PALETTE_BLUE_MASK, color->blue >> 8);
}

static void i965_lut_10p6_pack(struct drm_color_lut *entry, u32 ldw, u32 udw)
{
	entry->red = REG_FIELD_GET(PALETTE_RED_MASK, udw) << 8 |
		REG_FIELD_GET(PALETTE_RED_MASK, ldw);
	entry->green = REG_FIELD_GET(PALETTE_GREEN_MASK, udw) << 8 |
		REG_FIELD_GET(PALETTE_GREEN_MASK, ldw);
	entry->blue = REG_FIELD_GET(PALETTE_BLUE_MASK, udw) << 8 |
		REG_FIELD_GET(PALETTE_BLUE_MASK, ldw);
}

static u16 i965_lut_11p6_max_pack(u32 val)
{
	/* PIPEGCMAX is 11.6, clamp to 10.6 */
	return min(val, 0xffffu);
}

static u32 ilk_lut_10(const struct drm_color_lut *color)
{
	return REG_FIELD_PREP(PREC_PALETTE_10_RED_MASK, drm_color_lut_extract(color->red, 10)) |
		REG_FIELD_PREP(PREC_PALETTE_10_GREEN_MASK, drm_color_lut_extract(color->green, 10)) |
		REG_FIELD_PREP(PREC_PALETTE_10_BLUE_MASK, drm_color_lut_extract(color->blue, 10));
}

static void ilk_lut_10_pack(struct drm_color_lut *entry, u32 val)
{
	entry->red = intel_color_lut_pack(REG_FIELD_GET(PREC_PALETTE_10_RED_MASK, val), 10);
	entry->green = intel_color_lut_pack(REG_FIELD_GET(PREC_PALETTE_10_GREEN_MASK, val), 10);
	entry->blue = intel_color_lut_pack(REG_FIELD_GET(PREC_PALETTE_10_BLUE_MASK, val), 10);
}

/* ilk+ "12.4" interpolated format (low 6 bits) */
static u32 ilk_lut_12p4_ldw(const struct drm_color_lut *color)
{
	return REG_FIELD_PREP(PREC_PALETTE_12P4_RED_LDW_MASK, color->red & 0x3f) |
		REG_FIELD_PREP(PREC_PALETTE_12P4_GREEN_LDW_MASK, color->green & 0x3f) |
		REG_FIELD_PREP(PREC_PALETTE_12P4_BLUE_LDW_MASK, color->blue & 0x3f);
}

/* ilk+ "12.4" interpolated format (high 10 bits) */
static u32 ilk_lut_12p4_udw(const struct drm_color_lut *color)
{
	return REG_FIELD_PREP(PREC_PALETTE_12P4_RED_UDW_MASK, color->red >> 6) |
		REG_FIELD_PREP(PREC_PALETTE_12P4_GREEN_UDW_MASK, color->green >> 6) |
		REG_FIELD_PREP(PREC_PALETTE_12P4_BLUE_UDW_MASK, color->blue >> 6);
}

static void ilk_lut_12p4_pack(struct drm_color_lut *entry, u32 ldw, u32 udw)
{
	entry->red = REG_FIELD_GET(PREC_PALETTE_12P4_RED_UDW_MASK, udw) << 6 |
		REG_FIELD_GET(PREC_PALETTE_12P4_RED_LDW_MASK, ldw);
	entry->green = REG_FIELD_GET(PREC_PALETTE_12P4_GREEN_UDW_MASK, udw) << 6 |
		REG_FIELD_GET(PREC_PALETTE_12P4_GREEN_LDW_MASK, ldw);
	entry->blue = REG_FIELD_GET(PREC_PALETTE_12P4_BLUE_UDW_MASK, udw) << 6 |
		REG_FIELD_GET(PREC_PALETTE_12P4_BLUE_LDW_MASK, ldw);
}

static void icl_color_commit_noarm(struct intel_dsb *dsb,
				   const struct intel_crtc_state *crtc_state)
{
	/*
	 * Despite Wa_1406463849, ICL no longer suffers from the SKL
	 * DC5/PSR CSC black screen issue (see skl_color_commit_noarm()).
	 * Possibly due to the extra sticky CSC arming
	 * (see icl_color_post_update()).
	 *
	 * On TGL+ all CSC arming issues have been properly fixed.
	 */
	icl_load_csc_matrix(dsb, crtc_state);
}

static void skl_color_commit_noarm(struct intel_dsb *dsb,
				   const struct intel_crtc_state *crtc_state)
{
	/*
	 * Possibly related to display WA #1184, SKL CSC loses the latched
	 * CSC coeff/offset register values if the CSC registers are disarmed
	 * between DC5 exit and PSR exit. This will cause the plane(s) to
	 * output all black (until CSC_MODE is rearmed and properly latched).
	 * Once PSR exit (and proper register latching) has occurred the
	 * danger is over. Thus when PSR is enabled the CSC coeff/offset
	 * register programming will be peformed from skl_color_commit_arm()
	 * which is called after PSR exit.
	 */
	if (!crtc_state->has_psr)
		ilk_load_csc_matrix(dsb, crtc_state);
}

static void ilk_color_commit_noarm(struct intel_dsb *dsb,
				   const struct intel_crtc_state *crtc_state)
{
	ilk_load_csc_matrix(dsb, crtc_state);
}

static void i9xx_color_commit_arm(struct intel_dsb *dsb,
				  const struct intel_crtc_state *crtc_state)
{
	/* update TRANSCONF GAMMA_MODE */
	i9xx_set_pipeconf(crtc_state);
}

static void ilk_color_commit_arm(struct intel_dsb *dsb,
				 const struct intel_crtc_state *crtc_state)
{
	struct intel_crtc *crtc = to_intel_crtc(crtc_state->uapi.crtc);
	struct intel_display *display = to_intel_display(crtc);

	/* update TRANSCONF GAMMA_MODE */
	ilk_set_pipeconf(crtc_state);

	intel_de_write_fw(display, PIPE_CSC_MODE(crtc->pipe),
			  crtc_state->csc_mode);
}

static void hsw_color_commit_arm(struct intel_dsb *dsb,
				 const struct intel_crtc_state *crtc_state)
{
	struct intel_crtc *crtc = to_intel_crtc(crtc_state->uapi.crtc);
	struct intel_display *display = to_intel_display(crtc);

	intel_de_write(display, GAMMA_MODE(crtc->pipe),
		       crtc_state->gamma_mode);

	intel_de_write_fw(display, PIPE_CSC_MODE(crtc->pipe),
			  crtc_state->csc_mode);
}

static u32 hsw_read_gamma_mode(struct intel_crtc *crtc)
{
	struct intel_display *display = to_intel_display(crtc);

	return intel_de_read(display, GAMMA_MODE(crtc->pipe));
}

static u32 ilk_read_csc_mode(struct intel_crtc *crtc)
{
	struct intel_display *display = to_intel_display(crtc);

	return intel_de_read(display, PIPE_CSC_MODE(crtc->pipe));
}

static void i9xx_get_config(struct intel_crtc_state *crtc_state)
{
	struct intel_display *display = to_intel_display(crtc_state);
	struct intel_crtc *crtc = to_intel_crtc(crtc_state->uapi.crtc);
	struct intel_plane *plane = to_intel_plane(crtc->base.primary);
	enum i9xx_plane_id i9xx_plane = plane->i9xx_plane;
	u32 tmp;

	tmp = intel_de_read(display, DSPCNTR(display, i9xx_plane));

	if (tmp & DISP_PIPE_GAMMA_ENABLE)
		crtc_state->gamma_enable = true;

	if (!HAS_GMCH(display) && tmp & DISP_PIPE_CSC_ENABLE)
		crtc_state->csc_enable = true;
}

static void hsw_get_config(struct intel_crtc_state *crtc_state)
{
	struct intel_crtc *crtc = to_intel_crtc(crtc_state->uapi.crtc);

	crtc_state->gamma_mode = hsw_read_gamma_mode(crtc);
	crtc_state->csc_mode = ilk_read_csc_mode(crtc);

	i9xx_get_config(crtc_state);
}

static void skl_get_config(struct intel_crtc_state *crtc_state)
{
	struct intel_display *display = to_intel_display(crtc_state);
	struct intel_crtc *crtc = to_intel_crtc(crtc_state->uapi.crtc);
	u32 tmp;

	crtc_state->gamma_mode = hsw_read_gamma_mode(crtc);
	crtc_state->csc_mode = ilk_read_csc_mode(crtc);

	tmp = intel_de_read(display, SKL_BOTTOM_COLOR(crtc->pipe));

	if (tmp & SKL_BOTTOM_COLOR_GAMMA_ENABLE)
		crtc_state->gamma_enable = true;

	if (tmp & SKL_BOTTOM_COLOR_CSC_ENABLE)
		crtc_state->csc_enable = true;
}

static void skl_color_commit_arm(struct intel_dsb *dsb,
				 const struct intel_crtc_state *crtc_state)
{
	struct intel_display *display = to_intel_display(crtc_state);
	struct intel_crtc *crtc = to_intel_crtc(crtc_state->uapi.crtc);
<<<<<<< HEAD
	struct intel_display *display = to_intel_display(crtc->base.dev);
=======
>>>>>>> 82ab75c4
	enum pipe pipe = crtc->pipe;
	u32 val = 0;

	if (crtc_state->has_psr)
		ilk_load_csc_matrix(dsb, crtc_state);

	/*
	 * We don't (yet) allow userspace to control the pipe background color,
	 * so force it to black, but apply pipe gamma and CSC appropriately
	 * so that its handling will match how we program our planes.
	 */
	if (crtc_state->gamma_enable)
		val |= SKL_BOTTOM_COLOR_GAMMA_ENABLE;
	if (crtc_state->csc_enable)
		val |= SKL_BOTTOM_COLOR_CSC_ENABLE;
	intel_de_write_dsb(display, dsb, SKL_BOTTOM_COLOR(pipe), val);

	intel_de_write_dsb(display, dsb, GAMMA_MODE(crtc->pipe), crtc_state->gamma_mode);

	intel_de_write_dsb(display, dsb, PIPE_CSC_MODE(crtc->pipe), crtc_state->csc_mode);
}

static void icl_color_commit_arm(struct intel_dsb *dsb,
				 const struct intel_crtc_state *crtc_state)
{
	struct intel_display *display = to_intel_display(crtc_state);
	struct intel_crtc *crtc = to_intel_crtc(crtc_state->uapi.crtc);
<<<<<<< HEAD
	struct intel_display *display = to_intel_display(crtc->base.dev);
=======
>>>>>>> 82ab75c4
	enum pipe pipe = crtc->pipe;

	/*
	 * We don't (yet) allow userspace to control the pipe background color,
	 * so force it to black.
	 */
	intel_de_write_dsb(display, dsb, SKL_BOTTOM_COLOR(pipe), 0);

	intel_de_write_dsb(display, dsb, GAMMA_MODE(crtc->pipe), crtc_state->gamma_mode);

	intel_de_write_dsb(display, dsb, PIPE_CSC_MODE(crtc->pipe), crtc_state->csc_mode);
}

static void icl_color_post_update(const struct intel_crtc_state *crtc_state)
{
	struct intel_display *display = to_intel_display(crtc_state);
	struct intel_crtc *crtc = to_intel_crtc(crtc_state->uapi.crtc);

	/*
	 * Despite Wa_1406463849, ICL CSC is no longer disarmed by
	 * coeff/offset register *writes*. Instead, once CSC_MODE
	 * is armed it stays armed, even after it has been latched.
	 * Afterwards the coeff/offset registers become effectively
	 * self-arming. That self-arming must be disabled before the
	 * next icl_color_commit_noarm() tries to write the next set
	 * of coeff/offset registers. Fortunately register *reads*
	 * do still disarm the CSC. Naturally this must not be done
	 * until the previously written CSC registers have actually
	 * been latched.
	 *
	 * TGL+ no longer need this workaround.
	 */
	intel_de_read_fw(display, PIPE_CSC_PREOFF_HI(crtc->pipe));
}

static struct drm_property_blob *
create_linear_lut(struct intel_display *display, int lut_size)
{
	struct drm_property_blob *blob;
	struct drm_color_lut *lut;
	int i;

	blob = drm_property_create_blob(display->drm,
					sizeof(lut[0]) * lut_size,
					NULL);
	if (IS_ERR(blob))
		return blob;

	lut = blob->data;

	for (i = 0; i < lut_size; i++) {
		u16 val = 0xffff * i / (lut_size - 1);

		lut[i].red = val;
		lut[i].green = val;
		lut[i].blue = val;
	}

	return blob;
}

static u16 lut_limited_range(unsigned int value)
{
	unsigned int min = 16 << 8;
	unsigned int max = 235 << 8;

	return value * (max - min) / 0xffff + min;
}

static struct drm_property_blob *
create_resized_lut(struct intel_display *display,
		   const struct drm_property_blob *blob_in, int lut_out_size,
		   bool limited_color_range)
{
	int i, lut_in_size = drm_color_lut_size(blob_in);
	struct drm_property_blob *blob_out;
	const struct drm_color_lut *lut_in;
	struct drm_color_lut *lut_out;

	blob_out = drm_property_create_blob(display->drm,
					    sizeof(lut_out[0]) * lut_out_size,
					    NULL);
	if (IS_ERR(blob_out))
		return blob_out;

	lut_in = blob_in->data;
	lut_out = blob_out->data;

	for (i = 0; i < lut_out_size; i++) {
		const struct drm_color_lut *entry =
			&lut_in[i * (lut_in_size - 1) / (lut_out_size - 1)];

		if (limited_color_range) {
			lut_out[i].red = lut_limited_range(entry->red);
			lut_out[i].green = lut_limited_range(entry->green);
			lut_out[i].blue = lut_limited_range(entry->blue);
		} else {
			lut_out[i] = *entry;
		}
	}

	return blob_out;
}

static void i9xx_load_lut_8(struct intel_crtc *crtc,
			    const struct drm_property_blob *blob)
{
	struct intel_display *display = to_intel_display(crtc);
	const struct drm_color_lut *lut;
	enum pipe pipe = crtc->pipe;
	int i;

	if (!blob)
		return;

	lut = blob->data;

	for (i = 0; i < 256; i++)
		intel_de_write_fw(display, PALETTE(display, pipe, i),
				  i9xx_lut_8(&lut[i]));
}

static void i9xx_load_lut_10(struct intel_crtc *crtc,
			     const struct drm_property_blob *blob)
{
	struct intel_display *display = to_intel_display(crtc);
	const struct drm_color_lut *lut = blob->data;
	int i, lut_size = drm_color_lut_size(blob);
	enum pipe pipe = crtc->pipe;

	for (i = 0; i < lut_size - 1; i++) {
		intel_de_write_fw(display,
				  PALETTE(display, pipe, 2 * i + 0),
				  i9xx_lut_10_ldw(&lut[i]));
		intel_de_write_fw(display,
				  PALETTE(display, pipe, 2 * i + 1),
				  i9xx_lut_10_udw(&lut[i]));
	}
}

static void i9xx_load_luts(const struct intel_crtc_state *crtc_state)
{
	struct intel_crtc *crtc = to_intel_crtc(crtc_state->uapi.crtc);
	const struct drm_property_blob *post_csc_lut = crtc_state->post_csc_lut;

	switch (crtc_state->gamma_mode) {
	case GAMMA_MODE_MODE_8BIT:
		i9xx_load_lut_8(crtc, post_csc_lut);
		break;
	case GAMMA_MODE_MODE_10BIT:
		i9xx_load_lut_10(crtc, post_csc_lut);
		break;
	default:
		MISSING_CASE(crtc_state->gamma_mode);
		break;
	}
}

static void i965_load_lut_10p6(struct intel_crtc *crtc,
			       const struct drm_property_blob *blob)
{
	struct intel_display *display = to_intel_display(crtc);
	const struct drm_color_lut *lut = blob->data;
	int i, lut_size = drm_color_lut_size(blob);
	enum pipe pipe = crtc->pipe;

	for (i = 0; i < lut_size - 1; i++) {
		intel_de_write_fw(display,
				  PALETTE(display, pipe, 2 * i + 0),
				  i965_lut_10p6_ldw(&lut[i]));
		intel_de_write_fw(display,
				  PALETTE(display, pipe, 2 * i + 1),
				  i965_lut_10p6_udw(&lut[i]));
	}

	intel_de_write_fw(display, PIPEGCMAX(display, pipe, 0), lut[i].red);
	intel_de_write_fw(display, PIPEGCMAX(display, pipe, 1), lut[i].green);
	intel_de_write_fw(display, PIPEGCMAX(display, pipe, 2), lut[i].blue);
}

static void i965_load_luts(const struct intel_crtc_state *crtc_state)
{
	struct intel_crtc *crtc = to_intel_crtc(crtc_state->uapi.crtc);
	const struct drm_property_blob *post_csc_lut = crtc_state->post_csc_lut;

	switch (crtc_state->gamma_mode) {
	case GAMMA_MODE_MODE_8BIT:
		i9xx_load_lut_8(crtc, post_csc_lut);
		break;
	case GAMMA_MODE_MODE_10BIT:
		i965_load_lut_10p6(crtc, post_csc_lut);
		break;
	default:
		MISSING_CASE(crtc_state->gamma_mode);
		break;
	}
}

static void ilk_lut_write(const struct intel_crtc_state *crtc_state,
			  i915_reg_t reg, u32 val)
{
	struct intel_display *display = to_intel_display(crtc_state);

	if (crtc_state->dsb_color_vblank)
		intel_dsb_reg_write(crtc_state->dsb_color_vblank, reg, val);
	else
		intel_de_write_fw(display, reg, val);
}

static void ilk_load_lut_8(const struct intel_crtc_state *crtc_state,
			   const struct drm_property_blob *blob)
{
	struct intel_crtc *crtc = to_intel_crtc(crtc_state->uapi.crtc);
	const struct drm_color_lut *lut;
	enum pipe pipe = crtc->pipe;
	int i;

	if (!blob)
		return;

	lut = blob->data;

	/*
	 * DSB fails to correctly load the legacy LUT
	 * unless we either write each entry twice,
	 * or use non-posted writes
	 */
	if (crtc_state->dsb_color_vblank)
		intel_dsb_nonpost_start(crtc_state->dsb_color_vblank);

	for (i = 0; i < 256; i++)
		ilk_lut_write(crtc_state, LGC_PALETTE(pipe, i),
			      i9xx_lut_8(&lut[i]));

	if (crtc_state->dsb_color_vblank)
		intel_dsb_nonpost_end(crtc_state->dsb_color_vblank);
}

static void ilk_load_lut_10(const struct intel_crtc_state *crtc_state,
			    const struct drm_property_blob *blob)
{
	struct intel_crtc *crtc = to_intel_crtc(crtc_state->uapi.crtc);
	const struct drm_color_lut *lut = blob->data;
	int i, lut_size = drm_color_lut_size(blob);
	enum pipe pipe = crtc->pipe;

	for (i = 0; i < lut_size; i++)
		ilk_lut_write(crtc_state, PREC_PALETTE(pipe, i),
			      ilk_lut_10(&lut[i]));
}

static void ilk_load_luts(const struct intel_crtc_state *crtc_state)
{
	const struct drm_property_blob *post_csc_lut = crtc_state->post_csc_lut;
	const struct drm_property_blob *pre_csc_lut = crtc_state->pre_csc_lut;
	const struct drm_property_blob *blob = post_csc_lut ?: pre_csc_lut;

	switch (crtc_state->gamma_mode) {
	case GAMMA_MODE_MODE_8BIT:
		ilk_load_lut_8(crtc_state, blob);
		break;
	case GAMMA_MODE_MODE_10BIT:
		ilk_load_lut_10(crtc_state, blob);
		break;
	default:
		MISSING_CASE(crtc_state->gamma_mode);
		break;
	}
}

static int ivb_lut_10_size(u32 prec_index)
{
	if (prec_index & PAL_PREC_SPLIT_MODE)
		return 512;
	else
		return 1024;
}

/*
 * IVB/HSW Bspec / PAL_PREC_INDEX:
 * "Restriction : Index auto increment mode is not
 *  supported and must not be enabled."
 */
static void ivb_load_lut_10(const struct intel_crtc_state *crtc_state,
			    const struct drm_property_blob *blob,
			    u32 prec_index)
{
	const struct intel_crtc *crtc = to_intel_crtc(crtc_state->uapi.crtc);
	const struct drm_color_lut *lut = blob->data;
	int i, lut_size = drm_color_lut_size(blob);
	enum pipe pipe = crtc->pipe;

	for (i = 0; i < lut_size; i++) {
		ilk_lut_write(crtc_state, PREC_PAL_INDEX(pipe),
			      prec_index + i);
		ilk_lut_write(crtc_state, PREC_PAL_DATA(pipe),
			      ilk_lut_10(&lut[i]));
	}

	/*
	 * Reset the index, otherwise it prevents the legacy palette to be
	 * written properly.
	 */
	ilk_lut_write(crtc_state, PREC_PAL_INDEX(pipe),
		      PAL_PREC_INDEX_VALUE(0));
}

/* On BDW+ the index auto increment mode actually works */
static void bdw_load_lut_10(const struct intel_crtc_state *crtc_state,
			    const struct drm_property_blob *blob,
			    u32 prec_index)
{
	struct intel_crtc *crtc = to_intel_crtc(crtc_state->uapi.crtc);
	const struct drm_color_lut *lut = blob->data;
	int i, lut_size = drm_color_lut_size(blob);
	enum pipe pipe = crtc->pipe;

	ilk_lut_write(crtc_state, PREC_PAL_INDEX(pipe),
		      prec_index);
	ilk_lut_write(crtc_state, PREC_PAL_INDEX(pipe),
		      PAL_PREC_AUTO_INCREMENT |
		      prec_index);

	for (i = 0; i < lut_size; i++)
		ilk_lut_write(crtc_state, PREC_PAL_DATA(pipe),
			      ilk_lut_10(&lut[i]));

	/*
	 * Reset the index, otherwise it prevents the legacy palette to be
	 * written properly.
	 */
	ilk_lut_write(crtc_state, PREC_PAL_INDEX(pipe),
		      PAL_PREC_INDEX_VALUE(0));
}

static void ivb_load_lut_ext_max(const struct intel_crtc_state *crtc_state)
{
	struct intel_crtc *crtc = to_intel_crtc(crtc_state->uapi.crtc);
	enum pipe pipe = crtc->pipe;

	/* Program the max register to clamp values > 1.0. */
	ilk_lut_write(crtc_state, PREC_PAL_EXT_GC_MAX(pipe, 0), 1 << 16);
	ilk_lut_write(crtc_state, PREC_PAL_EXT_GC_MAX(pipe, 1), 1 << 16);
	ilk_lut_write(crtc_state, PREC_PAL_EXT_GC_MAX(pipe, 2), 1 << 16);
}

static void glk_load_lut_ext2_max(const struct intel_crtc_state *crtc_state)
{
	struct intel_crtc *crtc = to_intel_crtc(crtc_state->uapi.crtc);
	enum pipe pipe = crtc->pipe;

	/* Program the max register to clamp values > 1.0. */
	ilk_lut_write(crtc_state, PREC_PAL_EXT2_GC_MAX(pipe, 0), 1 << 16);
	ilk_lut_write(crtc_state, PREC_PAL_EXT2_GC_MAX(pipe, 1), 1 << 16);
	ilk_lut_write(crtc_state, PREC_PAL_EXT2_GC_MAX(pipe, 2), 1 << 16);
}

static void ivb_load_luts(const struct intel_crtc_state *crtc_state)
{
	const struct drm_property_blob *post_csc_lut = crtc_state->post_csc_lut;
	const struct drm_property_blob *pre_csc_lut = crtc_state->pre_csc_lut;
	const struct drm_property_blob *blob = post_csc_lut ?: pre_csc_lut;

	switch (crtc_state->gamma_mode) {
	case GAMMA_MODE_MODE_8BIT:
		ilk_load_lut_8(crtc_state, blob);
		break;
	case GAMMA_MODE_MODE_SPLIT:
		ivb_load_lut_10(crtc_state, pre_csc_lut, PAL_PREC_SPLIT_MODE |
				PAL_PREC_INDEX_VALUE(0));
		ivb_load_lut_ext_max(crtc_state);
		ivb_load_lut_10(crtc_state, post_csc_lut, PAL_PREC_SPLIT_MODE |
				PAL_PREC_INDEX_VALUE(512));
		break;
	case GAMMA_MODE_MODE_10BIT:
		ivb_load_lut_10(crtc_state, blob,
				PAL_PREC_INDEX_VALUE(0));
		ivb_load_lut_ext_max(crtc_state);
		break;
	default:
		MISSING_CASE(crtc_state->gamma_mode);
		break;
	}
}

static void bdw_load_luts(const struct intel_crtc_state *crtc_state)
{
	const struct drm_property_blob *post_csc_lut = crtc_state->post_csc_lut;
	const struct drm_property_blob *pre_csc_lut = crtc_state->pre_csc_lut;
	const struct drm_property_blob *blob = post_csc_lut ?: pre_csc_lut;

	switch (crtc_state->gamma_mode) {
	case GAMMA_MODE_MODE_8BIT:
		ilk_load_lut_8(crtc_state, blob);
		break;
	case GAMMA_MODE_MODE_SPLIT:
		bdw_load_lut_10(crtc_state, pre_csc_lut, PAL_PREC_SPLIT_MODE |
				PAL_PREC_INDEX_VALUE(0));
		ivb_load_lut_ext_max(crtc_state);
		bdw_load_lut_10(crtc_state, post_csc_lut, PAL_PREC_SPLIT_MODE |
				PAL_PREC_INDEX_VALUE(512));
		break;
	case GAMMA_MODE_MODE_10BIT:
		bdw_load_lut_10(crtc_state, blob,
				PAL_PREC_INDEX_VALUE(0));
		ivb_load_lut_ext_max(crtc_state);
		break;
	default:
		MISSING_CASE(crtc_state->gamma_mode);
		break;
	}
}

static int glk_degamma_lut_size(struct intel_display *display)
{
	if (DISPLAY_VER(display) >= 13)
		return 131;
	else
		return 35;
}

static u32 glk_degamma_lut(const struct drm_color_lut *color)
{
	return color->green;
}

static void glk_degamma_lut_pack(struct drm_color_lut *entry, u32 val)
{
	/* PRE_CSC_GAMC_DATA is 3.16, clamp to 0.16 */
	entry->red = entry->green = entry->blue = min(val, 0xffffu);
}

static u32 mtl_degamma_lut(const struct drm_color_lut *color)
{
	return drm_color_lut_extract(color->green, 24);
}

static void mtl_degamma_lut_pack(struct drm_color_lut *entry, u32 val)
{
	/* PRE_CSC_GAMC_DATA is 3.24, clamp to 0.16 */
	entry->red = entry->green = entry->blue =
		intel_color_lut_pack(min(val, 0xffffffu), 24);
}

static void glk_load_degamma_lut(const struct intel_crtc_state *crtc_state,
				 const struct drm_property_blob *blob)
{
	struct intel_display *display = to_intel_display(crtc_state);
	struct intel_crtc *crtc = to_intel_crtc(crtc_state->uapi.crtc);
	const struct drm_color_lut *lut = blob->data;
	int i, lut_size = drm_color_lut_size(blob);
	enum pipe pipe = crtc->pipe;

	/*
	 * When setting the auto-increment bit, the hardware seems to
	 * ignore the index bits, so we need to reset it to index 0
	 * separately.
	 */
	ilk_lut_write(crtc_state, PRE_CSC_GAMC_INDEX(pipe),
		      PRE_CSC_GAMC_INDEX_VALUE(0));
	ilk_lut_write(crtc_state, PRE_CSC_GAMC_INDEX(pipe),
		      PRE_CSC_GAMC_AUTO_INCREMENT |
		      PRE_CSC_GAMC_INDEX_VALUE(0));

	for (i = 0; i < lut_size; i++) {
		/*
		 * First lut_size entries represent range from 0 to 1.0
		 * 3 additional lut entries will represent extended range
		 * inputs 3.0 and 7.0 respectively, currently clamped
		 * at 1.0. Since the precision is 16bit, the user
		 * value can be directly filled to register.
		 * The pipe degamma table in GLK+ onwards doesn't
		 * support different values per channel, so this just
		 * programs green value which will be equal to Red and
		 * Blue into the lut registers.
		 * ToDo: Extend to max 7.0. Enable 32 bit input value
		 * as compared to just 16 to achieve this.
		 */
		ilk_lut_write(crtc_state, PRE_CSC_GAMC_DATA(pipe),
			      DISPLAY_VER(display) >= 14 ?
			      mtl_degamma_lut(&lut[i]) : glk_degamma_lut(&lut[i]));
	}

	/* Clamp values > 1.0. */
	while (i++ < glk_degamma_lut_size(display))
		ilk_lut_write(crtc_state, PRE_CSC_GAMC_DATA(pipe),
			      DISPLAY_VER(display) >= 14 ?
			      1 << 24 : 1 << 16);

	ilk_lut_write(crtc_state, PRE_CSC_GAMC_INDEX(pipe), 0);
}

static void glk_load_luts(const struct intel_crtc_state *crtc_state)
{
	const struct drm_property_blob *pre_csc_lut = crtc_state->pre_csc_lut;
	const struct drm_property_blob *post_csc_lut = crtc_state->post_csc_lut;

	if (pre_csc_lut)
		glk_load_degamma_lut(crtc_state, pre_csc_lut);

	switch (crtc_state->gamma_mode) {
	case GAMMA_MODE_MODE_8BIT:
		ilk_load_lut_8(crtc_state, post_csc_lut);
		break;
	case GAMMA_MODE_MODE_10BIT:
		bdw_load_lut_10(crtc_state, post_csc_lut, PAL_PREC_INDEX_VALUE(0));
		ivb_load_lut_ext_max(crtc_state);
		glk_load_lut_ext2_max(crtc_state);
		break;
	default:
		MISSING_CASE(crtc_state->gamma_mode);
		break;
	}
}

static void
ivb_load_lut_max(const struct intel_crtc_state *crtc_state,
		 const struct drm_color_lut *color)
{
	struct intel_crtc *crtc = to_intel_crtc(crtc_state->uapi.crtc);
	enum pipe pipe = crtc->pipe;

	/* FIXME LUT entries are 16 bit only, so we can prog 0xFFFF max */
	ilk_lut_write(crtc_state, PREC_PAL_GC_MAX(pipe, 0), color->red);
	ilk_lut_write(crtc_state, PREC_PAL_GC_MAX(pipe, 1), color->green);
	ilk_lut_write(crtc_state, PREC_PAL_GC_MAX(pipe, 2), color->blue);
}

static void
icl_program_gamma_superfine_segment(const struct intel_crtc_state *crtc_state)
{
	struct intel_crtc *crtc = to_intel_crtc(crtc_state->uapi.crtc);
	const struct drm_property_blob *blob = crtc_state->post_csc_lut;
	const struct drm_color_lut *lut = blob->data;
	enum pipe pipe = crtc->pipe;
	int i;

	/*
	 * Program Super Fine segment (let's call it seg1)...
	 *
	 * Super Fine segment's step is 1/(8 * 128 * 256) and it has
	 * 9 entries, corresponding to values 0, 1/(8 * 128 * 256),
	 * 2/(8 * 128 * 256) ... 8/(8 * 128 * 256).
	 */
	ilk_lut_write(crtc_state, PREC_PAL_MULTI_SEG_INDEX(pipe),
		      PAL_PREC_MULTI_SEG_INDEX_VALUE(0));
	ilk_lut_write(crtc_state, PREC_PAL_MULTI_SEG_INDEX(pipe),
		      PAL_PREC_AUTO_INCREMENT |
		      PAL_PREC_MULTI_SEG_INDEX_VALUE(0));

	for (i = 0; i < 9; i++) {
		const struct drm_color_lut *entry = &lut[i];

		ilk_lut_write(crtc_state, PREC_PAL_MULTI_SEG_DATA(pipe),
			      ilk_lut_12p4_ldw(entry));
		ilk_lut_write(crtc_state, PREC_PAL_MULTI_SEG_DATA(pipe),
			      ilk_lut_12p4_udw(entry));
	}

	ilk_lut_write(crtc_state, PREC_PAL_MULTI_SEG_INDEX(pipe),
		      PAL_PREC_MULTI_SEG_INDEX_VALUE(0));
}

static void
icl_program_gamma_multi_segment(const struct intel_crtc_state *crtc_state)
{
	struct intel_crtc *crtc = to_intel_crtc(crtc_state->uapi.crtc);
	const struct drm_property_blob *blob = crtc_state->post_csc_lut;
	const struct drm_color_lut *lut = blob->data;
	const struct drm_color_lut *entry;
	enum pipe pipe = crtc->pipe;
	int i;

	/*
	 * Program Fine segment (let's call it seg2)...
	 *
	 * Fine segment's step is 1/(128 * 256) i.e. 1/(128 * 256), 2/(128 * 256)
	 * ... 256/(128 * 256). So in order to program fine segment of LUT we
	 * need to pick every 8th entry in the LUT, and program 256 indexes.
	 *
	 * PAL_PREC_INDEX[0] and PAL_PREC_INDEX[1] map to seg2[1],
	 * seg2[0] being unused by the hardware.
	 */
	ilk_lut_write(crtc_state, PREC_PAL_INDEX(pipe),
		      PAL_PREC_INDEX_VALUE(0));
	ilk_lut_write(crtc_state, PREC_PAL_INDEX(pipe),
		      PAL_PREC_AUTO_INCREMENT |
		      PAL_PREC_INDEX_VALUE(0));

	for (i = 1; i < 257; i++) {
		entry = &lut[i * 8];

		ilk_lut_write(crtc_state, PREC_PAL_DATA(pipe),
			      ilk_lut_12p4_ldw(entry));
		ilk_lut_write(crtc_state, PREC_PAL_DATA(pipe),
			      ilk_lut_12p4_udw(entry));
	}

	/*
	 * Program Coarse segment (let's call it seg3)...
	 *
	 * Coarse segment starts from index 0 and it's step is 1/256 ie 0,
	 * 1/256, 2/256 ... 256/256. As per the description of each entry in LUT
	 * above, we need to pick every (8 * 128)th entry in LUT, and
	 * program 256 of those.
	 *
	 * Spec is not very clear about if entries seg3[0] and seg3[1] are
	 * being used or not, but we still need to program these to advance
	 * the index.
	 */
	for (i = 0; i < 256; i++) {
		entry = &lut[i * 8 * 128];

		ilk_lut_write(crtc_state, PREC_PAL_DATA(pipe),
			      ilk_lut_12p4_ldw(entry));
		ilk_lut_write(crtc_state, PREC_PAL_DATA(pipe),
			      ilk_lut_12p4_udw(entry));
	}

	ilk_lut_write(crtc_state, PREC_PAL_INDEX(pipe),
		      PAL_PREC_INDEX_VALUE(0));

	/* The last entry in the LUT is to be programmed in GCMAX */
	entry = &lut[256 * 8 * 128];
	ivb_load_lut_max(crtc_state, entry);
}

static void icl_load_luts(const struct intel_crtc_state *crtc_state)
{
	const struct drm_property_blob *pre_csc_lut = crtc_state->pre_csc_lut;
	const struct drm_property_blob *post_csc_lut = crtc_state->post_csc_lut;

	if (pre_csc_lut)
		glk_load_degamma_lut(crtc_state, pre_csc_lut);

	switch (crtc_state->gamma_mode & GAMMA_MODE_MODE_MASK) {
	case GAMMA_MODE_MODE_8BIT:
		ilk_load_lut_8(crtc_state, post_csc_lut);
		break;
	case GAMMA_MODE_MODE_12BIT_MULTI_SEG:
		icl_program_gamma_superfine_segment(crtc_state);
		icl_program_gamma_multi_segment(crtc_state);
		ivb_load_lut_ext_max(crtc_state);
		glk_load_lut_ext2_max(crtc_state);
		break;
	case GAMMA_MODE_MODE_10BIT:
		bdw_load_lut_10(crtc_state, post_csc_lut, PAL_PREC_INDEX_VALUE(0));
		ivb_load_lut_ext_max(crtc_state);
		glk_load_lut_ext2_max(crtc_state);
		break;
	default:
		MISSING_CASE(crtc_state->gamma_mode);
		break;
	}
}

static void vlv_load_luts(const struct intel_crtc_state *crtc_state)
{
	struct intel_crtc *crtc = to_intel_crtc(crtc_state->uapi.crtc);

	if (crtc_state->wgc_enable)
		vlv_load_wgc_csc(crtc, &crtc_state->csc);

	i965_load_luts(crtc_state);
}

static u32 chv_cgm_degamma_ldw(const struct drm_color_lut *color)
{
	return REG_FIELD_PREP(CGM_PIPE_DEGAMMA_GREEN_LDW_MASK, drm_color_lut_extract(color->green, 14)) |
		REG_FIELD_PREP(CGM_PIPE_DEGAMMA_BLUE_LDW_MASK, drm_color_lut_extract(color->blue, 14));
}

static u32 chv_cgm_degamma_udw(const struct drm_color_lut *color)
{
	return REG_FIELD_PREP(CGM_PIPE_DEGAMMA_RED_UDW_MASK, drm_color_lut_extract(color->red, 14));
}

static void chv_cgm_degamma_pack(struct drm_color_lut *entry, u32 ldw, u32 udw)
{
	entry->green = intel_color_lut_pack(REG_FIELD_GET(CGM_PIPE_DEGAMMA_GREEN_LDW_MASK, ldw), 14);
	entry->blue = intel_color_lut_pack(REG_FIELD_GET(CGM_PIPE_DEGAMMA_BLUE_LDW_MASK, ldw), 14);
	entry->red = intel_color_lut_pack(REG_FIELD_GET(CGM_PIPE_DEGAMMA_RED_UDW_MASK, udw), 14);
}

static void chv_load_cgm_degamma(struct intel_crtc *crtc,
				 const struct drm_property_blob *blob)
{
	struct intel_display *display = to_intel_display(crtc);
	const struct drm_color_lut *lut = blob->data;
	int i, lut_size = drm_color_lut_size(blob);
	enum pipe pipe = crtc->pipe;

	for (i = 0; i < lut_size; i++) {
		intel_de_write_fw(display, CGM_PIPE_DEGAMMA(pipe, i, 0),
				  chv_cgm_degamma_ldw(&lut[i]));
		intel_de_write_fw(display, CGM_PIPE_DEGAMMA(pipe, i, 1),
				  chv_cgm_degamma_udw(&lut[i]));
	}
}

static u32 chv_cgm_gamma_ldw(const struct drm_color_lut *color)
{
	return REG_FIELD_PREP(CGM_PIPE_GAMMA_GREEN_LDW_MASK, drm_color_lut_extract(color->green, 10)) |
		REG_FIELD_PREP(CGM_PIPE_GAMMA_BLUE_LDW_MASK, drm_color_lut_extract(color->blue, 10));
}

static u32 chv_cgm_gamma_udw(const struct drm_color_lut *color)
{
	return REG_FIELD_PREP(CGM_PIPE_GAMMA_RED_UDW_MASK, drm_color_lut_extract(color->red, 10));
}

static void chv_cgm_gamma_pack(struct drm_color_lut *entry, u32 ldw, u32 udw)
{
	entry->green = intel_color_lut_pack(REG_FIELD_GET(CGM_PIPE_GAMMA_GREEN_LDW_MASK, ldw), 10);
	entry->blue = intel_color_lut_pack(REG_FIELD_GET(CGM_PIPE_GAMMA_BLUE_LDW_MASK, ldw), 10);
	entry->red = intel_color_lut_pack(REG_FIELD_GET(CGM_PIPE_GAMMA_RED_UDW_MASK, udw), 10);
}

static void chv_load_cgm_gamma(struct intel_crtc *crtc,
			       const struct drm_property_blob *blob)
{
	struct intel_display *display = to_intel_display(crtc);
	const struct drm_color_lut *lut = blob->data;
	int i, lut_size = drm_color_lut_size(blob);
	enum pipe pipe = crtc->pipe;

	for (i = 0; i < lut_size; i++) {
		intel_de_write_fw(display, CGM_PIPE_GAMMA(pipe, i, 0),
				  chv_cgm_gamma_ldw(&lut[i]));
		intel_de_write_fw(display, CGM_PIPE_GAMMA(pipe, i, 1),
				  chv_cgm_gamma_udw(&lut[i]));
	}
}

static void chv_load_luts(const struct intel_crtc_state *crtc_state)
{
	struct intel_display *display = to_intel_display(crtc_state);
	struct intel_crtc *crtc = to_intel_crtc(crtc_state->uapi.crtc);
	const struct drm_property_blob *pre_csc_lut = crtc_state->pre_csc_lut;
	const struct drm_property_blob *post_csc_lut = crtc_state->post_csc_lut;

	if (crtc_state->cgm_mode & CGM_PIPE_MODE_CSC)
		chv_load_cgm_csc(crtc, &crtc_state->csc);

	if (crtc_state->cgm_mode & CGM_PIPE_MODE_DEGAMMA)
		chv_load_cgm_degamma(crtc, pre_csc_lut);

	if (crtc_state->cgm_mode & CGM_PIPE_MODE_GAMMA)
		chv_load_cgm_gamma(crtc, post_csc_lut);
	else
		i965_load_luts(crtc_state);

	intel_de_write_fw(display, CGM_PIPE_MODE(crtc->pipe),
			  crtc_state->cgm_mode);
}

void intel_color_load_luts(const struct intel_crtc_state *crtc_state)
{
	struct intel_display *display = to_intel_display(crtc_state);

	if (crtc_state->dsb_color_vblank)
		return;

	display->funcs.color->load_luts(crtc_state);
}

void intel_color_commit_noarm(struct intel_dsb *dsb,
			      const struct intel_crtc_state *crtc_state)
{
	struct intel_display *display = to_intel_display(crtc_state);

<<<<<<< HEAD
	if (i915->display.funcs.color->color_commit_noarm)
		i915->display.funcs.color->color_commit_noarm(dsb, crtc_state);
=======
	if (display->funcs.color->color_commit_noarm)
		display->funcs.color->color_commit_noarm(dsb, crtc_state);
>>>>>>> 82ab75c4
}

void intel_color_commit_arm(struct intel_dsb *dsb,
			    const struct intel_crtc_state *crtc_state)
{
<<<<<<< HEAD
	struct drm_i915_private *i915 = to_i915(crtc_state->uapi.crtc->dev);

	i915->display.funcs.color->color_commit_arm(dsb, crtc_state);
=======
	struct intel_display *display = to_intel_display(crtc_state);

	display->funcs.color->color_commit_arm(dsb, crtc_state);
>>>>>>> 82ab75c4
}

void intel_color_post_update(const struct intel_crtc_state *crtc_state)
{
	struct intel_display *display = to_intel_display(crtc_state);

	if (display->funcs.color->color_post_update)
		display->funcs.color->color_post_update(crtc_state);
}

void intel_color_modeset(const struct intel_crtc_state *crtc_state)
{
	struct intel_display *display = to_intel_display(crtc_state);

	intel_color_load_luts(crtc_state);
	intel_color_commit_noarm(NULL, crtc_state);
	intel_color_commit_arm(NULL, crtc_state);

	if (DISPLAY_VER(display) < 9) {
		struct intel_crtc *crtc = to_intel_crtc(crtc_state->uapi.crtc);
		struct intel_plane *plane = to_intel_plane(crtc->base.primary);

		/* update DSPCNTR to configure gamma/csc for pipe bottom color */
		plane->disable_arm(NULL, plane, crtc_state);
	}
}

void intel_color_modeset(const struct intel_crtc_state *crtc_state)
{
	struct intel_display *display = to_intel_display(crtc_state);

	intel_color_load_luts(crtc_state);
	intel_color_commit_noarm(NULL, crtc_state);
	intel_color_commit_arm(NULL, crtc_state);

	if (DISPLAY_VER(display) < 9) {
		struct intel_crtc *crtc = to_intel_crtc(crtc_state->uapi.crtc);
		struct intel_plane *plane = to_intel_plane(crtc->base.primary);

		/* update DSPCNTR to configure gamma/csc for pipe bottom color */
		plane->disable_arm(NULL, plane, crtc_state);
	}
}

void intel_color_prepare_commit(struct intel_atomic_state *state,
				struct intel_crtc *crtc)
{
	struct intel_display *display = to_intel_display(state);
	struct intel_crtc_state *crtc_state =
		intel_atomic_get_new_crtc_state(state, crtc);

	if (!crtc_state->hw.active ||
	    intel_crtc_needs_modeset(crtc_state))
		return;

	if (!intel_crtc_needs_color_update(crtc_state))
		return;

	if (!crtc_state->pre_csc_lut && !crtc_state->post_csc_lut)
		return;

	crtc_state->dsb_color_vblank = intel_dsb_prepare(state, crtc, INTEL_DSB_1, 1024);
	if (!crtc_state->dsb_color_vblank)
		return;

<<<<<<< HEAD
	i915->display.funcs.color->load_luts(crtc_state);
=======
	display->funcs.color->load_luts(crtc_state);
>>>>>>> 82ab75c4

	intel_dsb_wait_vblank_delay(state, crtc_state->dsb_color_vblank);
	intel_dsb_interrupt(crtc_state->dsb_color_vblank);

	intel_dsb_finish(crtc_state->dsb_color_vblank);
}

void intel_color_cleanup_commit(struct intel_crtc_state *crtc_state)
{
	if (crtc_state->dsb_color_vblank) {
		intel_dsb_cleanup(crtc_state->dsb_color_vblank);
		crtc_state->dsb_color_vblank = NULL;
	}
}

void intel_color_wait_commit(const struct intel_crtc_state *crtc_state)
{
	if (crtc_state->dsb_color_vblank)
		intel_dsb_wait(crtc_state->dsb_color_vblank);
}

bool intel_color_uses_dsb(const struct intel_crtc_state *crtc_state)
{
	return crtc_state->dsb_color_vblank;
}

static bool intel_can_preload_luts(struct intel_atomic_state *state,
				   struct intel_crtc *crtc)
{
	const struct intel_crtc_state *old_crtc_state =
		intel_atomic_get_old_crtc_state(state, crtc);

	return !old_crtc_state->post_csc_lut &&
		!old_crtc_state->pre_csc_lut;
}

static bool vlv_can_preload_luts(struct intel_atomic_state *state,
				 struct intel_crtc *crtc)
{
	const struct intel_crtc_state *old_crtc_state =
		intel_atomic_get_old_crtc_state(state, crtc);

	return !old_crtc_state->wgc_enable &&
		!old_crtc_state->post_csc_lut;
}

static bool chv_can_preload_luts(struct intel_atomic_state *state,
				 struct intel_crtc *crtc)
{
	const struct intel_crtc_state *old_crtc_state =
		intel_atomic_get_old_crtc_state(state, crtc);
	const struct intel_crtc_state *new_crtc_state =
		intel_atomic_get_new_crtc_state(state, crtc);

	/*
	 * CGM_PIPE_MODE is itself single buffered. We'd have to
	 * somehow split it out from chv_load_luts() if we wanted
	 * the ability to preload the CGM LUTs/CSC without tearing.
	 */
	if (old_crtc_state->cgm_mode || new_crtc_state->cgm_mode)
		return false;

	return vlv_can_preload_luts(state, crtc);
}

int intel_color_check(struct intel_atomic_state *state,
		      struct intel_crtc *crtc)
{
	struct intel_display *display = to_intel_display(state);
	const struct intel_crtc_state *old_crtc_state =
		intel_atomic_get_old_crtc_state(state, crtc);
	struct intel_crtc_state *new_crtc_state =
		intel_atomic_get_new_crtc_state(state, crtc);

	/*
	 * May need to update pipe gamma enable bits
	 * when C8 planes are getting enabled/disabled.
	 */
	if (!old_crtc_state->c8_planes != !new_crtc_state->c8_planes)
		new_crtc_state->uapi.color_mgmt_changed = true;

	if (!intel_crtc_needs_color_update(new_crtc_state))
		return 0;

	return display->funcs.color->color_check(state, crtc);
}

void intel_color_get_config(struct intel_crtc_state *crtc_state)
{
	struct intel_display *display = to_intel_display(crtc_state);

	display->funcs.color->get_config(crtc_state);

	display->funcs.color->read_luts(crtc_state);

	if (display->funcs.color->read_csc)
		display->funcs.color->read_csc(crtc_state);
}

bool intel_color_lut_equal(const struct intel_crtc_state *crtc_state,
			   const struct drm_property_blob *blob1,
			   const struct drm_property_blob *blob2,
			   bool is_pre_csc_lut)
{
	struct intel_display *display = to_intel_display(crtc_state);

	/*
	 * FIXME c8_planes readout missing thus
	 * .read_luts() doesn't read out post_csc_lut.
	 */
	if (!is_pre_csc_lut && crtc_state->c8_planes)
		return true;

	return display->funcs.color->lut_equal(crtc_state, blob1, blob2,
					       is_pre_csc_lut);
}

static bool need_plane_update(struct intel_plane *plane,
			      const struct intel_crtc_state *crtc_state)
{
	struct intel_display *display = to_intel_display(plane);

	/*
	 * On pre-SKL the pipe gamma enable and pipe csc enable for
	 * the pipe bottom color are configured via the primary plane.
	 * We have to reconfigure that even if the plane is inactive.
	 */
	return crtc_state->active_planes & BIT(plane->id) ||
		(DISPLAY_VER(display) < 9 && plane->id == PLANE_PRIMARY);
}

static int
intel_color_add_affected_planes(struct intel_atomic_state *state,
				struct intel_crtc *crtc)
{
	struct intel_display *display = to_intel_display(state);
	const struct intel_crtc_state *old_crtc_state =
		intel_atomic_get_old_crtc_state(state, crtc);
	struct intel_crtc_state *new_crtc_state =
		intel_atomic_get_new_crtc_state(state, crtc);
	struct intel_plane *plane;

	if (!new_crtc_state->hw.active ||
	    intel_crtc_needs_modeset(new_crtc_state))
		return 0;

	if (new_crtc_state->gamma_enable == old_crtc_state->gamma_enable &&
	    new_crtc_state->csc_enable == old_crtc_state->csc_enable)
		return 0;

	for_each_intel_plane_on_crtc(display->drm, crtc, plane) {
		struct intel_plane_state *plane_state;

		if (!need_plane_update(plane, new_crtc_state))
			continue;

		plane_state = intel_atomic_get_plane_state(state, plane);
		if (IS_ERR(plane_state))
			return PTR_ERR(plane_state);

		new_crtc_state->update_planes |= BIT(plane->id);
		new_crtc_state->async_flip_planes = 0;
		new_crtc_state->do_async_flip = false;

		/* plane control register changes blocked by CxSR */
		if (HAS_GMCH(display))
			new_crtc_state->disable_cxsr = true;
	}

	return 0;
}

static u32 intel_gamma_lut_tests(const struct intel_crtc_state *crtc_state)
{
	struct intel_display *display = to_intel_display(crtc_state);
	const struct drm_property_blob *gamma_lut = crtc_state->hw.gamma_lut;

	if (lut_is_legacy(gamma_lut))
		return 0;

	return DISPLAY_INFO(display)->color.gamma_lut_tests;
}

static u32 intel_degamma_lut_tests(const struct intel_crtc_state *crtc_state)
{
	struct intel_display *display = to_intel_display(crtc_state);

	return DISPLAY_INFO(display)->color.degamma_lut_tests;
}

static int intel_gamma_lut_size(const struct intel_crtc_state *crtc_state)
{
	struct intel_display *display = to_intel_display(crtc_state);
	const struct drm_property_blob *gamma_lut = crtc_state->hw.gamma_lut;

	if (lut_is_legacy(gamma_lut))
		return LEGACY_LUT_LENGTH;

	return DISPLAY_INFO(display)->color.gamma_lut_size;
}

static u32 intel_degamma_lut_size(const struct intel_crtc_state *crtc_state)
{
	struct intel_display *display = to_intel_display(crtc_state);

	return DISPLAY_INFO(display)->color.degamma_lut_size;
}

static int check_lut_size(struct intel_crtc *crtc, const char *lut_name,
			  const struct drm_property_blob *lut, int expected)
{
	struct intel_display *display = to_intel_display(crtc);
	int len;

	if (!lut)
		return 0;

	len = drm_color_lut_size(lut);
	if (len != expected) {
		drm_dbg_kms(display->drm,
			    "[CRTC:%d:%s] Invalid %s LUT size; got %d, expected %d\n",
			    crtc->base.base.id, crtc->base.name, lut_name, len, expected);
		return -EINVAL;
	}

	return 0;
}

static int _check_luts(const struct intel_crtc_state *crtc_state,
		       u32 degamma_tests, u32 gamma_tests)
{
	struct intel_display *display = to_intel_display(crtc_state);
	struct intel_crtc *crtc = to_intel_crtc(crtc_state->uapi.crtc);
	const struct drm_property_blob *gamma_lut = crtc_state->hw.gamma_lut;
	const struct drm_property_blob *degamma_lut = crtc_state->hw.degamma_lut;
	int gamma_length, degamma_length;

	/* C8 relies on its palette being stored in the legacy LUT */
	if (crtc_state->c8_planes && !lut_is_legacy(crtc_state->hw.gamma_lut)) {
		drm_dbg_kms(display->drm,
			    "[CRTC:%d:%s] C8 pixelformat requires the legacy LUT\n",
			    crtc->base.base.id, crtc->base.name);
		return -EINVAL;
	}

	degamma_length = intel_degamma_lut_size(crtc_state);
	gamma_length = intel_gamma_lut_size(crtc_state);

	if (check_lut_size(crtc, "degamma", degamma_lut, degamma_length) ||
	    check_lut_size(crtc, "gamma", gamma_lut, gamma_length))
		return -EINVAL;

	if (drm_color_lut_check(degamma_lut, degamma_tests) ||
	    drm_color_lut_check(gamma_lut, gamma_tests))
		return -EINVAL;

	return 0;
}

static int check_luts(const struct intel_crtc_state *crtc_state)
{
	return _check_luts(crtc_state,
			   intel_degamma_lut_tests(crtc_state),
			   intel_gamma_lut_tests(crtc_state));
}

static u32 i9xx_gamma_mode(struct intel_crtc_state *crtc_state)
{
	if (!crtc_state->gamma_enable ||
	    lut_is_legacy(crtc_state->hw.gamma_lut))
		return GAMMA_MODE_MODE_8BIT;
	else
		return GAMMA_MODE_MODE_10BIT;
}

static int i9xx_lut_10_diff(u16 a, u16 b)
{
	return drm_color_lut_extract(a, 10) -
		drm_color_lut_extract(b, 10);
}

static int i9xx_check_lut_10(struct intel_crtc *crtc,
			     const struct drm_property_blob *blob)
{
	struct intel_display *display = to_intel_display(crtc);
	const struct drm_color_lut *lut = blob->data;
	int lut_size = drm_color_lut_size(blob);
	const struct drm_color_lut *a = &lut[lut_size - 2];
	const struct drm_color_lut *b = &lut[lut_size - 1];

	if (i9xx_lut_10_diff(b->red, a->red) > 0x7f ||
	    i9xx_lut_10_diff(b->green, a->green) > 0x7f ||
	    i9xx_lut_10_diff(b->blue, a->blue) > 0x7f) {
		drm_dbg_kms(display->drm,
			    "[CRTC:%d:%s] Last gamma LUT entry exceeds max slope\n",
			    crtc->base.base.id, crtc->base.name);
		return -EINVAL;
	}

	return 0;
}

void intel_color_assert_luts(const struct intel_crtc_state *crtc_state)
{
	struct intel_display *display = to_intel_display(crtc_state);

	/* make sure {pre,post}_csc_lut were correctly assigned */
	if (DISPLAY_VER(display) >= 11 || HAS_GMCH(display)) {
		drm_WARN_ON(display->drm,
			    crtc_state->pre_csc_lut != crtc_state->hw.degamma_lut);
		drm_WARN_ON(display->drm,
			    crtc_state->post_csc_lut != crtc_state->hw.gamma_lut);
	} else if (DISPLAY_VER(display) == 10) {
		drm_WARN_ON(display->drm,
			    crtc_state->post_csc_lut == crtc_state->hw.gamma_lut &&
			    crtc_state->pre_csc_lut != crtc_state->hw.degamma_lut &&
			    crtc_state->pre_csc_lut != display->color.glk_linear_degamma_lut);
		drm_WARN_ON(display->drm,
			    !ilk_lut_limited_range(crtc_state) &&
			    crtc_state->post_csc_lut != NULL &&
			    crtc_state->post_csc_lut != crtc_state->hw.gamma_lut);
	} else if (crtc_state->gamma_mode != GAMMA_MODE_MODE_SPLIT) {
		drm_WARN_ON(display->drm,
			    crtc_state->pre_csc_lut != crtc_state->hw.degamma_lut &&
			    crtc_state->pre_csc_lut != crtc_state->hw.gamma_lut);
		drm_WARN_ON(display->drm,
			    !ilk_lut_limited_range(crtc_state) &&
			    crtc_state->post_csc_lut != crtc_state->hw.degamma_lut &&
			    crtc_state->post_csc_lut != crtc_state->hw.gamma_lut);
	}
}

static void intel_assign_luts(struct intel_crtc_state *crtc_state)
{
	drm_property_replace_blob(&crtc_state->pre_csc_lut,
				  crtc_state->hw.degamma_lut);
	drm_property_replace_blob(&crtc_state->post_csc_lut,
				  crtc_state->hw.gamma_lut);
}

static int i9xx_color_check(struct intel_atomic_state *state,
			    struct intel_crtc *crtc)
{
	struct intel_display *display = to_intel_display(state);
	struct intel_crtc_state *crtc_state =
		intel_atomic_get_new_crtc_state(state, crtc);
	int ret;

	ret = check_luts(crtc_state);
	if (ret)
		return ret;

	crtc_state->gamma_enable =
		crtc_state->hw.gamma_lut &&
		!crtc_state->c8_planes;

	crtc_state->gamma_mode = i9xx_gamma_mode(crtc_state);

	if (DISPLAY_VER(display) < 4 &&
	    crtc_state->gamma_mode == GAMMA_MODE_MODE_10BIT) {
		ret = i9xx_check_lut_10(crtc, crtc_state->hw.gamma_lut);
		if (ret)
			return ret;
	}

	ret = intel_color_add_affected_planes(state, crtc);
	if (ret)
		return ret;

	intel_assign_luts(crtc_state);

	crtc_state->preload_luts = intel_can_preload_luts(state, crtc);

	return 0;
}

/*
 * VLV color pipeline:
 * u0.10 -> WGC csc -> u0.10 -> pipe gamma -> u0.10
 */
static int vlv_color_check(struct intel_atomic_state *state,
			   struct intel_crtc *crtc)
{
	struct intel_crtc_state *crtc_state =
		intel_atomic_get_new_crtc_state(state, crtc);
	int ret;

	ret = check_luts(crtc_state);
	if (ret)
		return ret;

	crtc_state->gamma_enable =
		crtc_state->hw.gamma_lut &&
		!crtc_state->c8_planes;

	crtc_state->gamma_mode = i9xx_gamma_mode(crtc_state);

	crtc_state->wgc_enable = crtc_state->hw.ctm;

	ret = intel_color_add_affected_planes(state, crtc);
	if (ret)
		return ret;

	intel_assign_luts(crtc_state);

	vlv_assign_csc(crtc_state);

	crtc_state->preload_luts = vlv_can_preload_luts(state, crtc);

	return 0;
}

static u32 chv_cgm_mode(const struct intel_crtc_state *crtc_state)
{
	u32 cgm_mode = 0;

	if (crtc_state->hw.degamma_lut)
		cgm_mode |= CGM_PIPE_MODE_DEGAMMA;
	if (crtc_state->hw.ctm)
		cgm_mode |= CGM_PIPE_MODE_CSC;
	if (crtc_state->hw.gamma_lut &&
	    !lut_is_legacy(crtc_state->hw.gamma_lut))
		cgm_mode |= CGM_PIPE_MODE_GAMMA;

	/*
	 * Toggling the CGM CSC on/off outside of the tiny window
	 * between start of vblank and frame start causes underruns.
	 * Always enable the CGM CSC as a workaround.
	 */
	cgm_mode |= CGM_PIPE_MODE_CSC;

	return cgm_mode;
}

/*
 * CHV color pipeline:
 * u0.10 -> CGM degamma -> u0.14 -> CGM csc -> u0.14 -> CGM gamma ->
 * u0.10 -> WGC csc -> u0.10 -> pipe gamma -> u0.10
 *
 * We always bypass the WGC csc and use the CGM csc
 * instead since it has degamma and better precision.
 */
static int chv_color_check(struct intel_atomic_state *state,
			   struct intel_crtc *crtc)
{
	struct intel_crtc_state *crtc_state =
		intel_atomic_get_new_crtc_state(state, crtc);
	int ret;

	ret = check_luts(crtc_state);
	if (ret)
		return ret;

	/*
	 * Pipe gamma will be used only for the legacy LUT.
	 * Otherwise we bypass it and use the CGM gamma instead.
	 */
	crtc_state->gamma_enable =
		lut_is_legacy(crtc_state->hw.gamma_lut) &&
		!crtc_state->c8_planes;

	crtc_state->gamma_mode = GAMMA_MODE_MODE_8BIT;

	crtc_state->cgm_mode = chv_cgm_mode(crtc_state);

	/*
	 * We always bypass the WGC CSC and use the CGM CSC
	 * instead since it has degamma and better precision.
	 */
	crtc_state->wgc_enable = false;

	ret = intel_color_add_affected_planes(state, crtc);
	if (ret)
		return ret;

	intel_assign_luts(crtc_state);

	chv_assign_csc(crtc_state);

	crtc_state->preload_luts = chv_can_preload_luts(state, crtc);

	return 0;
}

static bool ilk_gamma_enable(const struct intel_crtc_state *crtc_state)
{
	return (crtc_state->hw.gamma_lut ||
		crtc_state->hw.degamma_lut) &&
		!crtc_state->c8_planes;
}

static bool ilk_csc_enable(const struct intel_crtc_state *crtc_state)
{
	return crtc_state->output_format != INTEL_OUTPUT_FORMAT_RGB ||
		ilk_csc_limited_range(crtc_state) ||
		crtc_state->hw.ctm;
}

static u32 ilk_gamma_mode(const struct intel_crtc_state *crtc_state)
{
	if (!crtc_state->gamma_enable ||
	    lut_is_legacy(crtc_state->hw.gamma_lut))
		return GAMMA_MODE_MODE_8BIT;
	else
		return GAMMA_MODE_MODE_10BIT;
}

static u32 ilk_csc_mode(const struct intel_crtc_state *crtc_state)
{
	/*
	 * CSC comes after the LUT in RGB->YCbCr mode.
	 * RGB->YCbCr needs the limited range offsets added to
	 * the output. RGB limited range output is handled by
	 * the hw automagically elsewhere.
	 */
	if (crtc_state->output_format != INTEL_OUTPUT_FORMAT_RGB)
		return CSC_BLACK_SCREEN_OFFSET;

	if (crtc_state->hw.degamma_lut)
		return CSC_MODE_YUV_TO_RGB;

	return CSC_MODE_YUV_TO_RGB |
		CSC_POSITION_BEFORE_GAMMA;
}

static int ilk_assign_luts(struct intel_crtc_state *crtc_state)
{
	struct intel_display *display = to_intel_display(crtc_state);

	if (ilk_lut_limited_range(crtc_state)) {
		struct drm_property_blob *gamma_lut;

		gamma_lut = create_resized_lut(display, crtc_state->hw.gamma_lut,
					       drm_color_lut_size(crtc_state->hw.gamma_lut),
					       true);
		if (IS_ERR(gamma_lut))
			return PTR_ERR(gamma_lut);

		drm_property_replace_blob(&crtc_state->post_csc_lut, gamma_lut);

		drm_property_blob_put(gamma_lut);

		drm_property_replace_blob(&crtc_state->pre_csc_lut, crtc_state->hw.degamma_lut);

		return 0;
	}

	if (crtc_state->hw.degamma_lut ||
	    crtc_state->csc_mode & CSC_POSITION_BEFORE_GAMMA) {
		drm_property_replace_blob(&crtc_state->pre_csc_lut,
					  crtc_state->hw.degamma_lut);
		drm_property_replace_blob(&crtc_state->post_csc_lut,
					  crtc_state->hw.gamma_lut);
	} else {
		drm_property_replace_blob(&crtc_state->pre_csc_lut,
					  crtc_state->hw.gamma_lut);
		drm_property_replace_blob(&crtc_state->post_csc_lut,
					  NULL);
	}

	return 0;
}

static int ilk_color_check(struct intel_atomic_state *state,
			   struct intel_crtc *crtc)
{
	struct intel_display *display = to_intel_display(state);
	struct intel_crtc_state *crtc_state =
		intel_atomic_get_new_crtc_state(state, crtc);
	int ret;

	ret = check_luts(crtc_state);
	if (ret)
		return ret;

	if (crtc_state->hw.degamma_lut && crtc_state->hw.gamma_lut) {
		drm_dbg_kms(display->drm,
			    "[CRTC:%d:%s] Degamma and gamma together are not possible\n",
			    crtc->base.base.id, crtc->base.name);
		return -EINVAL;
	}

	if (crtc_state->output_format != INTEL_OUTPUT_FORMAT_RGB &&
	    crtc_state->hw.ctm) {
		drm_dbg_kms(display->drm,
			    "[CRTC:%d:%s] YCbCr and CTM together are not possible\n",
			    crtc->base.base.id, crtc->base.name);
		return -EINVAL;
	}

	crtc_state->gamma_enable = ilk_gamma_enable(crtc_state);

	crtc_state->csc_enable = ilk_csc_enable(crtc_state);

	crtc_state->gamma_mode = ilk_gamma_mode(crtc_state);

	crtc_state->csc_mode = ilk_csc_mode(crtc_state);

	ret = intel_color_add_affected_planes(state, crtc);
	if (ret)
		return ret;

	ret = ilk_assign_luts(crtc_state);
	if (ret)
		return ret;

	ilk_assign_csc(crtc_state);

	crtc_state->preload_luts = intel_can_preload_luts(state, crtc);

	return 0;
}

static u32 ivb_gamma_mode(const struct intel_crtc_state *crtc_state)
{
	if (crtc_state->hw.degamma_lut && crtc_state->hw.gamma_lut)
		return GAMMA_MODE_MODE_SPLIT;

	return ilk_gamma_mode(crtc_state);
}

static u32 ivb_csc_mode(const struct intel_crtc_state *crtc_state)
{
	bool limited_color_range = ilk_csc_limited_range(crtc_state);

	/*
	 * CSC comes after the LUT in degamma, RGB->YCbCr,
	 * and RGB full->limited range mode.
	 */
	if (crtc_state->hw.degamma_lut ||
	    crtc_state->output_format != INTEL_OUTPUT_FORMAT_RGB ||
	    limited_color_range)
		return 0;

	return CSC_POSITION_BEFORE_GAMMA;
}

static int ivb_assign_luts(struct intel_crtc_state *crtc_state)
{
	struct intel_display *display = to_intel_display(crtc_state);
	struct drm_property_blob *degamma_lut, *gamma_lut;

	if (crtc_state->gamma_mode != GAMMA_MODE_MODE_SPLIT)
		return ilk_assign_luts(crtc_state);

	drm_WARN_ON(display->drm, drm_color_lut_size(crtc_state->hw.degamma_lut) != 1024);
	drm_WARN_ON(display->drm, drm_color_lut_size(crtc_state->hw.gamma_lut) != 1024);

	degamma_lut = create_resized_lut(display, crtc_state->hw.degamma_lut, 512,
					 false);
	if (IS_ERR(degamma_lut))
		return PTR_ERR(degamma_lut);

	gamma_lut = create_resized_lut(display, crtc_state->hw.gamma_lut, 512,
				       ilk_lut_limited_range(crtc_state));
	if (IS_ERR(gamma_lut)) {
		drm_property_blob_put(degamma_lut);
		return PTR_ERR(gamma_lut);
	}

	drm_property_replace_blob(&crtc_state->pre_csc_lut, degamma_lut);
	drm_property_replace_blob(&crtc_state->post_csc_lut, gamma_lut);

	drm_property_blob_put(degamma_lut);
	drm_property_blob_put(gamma_lut);

	return 0;
}

static int ivb_color_check(struct intel_atomic_state *state,
			   struct intel_crtc *crtc)
{
	struct intel_display *display = to_intel_display(state);
	struct intel_crtc_state *crtc_state =
		intel_atomic_get_new_crtc_state(state, crtc);
	int ret;

	ret = check_luts(crtc_state);
	if (ret)
		return ret;

	if (crtc_state->c8_planes && crtc_state->hw.degamma_lut) {
		drm_dbg_kms(display->drm,
			    "[CRTC:%d:%s] C8 pixelformat and degamma together are not possible\n",
			    crtc->base.base.id, crtc->base.name);
		return -EINVAL;
	}

	if (crtc_state->output_format != INTEL_OUTPUT_FORMAT_RGB &&
	    crtc_state->hw.ctm) {
		drm_dbg_kms(display->drm,
			    "[CRTC:%d:%s] YCbCr and CTM together are not possible\n",
			    crtc->base.base.id, crtc->base.name);
		return -EINVAL;
	}

	if (crtc_state->output_format != INTEL_OUTPUT_FORMAT_RGB &&
	    crtc_state->hw.degamma_lut && crtc_state->hw.gamma_lut) {
		drm_dbg_kms(display->drm,
			    "[CRTC:%d:%s] YCbCr and degamma+gamma together are not possible\n",
			    crtc->base.base.id, crtc->base.name);
		return -EINVAL;
	}

	crtc_state->gamma_enable = ilk_gamma_enable(crtc_state);

	crtc_state->csc_enable = ilk_csc_enable(crtc_state);

	crtc_state->gamma_mode = ivb_gamma_mode(crtc_state);

	crtc_state->csc_mode = ivb_csc_mode(crtc_state);

	ret = intel_color_add_affected_planes(state, crtc);
	if (ret)
		return ret;

	ret = ivb_assign_luts(crtc_state);
	if (ret)
		return ret;

	ilk_assign_csc(crtc_state);

	crtc_state->preload_luts = intel_can_preload_luts(state, crtc);

	return 0;
}

static u32 glk_gamma_mode(const struct intel_crtc_state *crtc_state)
{
	if (!crtc_state->gamma_enable ||
	    lut_is_legacy(crtc_state->hw.gamma_lut))
		return GAMMA_MODE_MODE_8BIT;
	else
		return GAMMA_MODE_MODE_10BIT;
}

static bool glk_use_pre_csc_lut_for_gamma(const struct intel_crtc_state *crtc_state)
{
	return crtc_state->hw.gamma_lut &&
		!crtc_state->c8_planes &&
		crtc_state->output_format != INTEL_OUTPUT_FORMAT_RGB;
}

static int glk_assign_luts(struct intel_crtc_state *crtc_state)
{
	struct intel_display *display = to_intel_display(crtc_state);

	if (glk_use_pre_csc_lut_for_gamma(crtc_state)) {
		struct drm_property_blob *gamma_lut;

		gamma_lut = create_resized_lut(display, crtc_state->hw.gamma_lut,
					       DISPLAY_INFO(display)->color.degamma_lut_size,
					       false);
		if (IS_ERR(gamma_lut))
			return PTR_ERR(gamma_lut);

		drm_property_replace_blob(&crtc_state->pre_csc_lut, gamma_lut);
		drm_property_replace_blob(&crtc_state->post_csc_lut, NULL);

		drm_property_blob_put(gamma_lut);

		return 0;
	}

	if (ilk_lut_limited_range(crtc_state)) {
		struct drm_property_blob *gamma_lut;

		gamma_lut = create_resized_lut(display, crtc_state->hw.gamma_lut,
					       drm_color_lut_size(crtc_state->hw.gamma_lut),
					       true);
		if (IS_ERR(gamma_lut))
			return PTR_ERR(gamma_lut);

		drm_property_replace_blob(&crtc_state->post_csc_lut, gamma_lut);

		drm_property_blob_put(gamma_lut);
	} else {
		drm_property_replace_blob(&crtc_state->post_csc_lut, crtc_state->hw.gamma_lut);
	}

	drm_property_replace_blob(&crtc_state->pre_csc_lut, crtc_state->hw.degamma_lut);

	/*
	 * On GLK+ both pipe CSC and degamma LUT are controlled
	 * by csc_enable. Hence for the cases where the CSC is
	 * needed but degamma LUT is not we need to load a
	 * linear degamma LUT.
	 */
	if (crtc_state->csc_enable && !crtc_state->pre_csc_lut)
		drm_property_replace_blob(&crtc_state->pre_csc_lut,
					  display->color.glk_linear_degamma_lut);

	return 0;
}

static int glk_check_luts(const struct intel_crtc_state *crtc_state)
{
	u32 degamma_tests = intel_degamma_lut_tests(crtc_state);
	u32 gamma_tests = intel_gamma_lut_tests(crtc_state);

	if (glk_use_pre_csc_lut_for_gamma(crtc_state))
		gamma_tests |= degamma_tests;

	return _check_luts(crtc_state, degamma_tests, gamma_tests);
}

static int glk_color_check(struct intel_atomic_state *state,
			   struct intel_crtc *crtc)
{
	struct intel_display *display = to_intel_display(state);
	struct intel_crtc_state *crtc_state =
		intel_atomic_get_new_crtc_state(state, crtc);
	int ret;

	ret = glk_check_luts(crtc_state);
	if (ret)
		return ret;

	if (crtc_state->output_format != INTEL_OUTPUT_FORMAT_RGB &&
	    crtc_state->hw.ctm) {
		drm_dbg_kms(display->drm,
			    "[CRTC:%d:%s] YCbCr and CTM together are not possible\n",
			    crtc->base.base.id, crtc->base.name);
		return -EINVAL;
	}

	if (crtc_state->output_format != INTEL_OUTPUT_FORMAT_RGB &&
	    crtc_state->hw.degamma_lut && crtc_state->hw.gamma_lut) {
		drm_dbg_kms(display->drm,
			    "[CRTC:%d:%s] YCbCr and degamma+gamma together are not possible\n",
			    crtc->base.base.id, crtc->base.name);
		return -EINVAL;
	}

	crtc_state->gamma_enable =
		!glk_use_pre_csc_lut_for_gamma(crtc_state) &&
		crtc_state->hw.gamma_lut &&
		!crtc_state->c8_planes;

	/* On GLK+ degamma LUT is controlled by csc_enable */
	crtc_state->csc_enable =
		glk_use_pre_csc_lut_for_gamma(crtc_state) ||
		crtc_state->hw.degamma_lut ||
		crtc_state->output_format != INTEL_OUTPUT_FORMAT_RGB ||
		crtc_state->hw.ctm || ilk_csc_limited_range(crtc_state);

	crtc_state->gamma_mode = glk_gamma_mode(crtc_state);

	crtc_state->csc_mode = 0;

	ret = intel_color_add_affected_planes(state, crtc);
	if (ret)
		return ret;

	ret = glk_assign_luts(crtc_state);
	if (ret)
		return ret;

	ilk_assign_csc(crtc_state);

	crtc_state->preload_luts = intel_can_preload_luts(state, crtc);

	return 0;
}

static u32 icl_gamma_mode(const struct intel_crtc_state *crtc_state)
{
	struct intel_display *display = to_intel_display(crtc_state);
	u32 gamma_mode = 0;

	if (crtc_state->hw.degamma_lut)
		gamma_mode |= PRE_CSC_GAMMA_ENABLE;

	if (crtc_state->hw.gamma_lut &&
	    !crtc_state->c8_planes)
		gamma_mode |= POST_CSC_GAMMA_ENABLE;

	if (!crtc_state->hw.gamma_lut ||
	    lut_is_legacy(crtc_state->hw.gamma_lut))
		gamma_mode |= GAMMA_MODE_MODE_8BIT;
	/*
	 * Enable 10bit gamma for D13
	 * ToDo: Extend to Logarithmic Gamma once the new UAPI
	 * is accepted and implemented by a userspace consumer
	 */
	else if (DISPLAY_VER(display) >= 13)
		gamma_mode |= GAMMA_MODE_MODE_10BIT;
	else
		gamma_mode |= GAMMA_MODE_MODE_12BIT_MULTI_SEG;

	return gamma_mode;
}

static u32 icl_csc_mode(const struct intel_crtc_state *crtc_state)
{
	u32 csc_mode = 0;

	if (crtc_state->hw.ctm)
		csc_mode |= ICL_CSC_ENABLE;

	if (crtc_state->output_format != INTEL_OUTPUT_FORMAT_RGB ||
	    crtc_state->limited_color_range)
		csc_mode |= ICL_OUTPUT_CSC_ENABLE;

	return csc_mode;
}

static int icl_color_check(struct intel_atomic_state *state,
			   struct intel_crtc *crtc)
{
	struct intel_crtc_state *crtc_state =
		intel_atomic_get_new_crtc_state(state, crtc);
	int ret;

	ret = check_luts(crtc_state);
	if (ret)
		return ret;

	crtc_state->gamma_mode = icl_gamma_mode(crtc_state);

	crtc_state->csc_mode = icl_csc_mode(crtc_state);

	intel_assign_luts(crtc_state);

	icl_assign_csc(crtc_state);

	crtc_state->preload_luts = intel_can_preload_luts(state, crtc);

	return 0;
}

static int i9xx_post_csc_lut_precision(const struct intel_crtc_state *crtc_state)
{
	if (!crtc_state->gamma_enable && !crtc_state->c8_planes)
		return 0;

	switch (crtc_state->gamma_mode) {
	case GAMMA_MODE_MODE_8BIT:
		return 8;
	case GAMMA_MODE_MODE_10BIT:
		return 10;
	default:
		MISSING_CASE(crtc_state->gamma_mode);
		return 0;
	}
}

static int i9xx_pre_csc_lut_precision(const struct intel_crtc_state *crtc_state)
{
	return 0;
}

static int i965_post_csc_lut_precision(const struct intel_crtc_state *crtc_state)
{
	if (!crtc_state->gamma_enable && !crtc_state->c8_planes)
		return 0;

	switch (crtc_state->gamma_mode) {
	case GAMMA_MODE_MODE_8BIT:
		return 8;
	case GAMMA_MODE_MODE_10BIT:
		return 16;
	default:
		MISSING_CASE(crtc_state->gamma_mode);
		return 0;
	}
}

static int ilk_gamma_mode_precision(u32 gamma_mode)
{
	switch (gamma_mode) {
	case GAMMA_MODE_MODE_8BIT:
		return 8;
	case GAMMA_MODE_MODE_10BIT:
		return 10;
	default:
		MISSING_CASE(gamma_mode);
		return 0;
	}
}

static bool ilk_has_post_csc_lut(const struct intel_crtc_state *crtc_state)
{
	if (crtc_state->c8_planes)
		return true;

	return crtc_state->gamma_enable &&
		(crtc_state->csc_mode & CSC_POSITION_BEFORE_GAMMA) != 0;
}

static bool ilk_has_pre_csc_lut(const struct intel_crtc_state *crtc_state)
{
	return crtc_state->gamma_enable &&
		(crtc_state->csc_mode & CSC_POSITION_BEFORE_GAMMA) == 0;
}

static int ilk_post_csc_lut_precision(const struct intel_crtc_state *crtc_state)
{
	if (!ilk_has_post_csc_lut(crtc_state))
		return 0;

	return ilk_gamma_mode_precision(crtc_state->gamma_mode);
}

static int ilk_pre_csc_lut_precision(const struct intel_crtc_state *crtc_state)
{
	if (!ilk_has_pre_csc_lut(crtc_state))
		return 0;

	return ilk_gamma_mode_precision(crtc_state->gamma_mode);
}

static int ivb_post_csc_lut_precision(const struct intel_crtc_state *crtc_state)
{
	if (crtc_state->gamma_enable &&
	    crtc_state->gamma_mode == GAMMA_MODE_MODE_SPLIT)
		return 10;

	return ilk_post_csc_lut_precision(crtc_state);
}

static int ivb_pre_csc_lut_precision(const struct intel_crtc_state *crtc_state)
{
	if (crtc_state->gamma_enable &&
	    crtc_state->gamma_mode == GAMMA_MODE_MODE_SPLIT)
		return 10;

	return ilk_pre_csc_lut_precision(crtc_state);
}

static int chv_post_csc_lut_precision(const struct intel_crtc_state *crtc_state)
{
	if (crtc_state->cgm_mode & CGM_PIPE_MODE_GAMMA)
		return 10;

	return i965_post_csc_lut_precision(crtc_state);
}

static int chv_pre_csc_lut_precision(const struct intel_crtc_state *crtc_state)
{
	if (crtc_state->cgm_mode & CGM_PIPE_MODE_DEGAMMA)
		return 14;

	return 0;
}

static int glk_post_csc_lut_precision(const struct intel_crtc_state *crtc_state)
{
	if (!crtc_state->gamma_enable && !crtc_state->c8_planes)
		return 0;

	return ilk_gamma_mode_precision(crtc_state->gamma_mode);
}

static int glk_pre_csc_lut_precision(const struct intel_crtc_state *crtc_state)
{
	if (!crtc_state->csc_enable)
		return 0;

	return 16;
}

static bool icl_has_post_csc_lut(const struct intel_crtc_state *crtc_state)
{
	if (crtc_state->c8_planes)
		return true;

	return crtc_state->gamma_mode & POST_CSC_GAMMA_ENABLE;
}

static bool icl_has_pre_csc_lut(const struct intel_crtc_state *crtc_state)
{
	return crtc_state->gamma_mode & PRE_CSC_GAMMA_ENABLE;
}

static int icl_post_csc_lut_precision(const struct intel_crtc_state *crtc_state)
{
	if (!icl_has_post_csc_lut(crtc_state))
		return 0;

	switch (crtc_state->gamma_mode & GAMMA_MODE_MODE_MASK) {
	case GAMMA_MODE_MODE_8BIT:
		return 8;
	case GAMMA_MODE_MODE_10BIT:
		return 10;
	case GAMMA_MODE_MODE_12BIT_MULTI_SEG:
		return 16;
	default:
		MISSING_CASE(crtc_state->gamma_mode);
		return 0;
	}
}

static int icl_pre_csc_lut_precision(const struct intel_crtc_state *crtc_state)
{
	if (!icl_has_pre_csc_lut(crtc_state))
		return 0;

	return 16;
}

static bool err_check(const struct drm_color_lut *lut1,
		      const struct drm_color_lut *lut2, u32 err)
{
	return ((abs((long)lut2->red - lut1->red)) <= err) &&
		((abs((long)lut2->blue - lut1->blue)) <= err) &&
		((abs((long)lut2->green - lut1->green)) <= err);
}

static bool intel_lut_entries_equal(const struct drm_color_lut *lut1,
				    const struct drm_color_lut *lut2,
				    int lut_size, u32 err)
{
	int i;

	for (i = 0; i < lut_size; i++) {
		if (!err_check(&lut1[i], &lut2[i], err))
			return false;
	}

	return true;
}

static bool intel_lut_equal(const struct drm_property_blob *blob1,
			    const struct drm_property_blob *blob2,
			    int check_size, int precision)
{
	const struct drm_color_lut *lut1, *lut2;
	int lut_size1, lut_size2;
	u32 err;

	if (!blob1 != !blob2)
		return false;

	if (!blob1 != !precision)
		return false;

	if (!blob1)
		return true;

	lut_size1 = drm_color_lut_size(blob1);
	lut_size2 = drm_color_lut_size(blob2);

	if (lut_size1 != lut_size2)
		return false;

	if (check_size > lut_size1)
		return false;

	lut1 = blob1->data;
	lut2 = blob2->data;

	err = 0xffff >> precision;

	if (!check_size)
		check_size = lut_size1;

	return intel_lut_entries_equal(lut1, lut2, check_size, err);
}

static bool i9xx_lut_equal(const struct intel_crtc_state *crtc_state,
			   const struct drm_property_blob *blob1,
			   const struct drm_property_blob *blob2,
			   bool is_pre_csc_lut)
{
	int check_size = 0;

	if (is_pre_csc_lut)
		return intel_lut_equal(blob1, blob2, 0,
				       i9xx_pre_csc_lut_precision(crtc_state));

	/* 10bit mode last entry is implicit, just skip it */
	if (crtc_state->gamma_mode == GAMMA_MODE_MODE_10BIT)
		check_size = 128;

	return intel_lut_equal(blob1, blob2, check_size,
			       i9xx_post_csc_lut_precision(crtc_state));
}

static bool i965_lut_equal(const struct intel_crtc_state *crtc_state,
			   const struct drm_property_blob *blob1,
			   const struct drm_property_blob *blob2,
			   bool is_pre_csc_lut)
{
	if (is_pre_csc_lut)
		return intel_lut_equal(blob1, blob2, 0,
				       i9xx_pre_csc_lut_precision(crtc_state));
	else
		return intel_lut_equal(blob1, blob2, 0,
				       i965_post_csc_lut_precision(crtc_state));
}

static bool chv_lut_equal(const struct intel_crtc_state *crtc_state,
			  const struct drm_property_blob *blob1,
			  const struct drm_property_blob *blob2,
			  bool is_pre_csc_lut)
{
	if (is_pre_csc_lut)
		return intel_lut_equal(blob1, blob2, 0,
				       chv_pre_csc_lut_precision(crtc_state));
	else
		return intel_lut_equal(blob1, blob2, 0,
				       chv_post_csc_lut_precision(crtc_state));
}

static bool ilk_lut_equal(const struct intel_crtc_state *crtc_state,
			  const struct drm_property_blob *blob1,
			  const struct drm_property_blob *blob2,
			  bool is_pre_csc_lut)
{
	if (is_pre_csc_lut)
		return intel_lut_equal(blob1, blob2, 0,
				       ilk_pre_csc_lut_precision(crtc_state));
	else
		return intel_lut_equal(blob1, blob2, 0,
				       ilk_post_csc_lut_precision(crtc_state));
}

static bool ivb_lut_equal(const struct intel_crtc_state *crtc_state,
			  const struct drm_property_blob *blob1,
			  const struct drm_property_blob *blob2,
			  bool is_pre_csc_lut)
{
	if (is_pre_csc_lut)
		return intel_lut_equal(blob1, blob2, 0,
				       ivb_pre_csc_lut_precision(crtc_state));
	else
		return intel_lut_equal(blob1, blob2, 0,
				       ivb_post_csc_lut_precision(crtc_state));
}

static bool glk_lut_equal(const struct intel_crtc_state *crtc_state,
			  const struct drm_property_blob *blob1,
			  const struct drm_property_blob *blob2,
			  bool is_pre_csc_lut)
{
	if (is_pre_csc_lut)
		return intel_lut_equal(blob1, blob2, 0,
				       glk_pre_csc_lut_precision(crtc_state));
	else
		return intel_lut_equal(blob1, blob2, 0,
				       glk_post_csc_lut_precision(crtc_state));
}

static bool icl_lut_equal(const struct intel_crtc_state *crtc_state,
			  const struct drm_property_blob *blob1,
			  const struct drm_property_blob *blob2,
			  bool is_pre_csc_lut)
{
	int check_size = 0;

	if (is_pre_csc_lut)
		return intel_lut_equal(blob1, blob2, 0,
				       icl_pre_csc_lut_precision(crtc_state));

	/* hw readout broken except for the super fine segment :( */
	if ((crtc_state->gamma_mode & GAMMA_MODE_MODE_MASK) ==
	    GAMMA_MODE_MODE_12BIT_MULTI_SEG)
		check_size = 9;

	return intel_lut_equal(blob1, blob2, check_size,
			       icl_post_csc_lut_precision(crtc_state));
}

static struct drm_property_blob *i9xx_read_lut_8(struct intel_crtc *crtc)
{
	struct intel_display *display = to_intel_display(crtc);
	enum pipe pipe = crtc->pipe;
	struct drm_property_blob *blob;
	struct drm_color_lut *lut;
	int i;

	blob = drm_property_create_blob(display->drm,
					sizeof(lut[0]) * LEGACY_LUT_LENGTH,
					NULL);
	if (IS_ERR(blob))
		return NULL;

	lut = blob->data;

	for (i = 0; i < LEGACY_LUT_LENGTH; i++) {
		u32 val = intel_de_read_fw(display,
					   PALETTE(display, pipe, i));

		i9xx_lut_8_pack(&lut[i], val);
	}

	return blob;
}

static struct drm_property_blob *i9xx_read_lut_10(struct intel_crtc *crtc)
{
	struct intel_display *display = to_intel_display(crtc);
	u32 lut_size = DISPLAY_INFO(display)->color.gamma_lut_size;
	enum pipe pipe = crtc->pipe;
	struct drm_property_blob *blob;
	struct drm_color_lut *lut;
	u32 ldw, udw;
	int i;

	blob = drm_property_create_blob(display->drm,
					lut_size * sizeof(lut[0]), NULL);
	if (IS_ERR(blob))
		return NULL;

	lut = blob->data;

	for (i = 0; i < lut_size - 1; i++) {
		ldw = intel_de_read_fw(display,
				       PALETTE(display, pipe, 2 * i + 0));
		udw = intel_de_read_fw(display,
				       PALETTE(display, pipe, 2 * i + 1));

		i9xx_lut_10_pack(&lut[i], ldw, udw);
	}

	i9xx_lut_10_pack_slope(&lut[i], ldw, udw);

	return blob;
}

static void i9xx_read_luts(struct intel_crtc_state *crtc_state)
{
	struct intel_crtc *crtc = to_intel_crtc(crtc_state->uapi.crtc);

	if (!crtc_state->gamma_enable && !crtc_state->c8_planes)
		return;

	switch (crtc_state->gamma_mode) {
	case GAMMA_MODE_MODE_8BIT:
		crtc_state->post_csc_lut = i9xx_read_lut_8(crtc);
		break;
	case GAMMA_MODE_MODE_10BIT:
		crtc_state->post_csc_lut = i9xx_read_lut_10(crtc);
		break;
	default:
		MISSING_CASE(crtc_state->gamma_mode);
		break;
	}
}

static struct drm_property_blob *i965_read_lut_10p6(struct intel_crtc *crtc)
{
	struct intel_display *display = to_intel_display(crtc);
	int i, lut_size = DISPLAY_INFO(display)->color.gamma_lut_size;
	enum pipe pipe = crtc->pipe;
	struct drm_property_blob *blob;
	struct drm_color_lut *lut;

	blob = drm_property_create_blob(display->drm,
					sizeof(lut[0]) * lut_size,
					NULL);
	if (IS_ERR(blob))
		return NULL;

	lut = blob->data;

	for (i = 0; i < lut_size - 1; i++) {
		u32 ldw = intel_de_read_fw(display,
					   PALETTE(display, pipe, 2 * i + 0));
		u32 udw = intel_de_read_fw(display,
					   PALETTE(display, pipe, 2 * i + 1));

		i965_lut_10p6_pack(&lut[i], ldw, udw);
	}

	lut[i].red = i965_lut_11p6_max_pack(intel_de_read_fw(display, PIPEGCMAX(display, pipe, 0)));
	lut[i].green = i965_lut_11p6_max_pack(intel_de_read_fw(display, PIPEGCMAX(display, pipe, 1)));
	lut[i].blue = i965_lut_11p6_max_pack(intel_de_read_fw(display, PIPEGCMAX(display, pipe, 2)));

	return blob;
}

static void i965_read_luts(struct intel_crtc_state *crtc_state)
{
	struct intel_crtc *crtc = to_intel_crtc(crtc_state->uapi.crtc);

	if (!crtc_state->gamma_enable && !crtc_state->c8_planes)
		return;

	switch (crtc_state->gamma_mode) {
	case GAMMA_MODE_MODE_8BIT:
		crtc_state->post_csc_lut = i9xx_read_lut_8(crtc);
		break;
	case GAMMA_MODE_MODE_10BIT:
		crtc_state->post_csc_lut = i965_read_lut_10p6(crtc);
		break;
	default:
		MISSING_CASE(crtc_state->gamma_mode);
		break;
	}
}

static struct drm_property_blob *chv_read_cgm_degamma(struct intel_crtc *crtc)
{
	struct intel_display *display = to_intel_display(crtc);
	int i, lut_size = DISPLAY_INFO(display)->color.degamma_lut_size;
	enum pipe pipe = crtc->pipe;
	struct drm_property_blob *blob;
	struct drm_color_lut *lut;

	blob = drm_property_create_blob(display->drm,
					sizeof(lut[0]) * lut_size,
					NULL);
	if (IS_ERR(blob))
		return NULL;

	lut = blob->data;

	for (i = 0; i < lut_size; i++) {
		u32 ldw = intel_de_read_fw(display, CGM_PIPE_DEGAMMA(pipe, i, 0));
		u32 udw = intel_de_read_fw(display, CGM_PIPE_DEGAMMA(pipe, i, 1));

		chv_cgm_degamma_pack(&lut[i], ldw, udw);
	}

	return blob;
}

static struct drm_property_blob *chv_read_cgm_gamma(struct intel_crtc *crtc)
{
	struct intel_display *display = to_intel_display(crtc);
	int i, lut_size = DISPLAY_INFO(display)->color.gamma_lut_size;
	enum pipe pipe = crtc->pipe;
	struct drm_property_blob *blob;
	struct drm_color_lut *lut;

	blob = drm_property_create_blob(display->drm,
					sizeof(lut[0]) * lut_size,
					NULL);
	if (IS_ERR(blob))
		return NULL;

	lut = blob->data;

	for (i = 0; i < lut_size; i++) {
		u32 ldw = intel_de_read_fw(display, CGM_PIPE_GAMMA(pipe, i, 0));
		u32 udw = intel_de_read_fw(display, CGM_PIPE_GAMMA(pipe, i, 1));

		chv_cgm_gamma_pack(&lut[i], ldw, udw);
	}

	return blob;
}

static void chv_get_config(struct intel_crtc_state *crtc_state)
{
	struct intel_display *display = to_intel_display(crtc_state);
	struct intel_crtc *crtc = to_intel_crtc(crtc_state->uapi.crtc);

	crtc_state->cgm_mode = intel_de_read(display, CGM_PIPE_MODE(crtc->pipe));

	i9xx_get_config(crtc_state);
}

static void chv_read_luts(struct intel_crtc_state *crtc_state)
{
	struct intel_crtc *crtc = to_intel_crtc(crtc_state->uapi.crtc);

	if (crtc_state->cgm_mode & CGM_PIPE_MODE_DEGAMMA)
		crtc_state->pre_csc_lut = chv_read_cgm_degamma(crtc);

	if (crtc_state->cgm_mode & CGM_PIPE_MODE_GAMMA)
		crtc_state->post_csc_lut = chv_read_cgm_gamma(crtc);
	else
		i965_read_luts(crtc_state);
}

static struct drm_property_blob *ilk_read_lut_8(struct intel_crtc *crtc)
{
	struct intel_display *display = to_intel_display(crtc);
	enum pipe pipe = crtc->pipe;
	struct drm_property_blob *blob;
	struct drm_color_lut *lut;
	int i;

	blob = drm_property_create_blob(display->drm,
					sizeof(lut[0]) * LEGACY_LUT_LENGTH,
					NULL);
	if (IS_ERR(blob))
		return NULL;

	lut = blob->data;

	for (i = 0; i < LEGACY_LUT_LENGTH; i++) {
		u32 val = intel_de_read_fw(display, LGC_PALETTE(pipe, i));

		i9xx_lut_8_pack(&lut[i], val);
	}

	return blob;
}

static struct drm_property_blob *ilk_read_lut_10(struct intel_crtc *crtc)
{
	struct intel_display *display = to_intel_display(crtc);
	int i, lut_size = DISPLAY_INFO(display)->color.gamma_lut_size;
	enum pipe pipe = crtc->pipe;
	struct drm_property_blob *blob;
	struct drm_color_lut *lut;

	blob = drm_property_create_blob(display->drm,
					sizeof(lut[0]) * lut_size,
					NULL);
	if (IS_ERR(blob))
		return NULL;

	lut = blob->data;

	for (i = 0; i < lut_size; i++) {
		u32 val = intel_de_read_fw(display, PREC_PALETTE(pipe, i));

		ilk_lut_10_pack(&lut[i], val);
	}

	return blob;
}

static void ilk_get_config(struct intel_crtc_state *crtc_state)
{
	struct intel_crtc *crtc = to_intel_crtc(crtc_state->uapi.crtc);

	crtc_state->csc_mode = ilk_read_csc_mode(crtc);

	i9xx_get_config(crtc_state);
}

static void ilk_read_luts(struct intel_crtc_state *crtc_state)
{
	struct intel_crtc *crtc = to_intel_crtc(crtc_state->uapi.crtc);
	struct drm_property_blob **blob =
		ilk_has_post_csc_lut(crtc_state) ?
		&crtc_state->post_csc_lut : &crtc_state->pre_csc_lut;

	if (!crtc_state->gamma_enable && !crtc_state->c8_planes)
		return;

	switch (crtc_state->gamma_mode) {
	case GAMMA_MODE_MODE_8BIT:
		*blob = ilk_read_lut_8(crtc);
		break;
	case GAMMA_MODE_MODE_10BIT:
		*blob = ilk_read_lut_10(crtc);
		break;
	default:
		MISSING_CASE(crtc_state->gamma_mode);
		break;
	}
}

/*
 * IVB/HSW Bspec / PAL_PREC_INDEX:
 * "Restriction : Index auto increment mode is not
 *  supported and must not be enabled."
 */
static struct drm_property_blob *ivb_read_lut_10(struct intel_crtc *crtc,
						 u32 prec_index)
{
	struct intel_display *display = to_intel_display(crtc);
	int i, lut_size = ivb_lut_10_size(prec_index);
	enum pipe pipe = crtc->pipe;
	struct drm_property_blob *blob;
	struct drm_color_lut *lut;

	blob = drm_property_create_blob(display->drm,
					sizeof(lut[0]) * lut_size,
					NULL);
	if (IS_ERR(blob))
		return NULL;

	lut = blob->data;

	for (i = 0; i < lut_size; i++) {
		u32 val;

		intel_de_write_fw(display, PREC_PAL_INDEX(pipe),
				  prec_index + i);
		val = intel_de_read_fw(display, PREC_PAL_DATA(pipe));

		ilk_lut_10_pack(&lut[i], val);
	}

	intel_de_write_fw(display, PREC_PAL_INDEX(pipe),
			  PAL_PREC_INDEX_VALUE(0));

	return blob;
}

static void ivb_read_luts(struct intel_crtc_state *crtc_state)
{
	struct intel_crtc *crtc = to_intel_crtc(crtc_state->uapi.crtc);
	struct drm_property_blob **blob =
		ilk_has_post_csc_lut(crtc_state) ?
		&crtc_state->post_csc_lut : &crtc_state->pre_csc_lut;

	if (!crtc_state->gamma_enable && !crtc_state->c8_planes)
		return;

	switch (crtc_state->gamma_mode) {
	case GAMMA_MODE_MODE_8BIT:
		*blob = ilk_read_lut_8(crtc);
		break;
	case GAMMA_MODE_MODE_SPLIT:
		crtc_state->pre_csc_lut =
			ivb_read_lut_10(crtc, PAL_PREC_SPLIT_MODE |
					PAL_PREC_INDEX_VALUE(0));
		crtc_state->post_csc_lut =
			ivb_read_lut_10(crtc, PAL_PREC_SPLIT_MODE |
					PAL_PREC_INDEX_VALUE(512));
		break;
	case GAMMA_MODE_MODE_10BIT:
		*blob = ivb_read_lut_10(crtc, PAL_PREC_INDEX_VALUE(0));
		break;
	default:
		MISSING_CASE(crtc_state->gamma_mode);
		break;
	}
}

/* On BDW+ the index auto increment mode actually works */
static struct drm_property_blob *bdw_read_lut_10(struct intel_crtc *crtc,
						 u32 prec_index)
{
	struct intel_display *display = to_intel_display(crtc);
	int i, lut_size = ivb_lut_10_size(prec_index);
	enum pipe pipe = crtc->pipe;
	struct drm_property_blob *blob;
	struct drm_color_lut *lut;

	blob = drm_property_create_blob(display->drm,
					sizeof(lut[0]) * lut_size,
					NULL);
	if (IS_ERR(blob))
		return NULL;

	lut = blob->data;

	intel_de_write_fw(display, PREC_PAL_INDEX(pipe),
			  prec_index);
	intel_de_write_fw(display, PREC_PAL_INDEX(pipe),
			  PAL_PREC_AUTO_INCREMENT |
			  prec_index);

	for (i = 0; i < lut_size; i++) {
		u32 val = intel_de_read_fw(display, PREC_PAL_DATA(pipe));

		ilk_lut_10_pack(&lut[i], val);
	}

	intel_de_write_fw(display, PREC_PAL_INDEX(pipe),
			  PAL_PREC_INDEX_VALUE(0));

	return blob;
}

static void bdw_read_luts(struct intel_crtc_state *crtc_state)
{
	struct intel_crtc *crtc = to_intel_crtc(crtc_state->uapi.crtc);
	struct drm_property_blob **blob =
		ilk_has_post_csc_lut(crtc_state) ?
		&crtc_state->post_csc_lut : &crtc_state->pre_csc_lut;

	if (!crtc_state->gamma_enable && !crtc_state->c8_planes)
		return;

	switch (crtc_state->gamma_mode) {
	case GAMMA_MODE_MODE_8BIT:
		*blob = ilk_read_lut_8(crtc);
		break;
	case GAMMA_MODE_MODE_SPLIT:
		crtc_state->pre_csc_lut =
			bdw_read_lut_10(crtc, PAL_PREC_SPLIT_MODE |
					PAL_PREC_INDEX_VALUE(0));
		crtc_state->post_csc_lut =
			bdw_read_lut_10(crtc, PAL_PREC_SPLIT_MODE |
					PAL_PREC_INDEX_VALUE(512));
		break;
	case GAMMA_MODE_MODE_10BIT:
		*blob = bdw_read_lut_10(crtc, PAL_PREC_INDEX_VALUE(0));
		break;
	default:
		MISSING_CASE(crtc_state->gamma_mode);
		break;
	}
}

static struct drm_property_blob *glk_read_degamma_lut(struct intel_crtc *crtc)
{
	struct intel_display *display = to_intel_display(crtc);
	int i, lut_size = DISPLAY_INFO(display)->color.degamma_lut_size;
	enum pipe pipe = crtc->pipe;
	struct drm_property_blob *blob;
	struct drm_color_lut *lut;

	blob = drm_property_create_blob(display->drm,
					sizeof(lut[0]) * lut_size,
					NULL);
	if (IS_ERR(blob))
		return NULL;

	lut = blob->data;

	/*
	 * When setting the auto-increment bit, the hardware seems to
	 * ignore the index bits, so we need to reset it to index 0
	 * separately.
	 */
	intel_de_write_fw(display, PRE_CSC_GAMC_INDEX(pipe),
			  PRE_CSC_GAMC_INDEX_VALUE(0));
	intel_de_write_fw(display, PRE_CSC_GAMC_INDEX(pipe),
			  PRE_CSC_GAMC_AUTO_INCREMENT |
			  PRE_CSC_GAMC_INDEX_VALUE(0));

	for (i = 0; i < lut_size; i++) {
		u32 val = intel_de_read_fw(display, PRE_CSC_GAMC_DATA(pipe));

		if (DISPLAY_VER(display) >= 14)
			mtl_degamma_lut_pack(&lut[i], val);
		else
			glk_degamma_lut_pack(&lut[i], val);
	}

	intel_de_write_fw(display, PRE_CSC_GAMC_INDEX(pipe),
			  PRE_CSC_GAMC_INDEX_VALUE(0));

	return blob;
}

static void glk_read_luts(struct intel_crtc_state *crtc_state)
{
	struct intel_crtc *crtc = to_intel_crtc(crtc_state->uapi.crtc);

	if (crtc_state->csc_enable)
		crtc_state->pre_csc_lut = glk_read_degamma_lut(crtc);

	if (!crtc_state->gamma_enable && !crtc_state->c8_planes)
		return;

	switch (crtc_state->gamma_mode) {
	case GAMMA_MODE_MODE_8BIT:
		crtc_state->post_csc_lut = ilk_read_lut_8(crtc);
		break;
	case GAMMA_MODE_MODE_10BIT:
		crtc_state->post_csc_lut = bdw_read_lut_10(crtc, PAL_PREC_INDEX_VALUE(0));
		break;
	default:
		MISSING_CASE(crtc_state->gamma_mode);
		break;
	}
}

static struct drm_property_blob *
icl_read_lut_multi_segment(struct intel_crtc *crtc)
{
	struct intel_display *display = to_intel_display(crtc);
	int i, lut_size = DISPLAY_INFO(display)->color.gamma_lut_size;
	enum pipe pipe = crtc->pipe;
	struct drm_property_blob *blob;
	struct drm_color_lut *lut;

	blob = drm_property_create_blob(display->drm,
					sizeof(lut[0]) * lut_size,
					NULL);
	if (IS_ERR(blob))
		return NULL;

	lut = blob->data;

	intel_de_write_fw(display, PREC_PAL_MULTI_SEG_INDEX(pipe),
			  PAL_PREC_MULTI_SEG_INDEX_VALUE(0));
	intel_de_write_fw(display, PREC_PAL_MULTI_SEG_INDEX(pipe),
			  PAL_PREC_MULTI_SEG_AUTO_INCREMENT |
			  PAL_PREC_MULTI_SEG_INDEX_VALUE(0));

	for (i = 0; i < 9; i++) {
		u32 ldw = intel_de_read_fw(display, PREC_PAL_MULTI_SEG_DATA(pipe));
		u32 udw = intel_de_read_fw(display, PREC_PAL_MULTI_SEG_DATA(pipe));

		ilk_lut_12p4_pack(&lut[i], ldw, udw);
	}

	intel_de_write_fw(display, PREC_PAL_MULTI_SEG_INDEX(pipe),
			  PAL_PREC_MULTI_SEG_INDEX_VALUE(0));

	/*
	 * FIXME readouts from PAL_PREC_DATA register aren't giving
	 * correct values in the case of fine and coarse segments.
	 * Restricting readouts only for super fine segment as of now.
	 */

	return blob;
}

static void icl_read_luts(struct intel_crtc_state *crtc_state)
{
	struct intel_crtc *crtc = to_intel_crtc(crtc_state->uapi.crtc);

	if (icl_has_pre_csc_lut(crtc_state))
		crtc_state->pre_csc_lut = glk_read_degamma_lut(crtc);

	if (!icl_has_post_csc_lut(crtc_state))
		return;

	switch (crtc_state->gamma_mode & GAMMA_MODE_MODE_MASK) {
	case GAMMA_MODE_MODE_8BIT:
		crtc_state->post_csc_lut = ilk_read_lut_8(crtc);
		break;
	case GAMMA_MODE_MODE_10BIT:
		crtc_state->post_csc_lut = bdw_read_lut_10(crtc, PAL_PREC_INDEX_VALUE(0));
		break;
	case GAMMA_MODE_MODE_12BIT_MULTI_SEG:
		crtc_state->post_csc_lut = icl_read_lut_multi_segment(crtc);
		break;
	default:
		MISSING_CASE(crtc_state->gamma_mode);
		break;
	}
}

static const struct intel_color_funcs chv_color_funcs = {
	.color_check = chv_color_check,
	.color_commit_arm = i9xx_color_commit_arm,
	.load_luts = chv_load_luts,
	.read_luts = chv_read_luts,
	.lut_equal = chv_lut_equal,
	.read_csc = chv_read_csc,
	.get_config = chv_get_config,
};

static const struct intel_color_funcs vlv_color_funcs = {
	.color_check = vlv_color_check,
	.color_commit_arm = i9xx_color_commit_arm,
	.load_luts = vlv_load_luts,
	.read_luts = i965_read_luts,
	.lut_equal = i965_lut_equal,
	.read_csc = vlv_read_csc,
	.get_config = i9xx_get_config,
};

static const struct intel_color_funcs i965_color_funcs = {
	.color_check = i9xx_color_check,
	.color_commit_arm = i9xx_color_commit_arm,
	.load_luts = i965_load_luts,
	.read_luts = i965_read_luts,
	.lut_equal = i965_lut_equal,
	.get_config = i9xx_get_config,
};

static const struct intel_color_funcs i9xx_color_funcs = {
	.color_check = i9xx_color_check,
	.color_commit_arm = i9xx_color_commit_arm,
	.load_luts = i9xx_load_luts,
	.read_luts = i9xx_read_luts,
	.lut_equal = i9xx_lut_equal,
	.get_config = i9xx_get_config,
};

static const struct intel_color_funcs tgl_color_funcs = {
	.color_check = icl_color_check,
	.color_commit_noarm = icl_color_commit_noarm,
	.color_commit_arm = icl_color_commit_arm,
	.load_luts = icl_load_luts,
	.read_luts = icl_read_luts,
	.lut_equal = icl_lut_equal,
	.read_csc = icl_read_csc,
	.get_config = skl_get_config,
};

static const struct intel_color_funcs icl_color_funcs = {
	.color_check = icl_color_check,
	.color_commit_noarm = icl_color_commit_noarm,
	.color_commit_arm = icl_color_commit_arm,
	.color_post_update = icl_color_post_update,
	.load_luts = icl_load_luts,
	.read_luts = icl_read_luts,
	.lut_equal = icl_lut_equal,
	.read_csc = icl_read_csc,
	.get_config = skl_get_config,
};

static const struct intel_color_funcs glk_color_funcs = {
	.color_check = glk_color_check,
	.color_commit_noarm = skl_color_commit_noarm,
	.color_commit_arm = skl_color_commit_arm,
	.load_luts = glk_load_luts,
	.read_luts = glk_read_luts,
	.lut_equal = glk_lut_equal,
	.read_csc = skl_read_csc,
	.get_config = skl_get_config,
};

static const struct intel_color_funcs skl_color_funcs = {
	.color_check = ivb_color_check,
	.color_commit_noarm = skl_color_commit_noarm,
	.color_commit_arm = skl_color_commit_arm,
	.load_luts = bdw_load_luts,
	.read_luts = bdw_read_luts,
	.lut_equal = ivb_lut_equal,
	.read_csc = skl_read_csc,
	.get_config = skl_get_config,
};

static const struct intel_color_funcs bdw_color_funcs = {
	.color_check = ivb_color_check,
	.color_commit_noarm = ilk_color_commit_noarm,
	.color_commit_arm = hsw_color_commit_arm,
	.load_luts = bdw_load_luts,
	.read_luts = bdw_read_luts,
	.lut_equal = ivb_lut_equal,
	.read_csc = ilk_read_csc,
	.get_config = hsw_get_config,
};

static const struct intel_color_funcs hsw_color_funcs = {
	.color_check = ivb_color_check,
	.color_commit_noarm = ilk_color_commit_noarm,
	.color_commit_arm = hsw_color_commit_arm,
	.load_luts = ivb_load_luts,
	.read_luts = ivb_read_luts,
	.lut_equal = ivb_lut_equal,
	.read_csc = ilk_read_csc,
	.get_config = hsw_get_config,
};

static const struct intel_color_funcs ivb_color_funcs = {
	.color_check = ivb_color_check,
	.color_commit_noarm = ilk_color_commit_noarm,
	.color_commit_arm = ilk_color_commit_arm,
	.load_luts = ivb_load_luts,
	.read_luts = ivb_read_luts,
	.lut_equal = ivb_lut_equal,
	.read_csc = ilk_read_csc,
	.get_config = ilk_get_config,
};

static const struct intel_color_funcs ilk_color_funcs = {
	.color_check = ilk_color_check,
	.color_commit_noarm = ilk_color_commit_noarm,
	.color_commit_arm = ilk_color_commit_arm,
	.load_luts = ilk_load_luts,
	.read_luts = ilk_read_luts,
	.lut_equal = ilk_lut_equal,
	.read_csc = ilk_read_csc,
	.get_config = ilk_get_config,
};

void intel_color_crtc_init(struct intel_crtc *crtc)
{
	struct intel_display *display = to_intel_display(crtc);
	int degamma_lut_size, gamma_lut_size;
	bool has_ctm;

	drm_mode_crtc_set_gamma_size(&crtc->base, 256);

	gamma_lut_size = DISPLAY_INFO(display)->color.gamma_lut_size;
	degamma_lut_size = DISPLAY_INFO(display)->color.degamma_lut_size;
	has_ctm = DISPLAY_VER(display) >= 5;

	/*
	 * "DPALETTE_A: NOTE: The 8-bit (non-10-bit) mode is the
	 *  only mode supported by Alviso and Grantsdale."
	 *
	 * Actually looks like this affects all of gen3.
	 * Confirmed on alv,cst,pnv. Mobile gen2 parts (alm,mgm)
	 * are confirmed not to suffer from this restriction.
	 */
	if (DISPLAY_VER(display) == 3 && crtc->pipe == PIPE_A)
		gamma_lut_size = 256;

	drm_crtc_enable_color_mgmt(&crtc->base, degamma_lut_size,
				   has_ctm, gamma_lut_size);
}

int intel_color_init(struct intel_display *display)
{
	struct drm_property_blob *blob;

	if (DISPLAY_VER(display) != 10)
		return 0;

	blob = create_linear_lut(display,
				 DISPLAY_INFO(display)->color.degamma_lut_size);
	if (IS_ERR(blob))
		return PTR_ERR(blob);

	display->color.glk_linear_degamma_lut = blob;

	return 0;
}

void intel_color_init_hooks(struct intel_display *display)
{
	struct drm_i915_private *i915 = to_i915(display->drm);

	if (HAS_GMCH(display)) {
		if (IS_CHERRYVIEW(i915))
			display->funcs.color = &chv_color_funcs;
		else if (IS_VALLEYVIEW(i915))
			display->funcs.color = &vlv_color_funcs;
		else if (DISPLAY_VER(display) >= 4)
			display->funcs.color = &i965_color_funcs;
		else
			display->funcs.color = &i9xx_color_funcs;
	} else {
		if (DISPLAY_VER(display) >= 12)
			display->funcs.color = &tgl_color_funcs;
		else if (DISPLAY_VER(display) == 11)
			display->funcs.color = &icl_color_funcs;
		else if (DISPLAY_VER(display) == 10)
			display->funcs.color = &glk_color_funcs;
		else if (DISPLAY_VER(display) == 9)
			display->funcs.color = &skl_color_funcs;
		else if (DISPLAY_VER(display) == 8)
			display->funcs.color = &bdw_color_funcs;
		else if (IS_HASWELL(i915))
			display->funcs.color = &hsw_color_funcs;
		else if (DISPLAY_VER(display) == 7)
			display->funcs.color = &ivb_color_funcs;
		else
			display->funcs.color = &ilk_color_funcs;
	}
}<|MERGE_RESOLUTION|>--- conflicted
+++ resolved
@@ -1107,10 +1107,6 @@
 {
 	struct intel_display *display = to_intel_display(crtc_state);
 	struct intel_crtc *crtc = to_intel_crtc(crtc_state->uapi.crtc);
-<<<<<<< HEAD
-	struct intel_display *display = to_intel_display(crtc->base.dev);
-=======
->>>>>>> 82ab75c4
 	enum pipe pipe = crtc->pipe;
 	u32 val = 0;
 
@@ -1138,10 +1134,6 @@
 {
 	struct intel_display *display = to_intel_display(crtc_state);
 	struct intel_crtc *crtc = to_intel_crtc(crtc_state->uapi.crtc);
-<<<<<<< HEAD
-	struct intel_display *display = to_intel_display(crtc->base.dev);
-=======
->>>>>>> 82ab75c4
 	enum pipe pipe = crtc->pipe;
 
 	/*
@@ -1913,27 +1905,16 @@
 {
 	struct intel_display *display = to_intel_display(crtc_state);
 
-<<<<<<< HEAD
-	if (i915->display.funcs.color->color_commit_noarm)
-		i915->display.funcs.color->color_commit_noarm(dsb, crtc_state);
-=======
 	if (display->funcs.color->color_commit_noarm)
 		display->funcs.color->color_commit_noarm(dsb, crtc_state);
->>>>>>> 82ab75c4
 }
 
 void intel_color_commit_arm(struct intel_dsb *dsb,
 			    const struct intel_crtc_state *crtc_state)
 {
-<<<<<<< HEAD
-	struct drm_i915_private *i915 = to_i915(crtc_state->uapi.crtc->dev);
-
-	i915->display.funcs.color->color_commit_arm(dsb, crtc_state);
-=======
 	struct intel_display *display = to_intel_display(crtc_state);
 
 	display->funcs.color->color_commit_arm(dsb, crtc_state);
->>>>>>> 82ab75c4
 }
 
 void intel_color_post_update(const struct intel_crtc_state *crtc_state)
@@ -1961,23 +1942,6 @@
 	}
 }
 
-void intel_color_modeset(const struct intel_crtc_state *crtc_state)
-{
-	struct intel_display *display = to_intel_display(crtc_state);
-
-	intel_color_load_luts(crtc_state);
-	intel_color_commit_noarm(NULL, crtc_state);
-	intel_color_commit_arm(NULL, crtc_state);
-
-	if (DISPLAY_VER(display) < 9) {
-		struct intel_crtc *crtc = to_intel_crtc(crtc_state->uapi.crtc);
-		struct intel_plane *plane = to_intel_plane(crtc->base.primary);
-
-		/* update DSPCNTR to configure gamma/csc for pipe bottom color */
-		plane->disable_arm(NULL, plane, crtc_state);
-	}
-}
-
 void intel_color_prepare_commit(struct intel_atomic_state *state,
 				struct intel_crtc *crtc)
 {
@@ -1999,11 +1963,7 @@
 	if (!crtc_state->dsb_color_vblank)
 		return;
 
-<<<<<<< HEAD
-	i915->display.funcs.color->load_luts(crtc_state);
-=======
 	display->funcs.color->load_luts(crtc_state);
->>>>>>> 82ab75c4
 
 	intel_dsb_wait_vblank_delay(state, crtc_state->dsb_color_vblank);
 	intel_dsb_interrupt(crtc_state->dsb_color_vblank);
