--- conflicted
+++ resolved
@@ -185,21 +185,10 @@
 	/* month, 1 - 12 */
 	buf[CCR_MONTH] = bin2bcd(tm->tm_mon + 1);
 
-<<<<<<< HEAD
-		/* month, 1 - 12 */
-		buf[CCR_MONTH] = bin2bcd(tm->tm_mon + 1);
-
-		/* year, since the rtc epoch*/
-		buf[CCR_YEAR] = bin2bcd(tm->tm_year % 100);
-		buf[CCR_WDAY] = tm->tm_wday & 0x07;
-		buf[CCR_Y2K] = bin2bcd((tm->tm_year + 1900) / 100);
-	}
-=======
 	/* year, since the rtc epoch*/
 	buf[CCR_YEAR] = bin2bcd(tm->tm_year % 100);
 	buf[CCR_WDAY] = tm->tm_wday & 0x07;
 	buf[CCR_Y2K] = bin2bcd((tm->tm_year + 1900) / 100);
->>>>>>> 2fbe74b9
 
 	/* If writing alarm registers, set compare bits on registers 0-4 */
 	if (reg_base < X1205_CCR_BASE)
@@ -276,11 +265,7 @@
 
 	memset(&tm, 0, sizeof(tm));
 
-<<<<<<< HEAD
-	err = x1205_set_datetime(client, &tm, 1, X1205_CCR_BASE, 0);
-=======
 	err = x1205_set_datetime(client, &tm, X1205_CCR_BASE, 0);
->>>>>>> 2fbe74b9
 	if (err < 0)
 		dev_err(&client->dev, "unable to restart the oscillator\n");
 
