/*
 * Copyright (c) 2010-2011 Samsung Electronics Co., Ltd.
 *		http://www.samsung.com
 *
 * EXYNOS - CPU frequency scaling support for EXYNOS series
 *
 * This program is free software; you can redistribute it and/or modify
 * it under the terms of the GNU General Public License version 2 as
 * published by the Free Software Foundation.
*/

#include <linux/kernel.h>
#include <linux/err.h>
#include <linux/clk.h>
#include <linux/io.h>
#include <linux/slab.h>
#include <linux/regulator/consumer.h>
#include <linux/cpufreq.h>
#include <linux/platform_device.h>
#include <linux/of.h>
#include <linux/cpu_cooling.h>
#include <linux/cpu.h>

#include "exynos-cpufreq.h"

static struct exynos_dvfs_info *exynos_info;
static struct thermal_cooling_device *cdev;
static struct regulator *arm_regulator;
static unsigned int locking_frequency;

static int exynos_cpufreq_get_index(unsigned int freq)
{
	struct cpufreq_frequency_table *freq_table = exynos_info->freq_table;
	struct cpufreq_frequency_table *pos;

	cpufreq_for_each_entry(pos, freq_table)
		if (pos->frequency == freq)
			break;

	if (pos->frequency == CPUFREQ_TABLE_END)
		return -EINVAL;

	return pos - freq_table;
}

static int exynos_cpufreq_scale(unsigned int target_freq)
{
	struct cpufreq_frequency_table *freq_table = exynos_info->freq_table;
	unsigned int *volt_table = exynos_info->volt_table;
	struct cpufreq_policy *policy = cpufreq_cpu_get(0);
	unsigned int arm_volt, safe_arm_volt = 0;
	unsigned int mpll_freq_khz = exynos_info->mpll_freq_khz;
	struct device *dev = exynos_info->dev;
	unsigned int old_freq;
	int index, old_index;
	int ret = 0;

	old_freq = policy->cur;

	/*
	 * The policy max have been changed so that we cannot get proper
	 * old_index with cpufreq_frequency_table_target(). Thus, ignore
	 * policy and get the index from the raw frequency table.
	 */
	old_index = exynos_cpufreq_get_index(old_freq);
	if (old_index < 0) {
		ret = old_index;
		goto out;
	}

	index = exynos_cpufreq_get_index(target_freq);
	if (index < 0) {
		ret = index;
		goto out;
	}

	/*
	 * ARM clock source will be changed APLL to MPLL temporary
	 * To support this level, need to control regulator for
	 * required voltage level
	 */
	if (exynos_info->need_apll_change != NULL) {
		if (exynos_info->need_apll_change(old_index, index) &&
		   (freq_table[index].frequency < mpll_freq_khz) &&
		   (freq_table[old_index].frequency < mpll_freq_khz))
			safe_arm_volt = volt_table[exynos_info->pll_safe_idx];
	}
	arm_volt = volt_table[index];

	/* When the new frequency is higher than current frequency */
	if ((target_freq > old_freq) && !safe_arm_volt) {
		/* Firstly, voltage up to increase frequency */
		ret = regulator_set_voltage(arm_regulator, arm_volt, arm_volt);
		if (ret) {
			dev_err(dev, "failed to set cpu voltage to %d\n",
				arm_volt);
			return ret;
		}
	}

	if (safe_arm_volt) {
		ret = regulator_set_voltage(arm_regulator, safe_arm_volt,
				      safe_arm_volt);
		if (ret) {
			dev_err(dev, "failed to set cpu voltage to %d\n",
				safe_arm_volt);
			return ret;
		}
	}

	exynos_info->set_freq(old_index, index);

	/* When the new frequency is lower than current frequency */
	if ((target_freq < old_freq) ||
	   ((target_freq > old_freq) && safe_arm_volt)) {
		/* down the voltage after frequency change */
		ret = regulator_set_voltage(arm_regulator, arm_volt,
				arm_volt);
		if (ret) {
			dev_err(dev, "failed to set cpu voltage to %d\n",
				arm_volt);
			goto out;
		}
	}

out:
	cpufreq_cpu_put(policy);

	return ret;
}

static int exynos_target(struct cpufreq_policy *policy, unsigned int index)
{
	return exynos_cpufreq_scale(exynos_info->freq_table[index].frequency);
}

static int exynos_cpufreq_cpu_init(struct cpufreq_policy *policy)
{
	policy->clk = exynos_info->cpu_clk;
	policy->suspend_freq = locking_frequency;
	return cpufreq_generic_init(policy, exynos_info->freq_table, 100000);
}

static struct cpufreq_driver exynos_driver = {
	.flags		= CPUFREQ_STICKY | CPUFREQ_NEED_INITIAL_FREQ_CHECK,
	.verify		= cpufreq_generic_frequency_table_verify,
	.target_index	= exynos_target,
	.get		= cpufreq_generic_get,
	.init		= exynos_cpufreq_cpu_init,
	.name		= "exynos_cpufreq",
	.attr		= cpufreq_generic_attr,
#ifdef CONFIG_ARM_EXYNOS_CPU_FREQ_BOOST_SW
	.boost_supported = true,
#endif
#ifdef CONFIG_PM
	.suspend	= cpufreq_generic_suspend,
#endif
};

static int exynos_cpufreq_probe(struct platform_device *pdev)
{
<<<<<<< HEAD
	struct device_node *cpus, *np;
=======
	struct device_node *cpu0;
>>>>>>> d525211f
	int ret = -EINVAL;

	exynos_info = kzalloc(sizeof(*exynos_info), GFP_KERNEL);
	if (!exynos_info)
		return -ENOMEM;

	exynos_info->dev = &pdev->dev;

	if (of_machine_is_compatible("samsung,exynos4210")) {
		exynos_info->type = EXYNOS_SOC_4210;
		ret = exynos4210_cpufreq_init(exynos_info);
	} else if (of_machine_is_compatible("samsung,exynos4212")) {
		exynos_info->type = EXYNOS_SOC_4212;
		ret = exynos4x12_cpufreq_init(exynos_info);
	} else if (of_machine_is_compatible("samsung,exynos4412")) {
		exynos_info->type = EXYNOS_SOC_4412;
		ret = exynos4x12_cpufreq_init(exynos_info);
	} else if (of_machine_is_compatible("samsung,exynos5250")) {
		exynos_info->type = EXYNOS_SOC_5250;
		ret = exynos5250_cpufreq_init(exynos_info);
	} else {
		pr_err("%s: Unknown SoC type\n", __func__);
		return -ENODEV;
	}

	if (ret)
		goto err_vdd_arm;

	if (exynos_info->set_freq == NULL) {
		dev_err(&pdev->dev, "No set_freq function (ERR)\n");
		goto err_vdd_arm;
	}

	arm_regulator = regulator_get(NULL, "vdd_arm");
	if (IS_ERR(arm_regulator)) {
		dev_err(&pdev->dev, "failed to get resource vdd_arm\n");
		goto err_vdd_arm;
	}

	/* Done here as we want to capture boot frequency */
	locking_frequency = clk_get_rate(exynos_info->cpu_clk) / 1000;

	ret = cpufreq_register_driver(&exynos_driver);
	if (ret)
		goto err_cpufreq_reg;

<<<<<<< HEAD
	cpus = of_find_node_by_path("/cpus");
	if (!cpus) {
		pr_err("failed to find cpus node\n");
		return 0;
	}

	np = of_get_next_child(cpus, NULL);
	if (!np) {
		pr_err("failed to find cpus child node\n");
		of_node_put(cpus);
		return 0;
	}

	if (of_find_property(np, "#cooling-cells", NULL)) {
		cdev = of_cpufreq_cooling_register(np,
=======
	cpu0 = of_get_cpu_node(0, NULL);
	if (!cpu0) {
		pr_err("failed to find cpu0 node\n");
		return 0;
	}

	if (of_find_property(cpu0, "#cooling-cells", NULL)) {
		cdev = of_cpufreq_cooling_register(cpu0,
>>>>>>> d525211f
						   cpu_present_mask);
		if (IS_ERR(cdev))
			pr_err("running cpufreq without cooling device: %ld\n",
			       PTR_ERR(cdev));
	}
<<<<<<< HEAD
	of_node_put(np);
	of_node_put(cpus);
=======
>>>>>>> d525211f

	return 0;

err_cpufreq_reg:
	dev_err(&pdev->dev, "failed to register cpufreq driver\n");
	regulator_put(arm_regulator);
err_vdd_arm:
	kfree(exynos_info);
	return -EINVAL;
}

static struct platform_driver exynos_cpufreq_platdrv = {
	.driver = {
		.name	= "exynos-cpufreq",
	},
	.probe = exynos_cpufreq_probe,
};
module_platform_driver(exynos_cpufreq_platdrv);<|MERGE_RESOLUTION|>--- conflicted
+++ resolved
@@ -159,11 +159,7 @@
 
 static int exynos_cpufreq_probe(struct platform_device *pdev)
 {
-<<<<<<< HEAD
-	struct device_node *cpus, *np;
-=======
 	struct device_node *cpu0;
->>>>>>> d525211f
 	int ret = -EINVAL;
 
 	exynos_info = kzalloc(sizeof(*exynos_info), GFP_KERNEL);
@@ -210,23 +206,6 @@
 	if (ret)
 		goto err_cpufreq_reg;
 
-<<<<<<< HEAD
-	cpus = of_find_node_by_path("/cpus");
-	if (!cpus) {
-		pr_err("failed to find cpus node\n");
-		return 0;
-	}
-
-	np = of_get_next_child(cpus, NULL);
-	if (!np) {
-		pr_err("failed to find cpus child node\n");
-		of_node_put(cpus);
-		return 0;
-	}
-
-	if (of_find_property(np, "#cooling-cells", NULL)) {
-		cdev = of_cpufreq_cooling_register(np,
-=======
 	cpu0 = of_get_cpu_node(0, NULL);
 	if (!cpu0) {
 		pr_err("failed to find cpu0 node\n");
@@ -235,17 +214,11 @@
 
 	if (of_find_property(cpu0, "#cooling-cells", NULL)) {
 		cdev = of_cpufreq_cooling_register(cpu0,
->>>>>>> d525211f
 						   cpu_present_mask);
 		if (IS_ERR(cdev))
 			pr_err("running cpufreq without cooling device: %ld\n",
 			       PTR_ERR(cdev));
 	}
-<<<<<<< HEAD
-	of_node_put(np);
-	of_node_put(cpus);
-=======
->>>>>>> d525211f
 
 	return 0;
 
